--- conflicted
+++ resolved
@@ -11,11 +11,7 @@
         <module>postchain-base</module>
         <module>postchain-devtools</module>
         <module>postchain-client</module>
-<<<<<<< HEAD
-        <module>postchain-distribution</module>
         <module>postchain-ethereum</module>
-=======
->>>>>>> 6410604b
     </modules>
     <packaging>pom</packaging>
 
