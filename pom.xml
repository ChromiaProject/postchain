--- conflicted
+++ resolved
@@ -258,27 +258,8 @@
     </dependencyManagement>
 
     <build>
-<<<<<<< HEAD
-        <sourceDirectory>src/main/kotlin</sourceDirectory>
-        <testSourceDirectory>src/test/kotlin</testSourceDirectory>
-        <pluginManagement>
-            <plugins>
-                <plugin>
-                    <groupId>org.apache.maven.plugins</groupId>
-                    <artifactId>maven-failsafe-plugin</artifactId>
-                    <version>${maven.failsafe.plugin.version}</version>
-                </plugin>
-                <plugin>
-                    <groupId>org.apache.maven.plugins</groupId>
-                    <artifactId>maven-surefire-plugin</artifactId>
-                    <version>${maven.surefire.plugin.version}</version>
-                </plugin>
-            </plugins>
-        </pluginManagement>
-=======
         <sourceDirectory>${project.basedir}/src/main/kotlin</sourceDirectory>
         <testSourceDirectory>${project.basedir}/src/test/kotlin</testSourceDirectory>
->>>>>>> 17e5e3b6
         <plugins>
             <plugin>
                 <artifactId>kotlin-maven-plugin</artifactId>
