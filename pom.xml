<!-- Copyright (c) 2020 ChromaWay AB. See README for license information. -->

<project xmlns="http://maven.apache.org/POM/4.0.0" xmlns:xsi="http://www.w3.org/2001/XMLSchema-instance" xsi:schemaLocation="http://maven.apache.org/POM/4.0.0 http://maven.apache.org/xsd/maven-4.0.0.xsd">
    <modelVersion>4.0.0</modelVersion>

    <groupId>net.postchain</groupId>
    <artifactId>postchain</artifactId>
    <version>3.4.0-SNAPSHOT</version>
    <modules>
        <module>postchain-common</module>
        <module>postchain-base</module>
        <module>postchain-devtools</module>
        <module>postchain-cw-modules</module>
        <module>postchain-docker</module>
        <module>postchain-client</module>
        <module>postchain-distribution</module>
    </modules>
    <packaging>pom</packaging>

    <name>Postchain</name>
    <url>http://postchain.org</url>
    <properties>
        <doclint>none</doclint>
<<<<<<< HEAD
        <kotlin.version>1.4.30</kotlin.version>
        <json.version>20170516</json.version>
        <kovenant-core.version>3.3.0</kovenant-core.version>
        <junit.version>4.12</junit.version>
        <mockito-kotlin.version>3.2.0</mockito-kotlin.version>
        <gson.version>2.8.2</gson.version>
        <junitparams.version>1.1.1</junitparams.version>
        <kotlin.compiler.jvmTarget>11</kotlin.compiler.jvmTarget>
        <kotlin.compiler.incremental>false</kotlin.compiler.incremental>
=======
        <project.build.sourceEncoding>UTF-8</project.build.sourceEncoding>

        <!-- Kotlin -->
        <kotlin.compiler.incremental>false</kotlin.compiler.incremental>
        <kotlin.version>1.3.41</kotlin.version>
        <kotlin.compiler.jvmTarget>1.8</kotlin.compiler.jvmTarget>

        <!-- Maven -->
        <maven.source.plugin.version>3.0.1</maven.source.plugin.version>
>>>>>>> c0369c03
        <maven.surefire.plugin.version>2.22.1</maven.surefire.plugin.version>
        <maven.compiler.plugin.version>3.5.1</maven.compiler.plugin.version>
        <maven.assembly.plugin.version>3.2.0</maven.assembly.plugin.version>

        <!-- Testing -->
        <junit.version>4.12</junit.version>
        <junitparams.version>1.1.1</junitparams.version>
        <mockito-kotlin.version>4.0.0</mockito-kotlin.version>
        <mockito.version>2.23.0</mockito.version>
        <assertk.version>0.10</assertk.version>
        <awaitility.version>3.1.2</awaitility.version>

        <!-- Logging -->
        <kotlin-logging.version>1.6.26</kotlin-logging.version>
        <slf4j.version>1.7.26</slf4j.version>
        <log4j2.version>2.11.2</log4j2.version>
        <jackson.version>2.10.1</jackson.version>

        <!-- 3rd party -->
        <httpclient.version>4.5.3</httpclient.version>
        <json.version>20170516</json.version>
        <kovenant-core.version>3.3.0</kovenant-core.version>
        <gson.version>2.8.5</gson.version>
        <jgitflow.maven.plugin.version>1.0-m5.1</jgitflow.maven.plugin.version>

        <maven.compiler.source>11</maven.compiler.source>
        <maven.compiler.target>11</maven.compiler.target>
    </properties>

    <repositories>
        <repository>
            <id>ProjectRepo</id>
            <name>ProjectRepo</name>
            <url>file://${project.basedir}/lib</url>
        </repository>
        <repository>
            <id>jcentral</id>
            <name>bintray</name>
            <url>https://jcenter.bintray.com</url>
        </repository>
    </repositories>

    <!-- Global dependencies -->
    <dependencies>
        <!-- Testing -->
        <dependency>
            <groupId>junit</groupId>
            <artifactId>junit</artifactId>
            <scope>test</scope>
        </dependency>

        <!-- Logging -->
        <dependency>
            <groupId>org.apache.logging.log4j</groupId>
            <artifactId>log4j-core</artifactId>
            <version>${log4j2.version}</version>
        </dependency>
        <dependency>
            <groupId>org.apache.logging.log4j</groupId>
            <artifactId>log4j-api</artifactId>
            <version>${log4j2.version}</version>
        </dependency>
        <dependency>
            <groupId>org.apache.logging.log4j</groupId>
            <artifactId>log4j-slf4j-impl</artifactId>
            <version>${log4j2.version}</version>
        </dependency>
        <dependency>
            <groupId>org.slf4j</groupId>
            <artifactId>slf4j-api</artifactId>
            <version>${slf4j.version}</version>
        </dependency>
        <!-- For Log4j2/YAML configuration -->
        <dependency>
            <groupId>com.fasterxml.jackson.core</groupId>
            <artifactId>jackson-databind</artifactId>
            <version>${jackson.version}</version>
        </dependency>
        <dependency>
            <groupId>com.fasterxml.jackson.dataformat</groupId>
            <artifactId>jackson-dataformat-yaml</artifactId>
            <version>${jackson.version}</version>
        </dependency>
        <dependency>
            <groupId>io.github.microutils</groupId>
            <artifactId>kotlin-logging</artifactId>
            <version>${kotlin-logging.version}</version>
        </dependency>
    </dependencies>

    <dependencyManagement>
        <dependencies>
            <!-- Kotlin -->
            <dependency>
                <groupId>org.jetbrains.kotlin</groupId>
                <artifactId>kotlin-stdlib</artifactId>
                <version>${kotlin.version}</version>
            </dependency>
            <dependency>
                <groupId>org.jetbrains.kotlin</groupId>
                <artifactId>kotlin-reflect</artifactId>
                <version>${kotlin.version}</version>
            </dependency>
            <dependency>
                <groupId>org.jetbrains.kotlin</groupId>
                <artifactId>kotlin-test</artifactId>
                <version>${kotlin.version}</version>
                <scope>test</scope>
            </dependency>
            <dependency>
                <groupId>org.jetbrains.kotlin</groupId>
                <artifactId>kotlin-test-junit</artifactId>
                <version>${kotlin.version}</version>
                <scope>test</scope>
            </dependency>

            <!-- Postchain -->
            <dependency>
                <groupId>net.postchain</groupId>
                <artifactId>postchain-base</artifactId>
                <version>${project.version}</version>
            </dependency>
            <dependency>
                <groupId>net.postchain</groupId>
                <artifactId>postchain-common</artifactId>
                <version>${project.version}</version>
            </dependency>
            <dependency>
                <groupId>net.postchain</groupId>
                <artifactId>postchain-devtools</artifactId>
                <version>${project.version}</version>
            </dependency>
            <dependency>
                <groupId>net.postchain</groupId>
                <artifactId>postchain-client</artifactId>
                <version>${project.version}</version>
            </dependency>

            <!-- Testing -->
            <dependency>
                <groupId>junit</groupId>
                <artifactId>junit</artifactId>
                <version>${junit.version}</version>
                <scope>test</scope>
            </dependency>
            <dependency>
                <groupId>pl.pragmatists</groupId>
                <artifactId>JUnitParams</artifactId>
                <version>${junitparams.version}</version>
                <scope>test</scope>
            </dependency>
            <dependency>
                <groupId>org.mockito.kotlin</groupId>
                <artifactId>mockito-kotlin</artifactId>
                <version>${mockito-kotlin.version}</version>
                <scope>test</scope>
            </dependency>
            <dependency>
                <groupId>org.mockito</groupId>
                <artifactId>mockito-core</artifactId>
                <version>${mockito.version}</version>
                <scope>test</scope>
            </dependency>
            <dependency>
                <groupId>com.willowtreeapps.assertk</groupId>
                <artifactId>assertk</artifactId>
                <version>${assertk.version}</version>
                <scope>test</scope>
            </dependency>
            <dependency>
                <groupId>org.skyscreamer</groupId>
                <artifactId>jsonassert</artifactId>
                <version>1.5.0</version>
                <scope>test</scope>
            </dependency>
            <dependency>
                <groupId>org.testcontainers</groupId>
                <artifactId>testcontainers</artifactId>
                <version>1.12.5</version>
                <scope>test</scope>
            </dependency>

            <!-- Json -->
            <dependency>
                <groupId>com.google.code.gson</groupId>
                <artifactId>gson</artifactId>
                <version>${gson.version}</version>
            </dependency>

            <!-- 3rd party -->
            <dependency>
                <groupId>io.rest-assured</groupId>
                <artifactId>rest-assured</artifactId>
                <version>3.1.1</version>
            </dependency>
            <dependency>
                <groupId>org.awaitility</groupId>
                <artifactId>awaitility</artifactId>
                <scope>test</scope>
                <version>${awaitility.version}</version>
            </dependency>
            <dependency>
                <groupId>org.awaitility</groupId>
                <artifactId>awaitility-kotlin</artifactId>
                <scope>test</scope>
                <version>${awaitility.version}</version>
            </dependency>
            <dependency>
                <groupId>com.github.ajalt</groupId>
                <artifactId>clikt</artifactId>
                <version>1.4.0</version>
            </dependency>
            <dependency>
                <groupId>org.apache.httpcomponents</groupId>
                <artifactId>httpclient</artifactId>
                <version>${httpclient.version}</version>
            </dependency>

        </dependencies>
    </dependencyManagement>

    <build>
        <sourceDirectory>src/main/kotlin</sourceDirectory>
        <testSourceDirectory>src/test/kotlin</testSourceDirectory>
        <plugins>
            <plugin>
                <artifactId>kotlin-maven-plugin</artifactId>
                <groupId>org.jetbrains.kotlin</groupId>
                <version>${kotlin.version}</version>

                <executions>
                    <execution>
                        <id>compile</id>
                        <goals>
                            <goal>compile</goal>
                        </goals>
                    </execution>

                    <execution>
                        <id>test-compile</id>
                        <goals>
                            <goal>test-compile</goal>
                        </goals>
                    </execution>
                </executions>
            </plugin>

            <plugin>
                <groupId>org.apache.maven.plugins</groupId>
                <artifactId>maven-compiler-plugin</artifactId>
                <version>${maven.compiler.plugin.version}</version>
                <executions>
                    <!-- Replacing default-compile as it is treated specially by maven -->
                    <execution>
                        <id>default-compile</id>
                        <phase>none</phase>
                    </execution>
                    <!-- Replacing default-testCompile as it is treated specially by maven -->
                    <execution>
                        <id>default-testCompile</id>
                        <phase>none</phase>
                    </execution>
                    <execution>
                        <id>java-compile</id>
                        <phase>compile</phase>
                        <goals>
                            <goal>compile</goal>
                        </goals>
                    </execution>
                    <execution>
                        <id>java-test-compile</id>
                        <phase>test-compile</phase>
                        <goals>
                            <goal>testCompile</goal>
                        </goals>
                    </execution>
                </executions>
                <configuration>
                    <source>11</source>
                    <target>11</target>
                </configuration>
            </plugin>

            <plugin>
                <groupId>org.codehaus.mojo</groupId>
                <artifactId>versions-maven-plugin</artifactId>
                <version>2.5</version>
            </plugin>

            <plugin>
                <groupId>pl.project13.maven</groupId>
                <artifactId>git-commit-id-plugin</artifactId>
                <version>4.0.0</version>
                <executions>
                    <execution>
                        <id>get-the-git-infos</id>
                        <goals>
                            <goal>revision</goal>
                        </goals>
                        <phase>initialize</phase>
                    </execution>
                </executions>
                <configuration>
                    <includeOnlyProperties>
                        <includeOnlyProperty>^git\.branch$</includeOnlyProperty>
                        <includeOnlyProperty>^git\.build\.(time|version)$</includeOnlyProperty>
                        <includeOnlyProperty>^git\.commit\.id\.(abbrev|full)$</includeOnlyProperty>
                        <includeOnlyProperty>^git\.commit\.message\.(full|short)$</includeOnlyProperty>
                        <includeOnlyProperty>^git\.commit\.time$</includeOnlyProperty>
                        <includeOnlyProperty>^git\.dirty$</includeOnlyProperty>
                    </includeOnlyProperties>
                    <commitIdGenerationMode>full</commitIdGenerationMode>
                    <dateFormatTimeZone>UTC</dateFormatTimeZone>
                </configuration>
            </plugin>

            <plugin>
                <groupId>org.codehaus.mojo</groupId>
                <artifactId>properties-maven-plugin</artifactId>
                <version>1.0.0</version>
                <executions>
                    <execution>
                        <phase>generate-resources</phase>
                        <goals>
                            <goal>write-project-properties</goal>
                        </goals>
                        <configuration>
                            <outputFile>${project.build.outputDirectory}/${project.artifactId}-maven.properties
                            </outputFile>
                        </configuration>
                    </execution>
                </executions>
            </plugin>

            <plugin>
                <groupId>org.apache.maven.plugins</groupId>
                <artifactId>maven-dependency-plugin</artifactId>
                <version>3.1.1</version>
                <executions>
                    <execution>
                        <id>analyze</id>
                        <phase>generate-resources</phase>
                        <goals>
                            <goal>list</goal>
                        </goals>
                        <configuration>
                            <outputFile>${project.build.outputDirectory}/${project.artifactId}-dependencies.txt
                            </outputFile>
                            <sort>true</sort>
                        </configuration>
                    </execution>
                </executions>
            </plugin>

            <plugin>
                <groupId>external.atlassian.jgitflow</groupId>
                <artifactId>jgitflow-maven-plugin</artifactId>
                <version>${jgitflow.maven.plugin.version}</version>
                <configuration>
                    <enableSshAgent>true</enableSshAgent>
                    <autoVersionSubmodules>true</autoVersionSubmodules>
                    <allowUntracked>true</allowUntracked>
                    <pushFeatures>true</pushFeatures>
                    <pushReleases>true</pushReleases>
                    <pushHotfixes>true</pushHotfixes>
                    <noDeploy>true</noDeploy>
                    <flowInitContext>
                        <developBranchName>dev</developBranchName>
                        <versionTagPrefix>ver-</versionTagPrefix>
                    </flowInitContext>
                    <!-- Use these two lines to avoid entering of login/password manually -->
                    <username>${env.POSTCHAIN_REPOSITORY_USERNAME}</username>
                    <password>${env.POSTCHAIN_REPOSITORY_PASSWORD}</password>
                    <!-- Use these two lines to enter login/password manually -->
                    <!--
                    <username />
                    <password />
                    -->
                </configuration>
            </plugin>

        </plugins>
    </build>

    <profiles>
        <profile>
            <id>ci</id>
            <build>
                <plugins>
                    <plugin>
                        <groupId>org.apache.maven.plugins</groupId>
                        <artifactId>maven-surefire-plugin</artifactId>
                        <version>${maven.surefire.plugin.version}</version>
                        <configuration>
                            <includes>
                                <include>**/*Test.java</include>
                                <include>**/*IT.java</include>
                                <include>**/*Nightly.java</include>
                                <include>**/*E2ET.*</include>
                                <!--                                <include>**/FourPeersReconfigurationTest.java</include>-->
                            </includes>
                        </configuration>
                    </plugin>
                </plugins>
            </build>
        </profile>
    </profiles>

</project><|MERGE_RESOLUTION|>--- conflicted
+++ resolved
@@ -21,27 +21,15 @@
     <url>http://postchain.org</url>
     <properties>
         <doclint>none</doclint>
-<<<<<<< HEAD
-        <kotlin.version>1.4.30</kotlin.version>
-        <json.version>20170516</json.version>
-        <kovenant-core.version>3.3.0</kovenant-core.version>
-        <junit.version>4.12</junit.version>
-        <mockito-kotlin.version>3.2.0</mockito-kotlin.version>
-        <gson.version>2.8.2</gson.version>
-        <junitparams.version>1.1.1</junitparams.version>
-        <kotlin.compiler.jvmTarget>11</kotlin.compiler.jvmTarget>
-        <kotlin.compiler.incremental>false</kotlin.compiler.incremental>
-=======
         <project.build.sourceEncoding>UTF-8</project.build.sourceEncoding>
 
         <!-- Kotlin -->
         <kotlin.compiler.incremental>false</kotlin.compiler.incremental>
-        <kotlin.version>1.3.41</kotlin.version>
-        <kotlin.compiler.jvmTarget>1.8</kotlin.compiler.jvmTarget>
+        <kotlin.version>1.4.30</kotlin.version>
+        <kotlin.compiler.jvmTarget>11</kotlin.compiler.jvmTarget>
 
         <!-- Maven -->
         <maven.source.plugin.version>3.0.1</maven.source.plugin.version>
->>>>>>> c0369c03
         <maven.surefire.plugin.version>2.22.1</maven.surefire.plugin.version>
         <maven.compiler.plugin.version>3.5.1</maven.compiler.plugin.version>
         <maven.assembly.plugin.version>3.2.0</maven.assembly.plugin.version>
