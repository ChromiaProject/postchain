--- conflicted
+++ resolved
@@ -1,4 +1,3 @@
-<<<<<<< HEAD
 <!-- Copyright (c) 2017 ChromaWay Inc. See README for license information. -->
 
 <project xmlns="http://maven.apache.org/POM/4.0.0" xmlns:xsi="http://www.w3.org/2001/XMLSchema-instance" xsi:schemaLocation="http://maven.apache.org/POM/4.0.0 http://maven.apache.org/xsd/maven-4.0.0.xsd">
@@ -96,7 +95,6 @@
             <artifactId>jackson-dataformat-yaml</artifactId>
             <version>${jackson.version}</version>
         </dependency>
-
         <dependency>
             <groupId>io.github.microutils</groupId>
             <artifactId>kotlin-logging</artifactId>
@@ -306,313 +304,4 @@
         </profile>
     </profiles>
 
-</project>
-=======
-<!-- Copyright (c) 2017 ChromaWay Inc. See README for license information. -->
-
-<project xmlns="http://maven.apache.org/POM/4.0.0" xmlns:xsi="http://www.w3.org/2001/XMLSchema-instance" xsi:schemaLocation="http://maven.apache.org/POM/4.0.0 http://maven.apache.org/xsd/maven-4.0.0.xsd">
-    <modelVersion>4.0.0</modelVersion>
-
-    <groupId>net.postchain</groupId>
-    <artifactId>postchain</artifactId>
-    <version>3.1.1-SNAPSHOT</version>
-    <modules>
-        <module>postchain-common</module>
-        <module>postchain-base</module>
-        <module>postchain-devtools</module>
-        <module>postchain-cw-modules</module>
-        <module>postchain-docker</module>
-        <module>postchain-client</module>
-    </modules>
-    <packaging>pom</packaging>
-
-    <name>Postchain</name>
-    <url>http://postchain.org</url>
-    <properties>
-        <doclint>none</doclint>
-        <kotlin.version>1.3.41</kotlin.version>
-        <json.version>20170516</json.version>
-        <kovenant-core.version>3.3.0</kovenant-core.version>
-        <junit.version>4.12</junit.version>
-        <mockito-kotlin.version>2.1.0</mockito-kotlin.version>
-        <gson.version>2.8.2</gson.version>
-        <junitparams.version>1.1.1</junitparams.version>
-        <kotlin.compiler.jvmTarget>1.8</kotlin.compiler.jvmTarget>
-        <kotlin.compiler.incremental>false</kotlin.compiler.incremental>
-        <maven-surefire-plugin.version>2.22.1</maven-surefire-plugin.version>
-        <maven-compiler-plugin.version>3.5.1</maven-compiler-plugin.version>
-
-        <!-- Logging -->
-        <kotlin-logging.version>1.6.26</kotlin-logging.version>
-        <slf4j.version>1.7.26</slf4j.version>
-        <log4j2.version>2.11.2</log4j2.version>
-        <jackson.version>2.9.9</jackson.version>
-
-        <project.build.sourceEncoding>UTF-8</project.build.sourceEncoding>
-        <maven-source-plugin.version>3.0.1</maven-source-plugin.version>
-        <jgitflow.maven.plugin.version>1.0-m5.1</jgitflow.maven.plugin.version>
-    </properties>
-
-    <repositories>
-        <repository>
-            <id>ProjectRepo</id>
-            <name>ProjectRepo</name>
-            <url>file://${project.basedir}/lib</url>
-        </repository>
-        <repository>
-            <id>jcentral</id>
-            <name>bintray</name>
-            <url>https://jcenter.bintray.com</url>
-        </repository>
-    </repositories>
-
-    <dependencies>
-        <!-- Testing -->
-        <dependency>
-            <groupId>junit</groupId>
-            <artifactId>junit</artifactId>
-        </dependency>
-
-        <!-- Logging -->
-        <dependency>
-            <groupId>org.apache.logging.log4j</groupId>
-            <artifactId>log4j-core</artifactId>
-            <version>${log4j2.version}</version>
-        </dependency>
-        <dependency>
-            <groupId>org.apache.logging.log4j</groupId>
-            <artifactId>log4j-api</artifactId>
-            <version>${log4j2.version}</version>
-        </dependency>
-        <dependency>
-            <groupId>org.apache.logging.log4j</groupId>
-            <artifactId>log4j-slf4j-impl</artifactId>
-            <version>${log4j2.version}</version>
-        </dependency>
-        <dependency>
-            <groupId>org.slf4j</groupId>
-            <artifactId>slf4j-api</artifactId>
-            <version>${slf4j.version}</version>
-        </dependency>
-        <!-- For Log4j2/YAML configuration -->
-        <dependency>
-            <groupId>com.fasterxml.jackson.core</groupId>
-            <artifactId>jackson-databind</artifactId>
-            <version>${jackson.version}</version>
-        </dependency>
-        <dependency>
-            <groupId>com.fasterxml.jackson.dataformat</groupId>
-            <artifactId>jackson-dataformat-yaml</artifactId>
-            <version>${jackson.version}</version>
-        </dependency>
-        <dependency>
-            <groupId>io.github.microutils</groupId>
-            <artifactId>kotlin-logging</artifactId>
-            <version>${kotlin-logging.version}</version>
-        </dependency>
-    </dependencies>
-
-    <dependencyManagement>
-        <dependencies>
-            <!-- Kotlin -->
-            <dependency>
-                <groupId>org.jetbrains.kotlin</groupId>
-                <artifactId>kotlin-stdlib-jdk8</artifactId>
-                <version>${kotlin.version}</version>
-            </dependency>
-            <dependency>
-                <groupId>org.jetbrains.kotlin</groupId>
-                <artifactId>kotlin-reflect</artifactId>
-                <version>${kotlin.version}</version>
-            </dependency>
-            <dependency>
-                <groupId>org.jetbrains.kotlin</groupId>
-                <artifactId>kotlin-test</artifactId>
-                <version>${kotlin.version}</version>
-                <scope>test</scope>
-            </dependency>
-
-            <!-- Postchain -->
-            <dependency>
-                <groupId>net.postchain</groupId>
-                <artifactId>postchain-base</artifactId>
-                <version>${project.version}</version>
-            </dependency>
-            <dependency>
-                <groupId>net.postchain</groupId>
-                <artifactId>postchain-common</artifactId>
-                <version>${project.version}</version>
-            </dependency>
-            <dependency>
-                <groupId>net.postchain</groupId>
-                <artifactId>postchain-devtools</artifactId>
-                <version>${project.version}</version>
-            </dependency>
-
-            <!-- Testing -->
-            <dependency>
-                <groupId>junit</groupId>
-                <artifactId>junit</artifactId>
-                <version>${junit.version}</version>
-                <scope>test</scope>
-            </dependency>
-            <dependency>
-                <groupId>pl.pragmatists</groupId>
-                <artifactId>JUnitParams</artifactId>
-                <version>${junitparams.version}</version>
-            </dependency>
-            <dependency>
-                <groupId>com.nhaarman.mockitokotlin2</groupId>
-                <artifactId>mockito-kotlin</artifactId>
-                <version>${mockito-kotlin.version}</version>
-                <scope>test</scope>
-            </dependency>
-
-            <!-- Json -->
-            <dependency>
-                <groupId>com.google.code.gson</groupId>
-                <artifactId>gson</artifactId>
-                <version>${gson.version}</version>
-            </dependency>
-
-        </dependencies>
-    </dependencyManagement>
-
-    <build>
-        <sourceDirectory>src/main/kotlin</sourceDirectory>
-        <testSourceDirectory>src/test/kotlin</testSourceDirectory>
-        <plugins>
-            <plugin>
-                <artifactId>kotlin-maven-plugin</artifactId>
-                <groupId>org.jetbrains.kotlin</groupId>
-                <version>${kotlin.version}</version>
-
-                <executions>
-                    <execution>
-                        <id>compile</id>
-                        <goals>
-                            <goal>compile</goal>
-                        </goals>
-                    </execution>
-
-                    <execution>
-                        <id>test-compile</id>
-                        <goals>
-                            <goal>test-compile</goal>
-                        </goals>
-                    </execution>
-                </executions>
-            </plugin>
-
-            <plugin>
-                <groupId>org.apache.maven.plugins</groupId>
-                <artifactId>maven-compiler-plugin</artifactId>
-                <version>${maven-compiler-plugin.version}</version>
-                <executions>
-                    <!-- Replacing default-compile as it is treated specially by maven -->
-                    <execution>
-                        <id>default-compile</id>
-                        <phase>none</phase>
-                    </execution>
-                    <!-- Replacing default-testCompile as it is treated specially by maven -->
-                    <execution>
-                        <id>default-testCompile</id>
-                        <phase>none</phase>
-                    </execution>
-                    <execution>
-                        <id>java-compile</id>
-                        <phase>compile</phase>
-                        <goals>
-                            <goal>compile</goal>
-                        </goals>
-                    </execution>
-                    <execution>
-                        <id>java-test-compile</id>
-                        <phase>test-compile</phase>
-                        <goals>
-                            <goal>testCompile</goal>
-                        </goals>
-                    </execution>
-                </executions>
-                <configuration>
-                    <source>1.8</source>
-                    <target>1.8</target>
-                </configuration>
-            </plugin>
-
-            <plugin>
-                <groupId>org.apache.maven.plugins</groupId>
-                <artifactId>maven-source-plugin</artifactId>
-                <version>${maven-source-plugin.version}</version>
-                <executions>
-                    <execution>
-                        <id>attach-sources</id>
-                        <phase>verify</phase>
-                        <goals>
-                            <goal>jar-no-fork</goal>
-                        </goals>
-                    </execution>
-                </executions>
-            </plugin>
-
-            <plugin>
-                <groupId>org.codehaus.mojo</groupId>
-                <artifactId>versions-maven-plugin</artifactId>
-                <version>2.5</version>
-            </plugin>
-
-            <plugin>
-                <groupId>external.atlassian.jgitflow</groupId>
-                <artifactId>jgitflow-maven-plugin</artifactId>
-                <version>${jgitflow.maven.plugin.version}</version>
-                <configuration>
-                    <enableSshAgent>true</enableSshAgent>
-                    <autoVersionSubmodules>true</autoVersionSubmodules>
-                    <allowUntracked>true</allowUntracked>
-                    <pushFeatures>true</pushFeatures>
-                    <pushReleases>true</pushReleases>
-                    <pushHotfixes>true</pushHotfixes>
-                    <noDeploy>true</noDeploy>
-                    <flowInitContext>
-                        <developBranchName>dev</developBranchName>
-                        <versionTagPrefix>ver-</versionTagPrefix>
-                    </flowInitContext>
-                    <!-- Use these two lines to avoid entering of login/password manually -->
-                    <username>${env.POSTCHAIN_REPOSITORY_USERNAME}</username>
-                    <password>${env.POSTCHAIN_REPOSITORY_PASSWORD}</password>
-                    <!-- Use these two lines to enter login/password manually -->
-                    <!--
-                    <username />
-                    <password />
-                    -->
-                </configuration>
-            </plugin>
-
-        </plugins>
-    </build>
-
-    <profiles>
-        <profile>
-            <id>ci</id>
-            <build>
-                <plugins>
-                    <plugin>
-                        <groupId>org.apache.maven.plugins</groupId>
-                        <artifactId>maven-surefire-plugin</artifactId>
-                        <version>${maven-surefire-plugin.version}</version>
-                        <configuration>
-                            <includes>
-                                <include>**/*Test.java</include>
-                                <include>**/*IT.java</include>
-                                <include>**/*Nightly.java</include>
-                                <!--                                <include>**/FourPeersReconfigurationTest.java</include>-->
-                            </includes>
-                        </configuration>
-                    </plugin>
-                </plugins>
-            </build>
-        </profile>
-    </profiles>
-
-</project>
->>>>>>> 9881d42c
+</project>