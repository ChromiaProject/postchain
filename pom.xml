--- conflicted
+++ resolved
@@ -21,20 +21,9 @@
     <url>http://postchain.org</url>
     <properties>
         <doclint>none</doclint>
-<<<<<<< HEAD
-        <kotlin.version>1.5.0</kotlin.version>
-        <json.version>20170516</json.version>
-        <kovenant-core.version>3.3.0</kovenant-core.version>
-        <junit.version>4.12</junit.version>
-        <mockito-kotlin.version>2.1.0</mockito-kotlin.version>
-        <gson.version>2.8.2</gson.version>
-        <junitparams.version>1.1.1</junitparams.version>
-        <kotlin.compiler.jvmTarget>1.8</kotlin.compiler.jvmTarget>
-=======
         <project.build.sourceEncoding>UTF-8</project.build.sourceEncoding>
 
         <!-- Kotlin -->
->>>>>>> 66139f18
         <kotlin.compiler.incremental>false</kotlin.compiler.incremental>
         <kotlin.version>1.4.30</kotlin.version>
         <kotlin.compiler.jvmTarget>11</kotlin.compiler.jvmTarget>
