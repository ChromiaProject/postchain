<!-- Copyright (c) 2017 ChromaWay Inc. See README for license information. -->

<project xmlns="http://maven.apache.org/POM/4.0.0"
         xmlns:xsi="http://www.w3.org/2001/XMLSchema-instance"
         xsi:schemaLocation="http://maven.apache.org/POM/4.0.0 http://maven.apache.org/xsd/maven-4.0.0.xsd">
    <modelVersion>4.0.0</modelVersion>

    <groupId>net.postchain</groupId>
    <artifactId>postchain</artifactId>
    <version>1.0-SNAPSHOT</version>
    <modules>
        <module>postchain-common</module>
        <module>postchain-base</module>
        <module>postchain-devtools</module>
        <module>postchain-examples</module>
    </modules>
    <packaging>pom</packaging>

    <name>Postchain</name>
    <url>http://postchain.org</url>
    <properties>
<<<<<<< HEAD
        <kotlin.version>1.1.4-3</kotlin.version>
=======
        <kotlin.version>1.1.60</kotlin.version>
>>>>>>> 356001f6
        <json.version>20170516</json.version>
        <kovenant-core.version>3.3.0</kovenant-core.version>
        <junit.version>4.12</junit.version>
        <mockito-kotlin-kt1.1.version>1.5.0</mockito-kotlin-kt1.1.version>
        <kotlin-logging.version>1.4.6</kotlin-logging.version>
        <slf4j.version>1.7.25</slf4j.version>
        <gson.version>2.8.2</gson.version>
        <junitparams.version>1.1.0</junitparams.version>


        <main-class>net.postchain.PostchainNodeKt</main-class>

        <executable-classifier>jar-with-dependencies</executable-classifier>
        <dist-classifier>dist</dist-classifier>

        <kotlin.compiler.jvmTarget>1.8</kotlin.compiler.jvmTarget>
        <kotlin.compiler.incremental>true</kotlin.compiler.incremental>

        <project.build.sourceEncoding>UTF-8</project.build.sourceEncoding>
    </properties>

    <build>
        <sourceDirectory>src/main/kotlin</sourceDirectory>
        <testSourceDirectory>src/test/kotlin</testSourceDirectory>
        <plugins>
            <plugin>
                <artifactId>kotlin-maven-plugin</artifactId>
                <groupId>org.jetbrains.kotlin</groupId>
                <version>${kotlin.version}</version>

                <executions>
                    <execution>
                        <id>compile</id>
                        <goals>
                            <goal>compile</goal>
                        </goals>
                    </execution>

                    <execution>
                        <id>test-compile</id>
                        <goals>
                            <goal>test-compile</goal>
                        </goals>
                    </execution>
                </executions>
            </plugin>
        </plugins>
    </build>

    <dependencyManagement>
        <dependencies>

            <dependency>
                <groupId>org.jetbrains.kotlin</groupId>
                <artifactId>kotlin-stdlib-jre8</artifactId>
                <version>${kotlin.version}</version>
            </dependency>
            <dependency>
                <groupId>org.jetbrains.kotlin</groupId>
                <artifactId>kotlin-reflect</artifactId>
                <version>${kotlin.version}</version>
            </dependency>
            <dependency>
                <groupId>junit</groupId>
                <artifactId>junit</artifactId>
                <version>${junit.version}</version>
            </dependency>
            <dependency>
                <groupId>pl.pragmatists</groupId>
                <artifactId>JUnitParams</artifactId>
                <version>${junitparams.version}</version>
            </dependency>
            <dependency>
                <groupId>io.github.microutils</groupId>
                <artifactId>kotlin-logging</artifactId>
                <version>${kotlin-logging.version}</version>
            </dependency>
            <dependency>
                <groupId>org.slf4j</groupId>
                <artifactId>slf4j-simple</artifactId>
                <version>${slf4j.version}</version>
            </dependency>
            <dependency>
                <groupId>com.google.code.gson</groupId>
                <artifactId>gson</artifactId>
                <version>${gson.version}</version>
            </dependency>
            <dependency>
                <groupId>net.postchain</groupId>
                <artifactId>postchain-base</artifactId>
                <version>${project.version}</version>
            </dependency>
            <dependency>
                <groupId>net.postchain</groupId>
                <artifactId>postchain-common</artifactId>
                <version>${project.version}</version>
            </dependency>
            <dependency>
                <groupId>net.postchain</groupId>
                <artifactId>postchain-devtools</artifactId>
                <version>${project.version}</version>
            </dependency>
        </dependencies>
    </dependencyManagement>

    <profiles>
        <profile>
            <id>ci</id>
            <build>
                <plugins>
                    <plugin>
                        <groupId>org.apache.maven.plugins</groupId>
                        <artifactId>maven-surefire-plugin</artifactId>
                        <version>2.20</version>
                        <configuration>
                            <includes>
                                <include>**/*Test.java</include>
                                <include>**/*Nightly.java</include>
                            </includes>
                        </configuration>
                    </plugin>
                </plugins>
            </build>
        </profile>
    </profiles>
    <repositories>
        <repository>
            <id>ProjectRepo</id>
            <name>ProjectRepo</name>
            <url>file://${project.basedir}/lib</url>
        </repository>
        <repository>
            <id>jcentral</id>
            <name>bintray</name>
            <url>https://jcenter.bintray.com</url>
        </repository>
    </repositories>
</project><|MERGE_RESOLUTION|>--- conflicted
+++ resolved
@@ -19,11 +19,7 @@
     <name>Postchain</name>
     <url>http://postchain.org</url>
     <properties>
-<<<<<<< HEAD
-        <kotlin.version>1.1.4-3</kotlin.version>
-=======
         <kotlin.version>1.1.60</kotlin.version>
->>>>>>> 356001f6
         <json.version>20170516</json.version>
         <kovenant-core.version>3.3.0</kovenant-core.version>
         <junit.version>4.12</junit.version>
