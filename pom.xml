<<<<<<< HEAD
<!-- Copyright (c) 2017 ChromaWay Inc. See README for license information. -->

<project xmlns="http://maven.apache.org/POM/4.0.0" xmlns:xsi="http://www.w3.org/2001/XMLSchema-instance" xsi:schemaLocation="http://maven.apache.org/POM/4.0.0 http://maven.apache.org/xsd/maven-4.0.0.xsd">
    <modelVersion>4.0.0</modelVersion>

    <groupId>net.postchain</groupId>
    <artifactId>postchain</artifactId>
    <version>2.4.4-SNAPSHOT</version>
    <modules>
        <module>postchain-common</module>
        <module>postchain-base</module>
        <module>postchain-devtools</module>
        <module>postchain-cw-modules</module>
        <module>postchain-docker</module>
    </modules>
    <packaging>pom</packaging>

    <name>Postchain</name>
    <url>http://postchain.org</url>
    <properties>
        <doclint>none</doclint>

        <kotlin.version>1.2.21</kotlin.version>
        <json.version>20170516</json.version>
        <kovenant-core.version>3.3.0</kovenant-core.version>
        <junit.version>4.12</junit.version>
        <mockito-kotlin-kt1.1.version>1.5.0</mockito-kotlin-kt1.1.version>
        <kotlin-logging.version>1.4.6</kotlin-logging.version>
        <slf4j.version>1.7.25</slf4j.version>
        <gson.version>2.8.2</gson.version>
        <netty.version>4.1.30.Final</netty.version>
        <junitparams.version>1.1.1</junitparams.version>
        <kotlin.compiler.jvmTarget>1.8</kotlin.compiler.jvmTarget>
        <kotlin.compiler.incremental>false</kotlin.compiler.incremental>

        <project.build.sourceEncoding>UTF-8</project.build.sourceEncoding>
        <maven-source-plugin.version>3.0.1</maven-source-plugin.version>
        <jgitflow.maven.plugin.version>1.0-m5.1</jgitflow.maven.plugin.version>
    </properties>

    <repositories>
        <repository>
            <id>ProjectRepo</id>
            <name>ProjectRepo</name>
            <url>file://${project.basedir}/lib</url>
        </repository>
        <repository>
            <id>jcentral</id>
            <name>bintray</name>
            <url>https://jcenter.bintray.com</url>
        </repository>
    </repositories>

    <dependencies>
        <dependency>
            <groupId>junit</groupId>
            <artifactId>junit</artifactId>
        </dependency>
    </dependencies>

    <dependencyManagement>
        <dependencies>
            <dependency>
                <groupId>org.jetbrains.kotlin</groupId>
                <artifactId>kotlin-stdlib-jre8</artifactId>
                <version>${kotlin.version}</version>
            </dependency>
            <dependency>
                <groupId>org.jetbrains.kotlin</groupId>
                <artifactId>kotlin-reflect</artifactId>
                <version>${kotlin.version}</version>
            </dependency>
            <dependency>
                <groupId>junit</groupId>
                <artifactId>junit</artifactId>
                <version>${junit.version}</version>
                <scope>test</scope>
            </dependency>
            <dependency>
                <groupId>org.jetbrains.kotlin</groupId>
                <artifactId>kotlin-test</artifactId>
                <version>${kotlin.version}</version>
                <scope>test</scope>
            </dependency>
            <dependency>
                <groupId>pl.pragmatists</groupId>
                <artifactId>JUnitParams</artifactId>
                <version>${junitparams.version}</version>
            </dependency>
            <dependency>
                <groupId>io.github.microutils</groupId>
                <artifactId>kotlin-logging</artifactId>
                <version>${kotlin-logging.version}</version>
            </dependency>
            <dependency>
                <groupId>org.slf4j</groupId>
                <artifactId>slf4j-simple</artifactId>
                <version>${slf4j.version}</version>
            </dependency>
            <dependency>
                <groupId>com.google.code.gson</groupId>
                <artifactId>gson</artifactId>
                <version>${gson.version}</version>
            </dependency>
            <dependency>
                <groupId>net.postchain</groupId>
                <artifactId>postchain-base</artifactId>
                <version>${project.version}</version>
            </dependency>
            <dependency>
                <groupId>net.postchain</groupId>
                <artifactId>postchain-common</artifactId>
                <version>${project.version}</version>
            </dependency>
            <dependency>
                <groupId>net.postchain</groupId>
                <artifactId>postchain-devtools</artifactId>
                <version>${project.version}</version>
            </dependency>
            <dependency>
                <groupId>io.netty</groupId>
                <artifactId>netty-all</artifactId>
                <version>${netty.version}</version>
            </dependency>
            <dependency>
                <groupId>io.netty</groupId>
                <artifactId>netty-transport-native-epoll</artifactId>
                <version>${netty.version}</version>
                <classifier>linux-x86_64</classifier>
            </dependency>

            <dependency>
                <groupId>com.nhaarman.mockitokotlin2</groupId>
                <artifactId>mockito-kotlin</artifactId>
                <version>2.0.0</version>
                <scope>test</scope>
            </dependency>

        </dependencies>
    </dependencyManagement>

    <build>
        <sourceDirectory>src/main/kotlin</sourceDirectory>
        <testSourceDirectory>src/test/kotlin</testSourceDirectory>
        <plugins>
            <plugin>
                <artifactId>kotlin-maven-plugin</artifactId>
                <groupId>org.jetbrains.kotlin</groupId>
                <version>${kotlin.version}</version>

                <executions>
                    <execution>
                        <id>compile</id>
                        <goals>
                            <goal>compile</goal>
                        </goals>
                    </execution>

                    <execution>
                        <id>test-compile</id>
                        <goals>
                            <goal>test-compile</goal>
                        </goals>
                    </execution>
                </executions>
            </plugin>

            <plugin>
                <groupId>org.apache.maven.plugins</groupId>
                <artifactId>maven-source-plugin</artifactId>
                <version>${maven-source-plugin.version}</version>
                <executions>
                    <execution>
                        <id>attach-sources</id>
                        <phase>verify</phase>
                        <goals>
                            <goal>jar-no-fork</goal>
                        </goals>
                    </execution>
                </executions>
            </plugin>

            <plugin>
                <groupId>org.codehaus.mojo</groupId>
                <artifactId>versions-maven-plugin</artifactId>
                <version>2.5</version>
            </plugin>

            <plugin>
                <groupId>external.atlassian.jgitflow</groupId>
                <artifactId>jgitflow-maven-plugin</artifactId>
                <version>${jgitflow.maven.plugin.version}</version>
                <configuration>
                    <enableSshAgent>true</enableSshAgent>
                    <autoVersionSubmodules>true</autoVersionSubmodules>
                    <allowUntracked>true</allowUntracked>
                    <pushFeatures>true</pushFeatures>
                    <pushReleases>true</pushReleases>
                    <pushHotfixes>true</pushHotfixes>
                    <noDeploy>true</noDeploy>
                    <flowInitContext>
                        <developBranchName>dev</developBranchName>
                        <versionTagPrefix>ver-</versionTagPrefix>
                    </flowInitContext>
                    <!-- Use these two lines to avoid entering of login/password manually -->
                    <username>${env.POSTCHAIN_REPOSITORY_USERNAME}</username>
                    <password>${env.POSTCHAIN_REPOSITORY_PASSWORD}</password>
                    <!-- Use these two lines to enter login/password manually -->
                    <!--
                    <username />
                    <password />
                    -->
                </configuration>
            </plugin>

        </plugins>
    </build>

    <profiles>
        <profile>
            <id>ci</id>
            <build>
                <plugins>
                    <plugin>
                        <groupId>org.apache.maven.plugins</groupId>
                        <artifactId>maven-surefire-plugin</artifactId>
                        <version>2.22.0</version>
                        <configuration>
                            <includes>
                                <include>**/*Test.java</include>
                                <include>**/*IT.java</include>
                                <include>**/*Nightly.java</include>
                                <!--<include>**/DefaultXConnectionManagerTest.java</include>-->
                            </includes>
                        </configuration>
                    </plugin>
                </plugins>
            </build>
        </profile>
    </profiles>

</project>
=======
<!-- Copyright (c) 2017 ChromaWay Inc. See README for license information. -->

<project xmlns="http://maven.apache.org/POM/4.0.0" xmlns:xsi="http://www.w3.org/2001/XMLSchema-instance" xsi:schemaLocation="http://maven.apache.org/POM/4.0.0 http://maven.apache.org/xsd/maven-4.0.0.xsd">
    <modelVersion>4.0.0</modelVersion>

    <groupId>net.postchain</groupId>
    <artifactId>postchain</artifactId>
    <version>2.4.4-SNAPSHOT</version>
    <modules>
        <module>postchain-common</module>
        <module>postchain-base</module>
        <module>postchain-devtools</module>
        <module>postchain-cw-modules</module>
        <module>postchain-docker</module>
    </modules>
    <packaging>pom</packaging>

    <name>Postchain</name>
    <url>http://postchain.org</url>
    <properties>
        <doclint>none</doclint>

        <kotlin.version>1.2.21</kotlin.version>
        <json.version>20170516</json.version>
        <kovenant-core.version>3.3.0</kovenant-core.version>
        <junit.version>4.12</junit.version>
        <mockito-kotlin-kt1.1.version>1.5.0</mockito-kotlin-kt1.1.version>
        <kotlin-logging.version>1.4.6</kotlin-logging.version>
        <slf4j.version>1.7.25</slf4j.version>
        <gson.version>2.8.2</gson.version>
        <junitparams.version>1.1.1</junitparams.version>
        <kotlin.compiler.jvmTarget>1.8</kotlin.compiler.jvmTarget>
        <kotlin.compiler.incremental>false</kotlin.compiler.incremental>

        <project.build.sourceEncoding>UTF-8</project.build.sourceEncoding>
        <maven-source-plugin.version>3.0.1</maven-source-plugin.version>
        <jgitflow.maven.plugin.version>1.0-m5.1</jgitflow.maven.plugin.version>
    </properties>

    <repositories>
        <repository>
            <id>ProjectRepo</id>
            <name>ProjectRepo</name>
            <url>file://${project.basedir}/lib</url>
        </repository>
        <repository>
            <id>jcentral</id>
            <name>bintray</name>
            <url>https://jcenter.bintray.com</url>
        </repository>
    </repositories>

    <dependencies>
        <dependency>
            <groupId>junit</groupId>
            <artifactId>junit</artifactId>
        </dependency>
    </dependencies>

    <dependencyManagement>
        <dependencies>
            <dependency>
                <groupId>org.jetbrains.kotlin</groupId>
                <artifactId>kotlin-stdlib-jre8</artifactId>
                <version>${kotlin.version}</version>
            </dependency>
            <dependency>
                <groupId>org.jetbrains.kotlin</groupId>
                <artifactId>kotlin-reflect</artifactId>
                <version>${kotlin.version}</version>
            </dependency>
            <dependency>
                <groupId>junit</groupId>
                <artifactId>junit</artifactId>
                <version>${junit.version}</version>
                <scope>test</scope>
            </dependency>
            <dependency>
                <groupId>org.jetbrains.kotlin</groupId>
                <artifactId>kotlin-test</artifactId>
                <version>${kotlin.version}</version>
                <scope>test</scope>
            </dependency>
            <dependency>
                <groupId>pl.pragmatists</groupId>
                <artifactId>JUnitParams</artifactId>
                <version>${junitparams.version}</version>
            </dependency>
            <dependency>
                <groupId>io.github.microutils</groupId>
                <artifactId>kotlin-logging</artifactId>
                <version>${kotlin-logging.version}</version>
            </dependency>
            <dependency>
                <groupId>org.slf4j</groupId>
                <artifactId>slf4j-simple</artifactId>
                <version>${slf4j.version}</version>
            </dependency>
            <dependency>
                <groupId>com.google.code.gson</groupId>
                <artifactId>gson</artifactId>
                <version>${gson.version}</version>
            </dependency>
            <dependency>
                <groupId>net.postchain</groupId>
                <artifactId>postchain-base</artifactId>
                <version>${project.version}</version>
            </dependency>
            <dependency>
                <groupId>net.postchain</groupId>
                <artifactId>postchain-common</artifactId>
                <version>${project.version}</version>
            </dependency>
            <dependency>
                <groupId>net.postchain</groupId>
                <artifactId>postchain-devtools</artifactId>
                <version>${project.version}</version>
            </dependency>

            <dependency>
                <groupId>com.nhaarman.mockitokotlin2</groupId>
                <artifactId>mockito-kotlin</artifactId>
                <version>2.0.0</version>
                <scope>test</scope>
            </dependency>

        </dependencies>
    </dependencyManagement>

    <build>
        <sourceDirectory>src/main/kotlin</sourceDirectory>
        <testSourceDirectory>src/test/kotlin</testSourceDirectory>
        <plugins>
            <plugin>
                <artifactId>kotlin-maven-plugin</artifactId>
                <groupId>org.jetbrains.kotlin</groupId>
                <version>${kotlin.version}</version>

                <executions>
                    <execution>
                        <id>compile</id>
                        <goals>
                            <goal>compile</goal>
                        </goals>
                    </execution>

                    <execution>
                        <id>test-compile</id>
                        <goals>
                            <goal>test-compile</goal>
                        </goals>
                    </execution>
                </executions>
            </plugin>

            <plugin>
                <groupId>org.apache.maven.plugins</groupId>
                <artifactId>maven-source-plugin</artifactId>
                <version>${maven-source-plugin.version}</version>
                <executions>
                    <execution>
                        <id>attach-sources</id>
                        <phase>verify</phase>
                        <goals>
                            <goal>jar-no-fork</goal>
                        </goals>
                    </execution>
                </executions>
            </plugin>

            <plugin>
                <groupId>org.codehaus.mojo</groupId>
                <artifactId>versions-maven-plugin</artifactId>
                <version>2.5</version>
            </plugin>

            <plugin>
                <groupId>external.atlassian.jgitflow</groupId>
                <artifactId>jgitflow-maven-plugin</artifactId>
                <version>${jgitflow.maven.plugin.version}</version>
                <configuration>
                    <enableSshAgent>true</enableSshAgent>
                    <autoVersionSubmodules>true</autoVersionSubmodules>
                    <allowUntracked>true</allowUntracked>
                    <pushFeatures>true</pushFeatures>
                    <pushReleases>true</pushReleases>
                    <pushHotfixes>true</pushHotfixes>
                    <noDeploy>true</noDeploy>
                    <flowInitContext>
                        <developBranchName>dev</developBranchName>
                        <versionTagPrefix>ver-</versionTagPrefix>
                    </flowInitContext>
                    <!-- Use these two lines to avoid entering of login/password manually -->
                    <username>${env.POSTCHAIN_REPOSITORY_USERNAME}</username>
                    <password>${env.POSTCHAIN_REPOSITORY_PASSWORD}</password>
                    <!-- Use these two lines to enter login/password manually -->
                    <!--
                    <username />
                    <password />
                    -->
                </configuration>
            </plugin>

        </plugins>
    </build>

    <profiles>
        <profile>
            <id>ci</id>
            <build>
                <plugins>
                    <plugin>
                        <groupId>org.apache.maven.plugins</groupId>
                        <artifactId>maven-surefire-plugin</artifactId>
                        <version>2.22.0</version>
                        <configuration>
                            <includes>
                                <include>**/*Test.java</include>
                                <include>**/*IT.java</include>
                                <include>**/*Nightly.java</include>
                                <!--<include>**/DefaultXConnectionManagerTest.java</include>-->
                            </includes>
                        </configuration>
                    </plugin>
                </plugins>
            </build>
        </profile>
    </profiles>

</project>
>>>>>>> ad2f41db
<|MERGE_RESOLUTION|>--- conflicted
+++ resolved
@@ -1,4 +1,3 @@
-<<<<<<< HEAD
 <!-- Copyright (c) 2017 ChromaWay Inc. See README for license information. -->
 
 <project xmlns="http://maven.apache.org/POM/4.0.0" xmlns:xsi="http://www.w3.org/2001/XMLSchema-instance" xsi:schemaLocation="http://maven.apache.org/POM/4.0.0 http://maven.apache.org/xsd/maven-4.0.0.xsd">
@@ -29,7 +28,6 @@
         <kotlin-logging.version>1.4.6</kotlin-logging.version>
         <slf4j.version>1.7.25</slf4j.version>
         <gson.version>2.8.2</gson.version>
-        <netty.version>4.1.30.Final</netty.version>
         <junitparams.version>1.1.1</junitparams.version>
         <kotlin.compiler.jvmTarget>1.8</kotlin.compiler.jvmTarget>
         <kotlin.compiler.incremental>false</kotlin.compiler.incremental>
@@ -117,17 +115,6 @@
                 <groupId>net.postchain</groupId>
                 <artifactId>postchain-devtools</artifactId>
                 <version>${project.version}</version>
-            </dependency>
-            <dependency>
-                <groupId>io.netty</groupId>
-                <artifactId>netty-all</artifactId>
-                <version>${netty.version}</version>
-            </dependency>
-            <dependency>
-                <groupId>io.netty</groupId>
-                <artifactId>netty-transport-native-epoll</artifactId>
-                <version>${netty.version}</version>
-                <classifier>linux-x86_64</classifier>
             </dependency>
 
             <dependency>
@@ -240,236 +227,4 @@
         </profile>
     </profiles>
 
-</project>
-=======
-<!-- Copyright (c) 2017 ChromaWay Inc. See README for license information. -->
-
-<project xmlns="http://maven.apache.org/POM/4.0.0" xmlns:xsi="http://www.w3.org/2001/XMLSchema-instance" xsi:schemaLocation="http://maven.apache.org/POM/4.0.0 http://maven.apache.org/xsd/maven-4.0.0.xsd">
-    <modelVersion>4.0.0</modelVersion>
-
-    <groupId>net.postchain</groupId>
-    <artifactId>postchain</artifactId>
-    <version>2.4.4-SNAPSHOT</version>
-    <modules>
-        <module>postchain-common</module>
-        <module>postchain-base</module>
-        <module>postchain-devtools</module>
-        <module>postchain-cw-modules</module>
-        <module>postchain-docker</module>
-    </modules>
-    <packaging>pom</packaging>
-
-    <name>Postchain</name>
-    <url>http://postchain.org</url>
-    <properties>
-        <doclint>none</doclint>
-
-        <kotlin.version>1.2.21</kotlin.version>
-        <json.version>20170516</json.version>
-        <kovenant-core.version>3.3.0</kovenant-core.version>
-        <junit.version>4.12</junit.version>
-        <mockito-kotlin-kt1.1.version>1.5.0</mockito-kotlin-kt1.1.version>
-        <kotlin-logging.version>1.4.6</kotlin-logging.version>
-        <slf4j.version>1.7.25</slf4j.version>
-        <gson.version>2.8.2</gson.version>
-        <junitparams.version>1.1.1</junitparams.version>
-        <kotlin.compiler.jvmTarget>1.8</kotlin.compiler.jvmTarget>
-        <kotlin.compiler.incremental>false</kotlin.compiler.incremental>
-
-        <project.build.sourceEncoding>UTF-8</project.build.sourceEncoding>
-        <maven-source-plugin.version>3.0.1</maven-source-plugin.version>
-        <jgitflow.maven.plugin.version>1.0-m5.1</jgitflow.maven.plugin.version>
-    </properties>
-
-    <repositories>
-        <repository>
-            <id>ProjectRepo</id>
-            <name>ProjectRepo</name>
-            <url>file://${project.basedir}/lib</url>
-        </repository>
-        <repository>
-            <id>jcentral</id>
-            <name>bintray</name>
-            <url>https://jcenter.bintray.com</url>
-        </repository>
-    </repositories>
-
-    <dependencies>
-        <dependency>
-            <groupId>junit</groupId>
-            <artifactId>junit</artifactId>
-        </dependency>
-    </dependencies>
-
-    <dependencyManagement>
-        <dependencies>
-            <dependency>
-                <groupId>org.jetbrains.kotlin</groupId>
-                <artifactId>kotlin-stdlib-jre8</artifactId>
-                <version>${kotlin.version}</version>
-            </dependency>
-            <dependency>
-                <groupId>org.jetbrains.kotlin</groupId>
-                <artifactId>kotlin-reflect</artifactId>
-                <version>${kotlin.version}</version>
-            </dependency>
-            <dependency>
-                <groupId>junit</groupId>
-                <artifactId>junit</artifactId>
-                <version>${junit.version}</version>
-                <scope>test</scope>
-            </dependency>
-            <dependency>
-                <groupId>org.jetbrains.kotlin</groupId>
-                <artifactId>kotlin-test</artifactId>
-                <version>${kotlin.version}</version>
-                <scope>test</scope>
-            </dependency>
-            <dependency>
-                <groupId>pl.pragmatists</groupId>
-                <artifactId>JUnitParams</artifactId>
-                <version>${junitparams.version}</version>
-            </dependency>
-            <dependency>
-                <groupId>io.github.microutils</groupId>
-                <artifactId>kotlin-logging</artifactId>
-                <version>${kotlin-logging.version}</version>
-            </dependency>
-            <dependency>
-                <groupId>org.slf4j</groupId>
-                <artifactId>slf4j-simple</artifactId>
-                <version>${slf4j.version}</version>
-            </dependency>
-            <dependency>
-                <groupId>com.google.code.gson</groupId>
-                <artifactId>gson</artifactId>
-                <version>${gson.version}</version>
-            </dependency>
-            <dependency>
-                <groupId>net.postchain</groupId>
-                <artifactId>postchain-base</artifactId>
-                <version>${project.version}</version>
-            </dependency>
-            <dependency>
-                <groupId>net.postchain</groupId>
-                <artifactId>postchain-common</artifactId>
-                <version>${project.version}</version>
-            </dependency>
-            <dependency>
-                <groupId>net.postchain</groupId>
-                <artifactId>postchain-devtools</artifactId>
-                <version>${project.version}</version>
-            </dependency>
-
-            <dependency>
-                <groupId>com.nhaarman.mockitokotlin2</groupId>
-                <artifactId>mockito-kotlin</artifactId>
-                <version>2.0.0</version>
-                <scope>test</scope>
-            </dependency>
-
-        </dependencies>
-    </dependencyManagement>
-
-    <build>
-        <sourceDirectory>src/main/kotlin</sourceDirectory>
-        <testSourceDirectory>src/test/kotlin</testSourceDirectory>
-        <plugins>
-            <plugin>
-                <artifactId>kotlin-maven-plugin</artifactId>
-                <groupId>org.jetbrains.kotlin</groupId>
-                <version>${kotlin.version}</version>
-
-                <executions>
-                    <execution>
-                        <id>compile</id>
-                        <goals>
-                            <goal>compile</goal>
-                        </goals>
-                    </execution>
-
-                    <execution>
-                        <id>test-compile</id>
-                        <goals>
-                            <goal>test-compile</goal>
-                        </goals>
-                    </execution>
-                </executions>
-            </plugin>
-
-            <plugin>
-                <groupId>org.apache.maven.plugins</groupId>
-                <artifactId>maven-source-plugin</artifactId>
-                <version>${maven-source-plugin.version}</version>
-                <executions>
-                    <execution>
-                        <id>attach-sources</id>
-                        <phase>verify</phase>
-                        <goals>
-                            <goal>jar-no-fork</goal>
-                        </goals>
-                    </execution>
-                </executions>
-            </plugin>
-
-            <plugin>
-                <groupId>org.codehaus.mojo</groupId>
-                <artifactId>versions-maven-plugin</artifactId>
-                <version>2.5</version>
-            </plugin>
-
-            <plugin>
-                <groupId>external.atlassian.jgitflow</groupId>
-                <artifactId>jgitflow-maven-plugin</artifactId>
-                <version>${jgitflow.maven.plugin.version}</version>
-                <configuration>
-                    <enableSshAgent>true</enableSshAgent>
-                    <autoVersionSubmodules>true</autoVersionSubmodules>
-                    <allowUntracked>true</allowUntracked>
-                    <pushFeatures>true</pushFeatures>
-                    <pushReleases>true</pushReleases>
-                    <pushHotfixes>true</pushHotfixes>
-                    <noDeploy>true</noDeploy>
-                    <flowInitContext>
-                        <developBranchName>dev</developBranchName>
-                        <versionTagPrefix>ver-</versionTagPrefix>
-                    </flowInitContext>
-                    <!-- Use these two lines to avoid entering of login/password manually -->
-                    <username>${env.POSTCHAIN_REPOSITORY_USERNAME}</username>
-                    <password>${env.POSTCHAIN_REPOSITORY_PASSWORD}</password>
-                    <!-- Use these two lines to enter login/password manually -->
-                    <!--
-                    <username />
-                    <password />
-                    -->
-                </configuration>
-            </plugin>
-
-        </plugins>
-    </build>
-
-    <profiles>
-        <profile>
-            <id>ci</id>
-            <build>
-                <plugins>
-                    <plugin>
-                        <groupId>org.apache.maven.plugins</groupId>
-                        <artifactId>maven-surefire-plugin</artifactId>
-                        <version>2.22.0</version>
-                        <configuration>
-                            <includes>
-                                <include>**/*Test.java</include>
-                                <include>**/*IT.java</include>
-                                <include>**/*Nightly.java</include>
-                                <!--<include>**/DefaultXConnectionManagerTest.java</include>-->
-                            </includes>
-                        </configuration>
-                    </plugin>
-                </plugins>
-            </build>
-        </profile>
-    </profiles>
-
-</project>
->>>>>>> ad2f41db
+</project>