<!-- Copyright (c) 2020 ChromaWay AB. See README for license information. -->

<project xmlns="http://maven.apache.org/POM/4.0.0" xmlns:xsi="http://www.w3.org/2001/XMLSchema-instance" xsi:schemaLocation="http://maven.apache.org/POM/4.0.0 http://maven.apache.org/xsd/maven-4.0.0.xsd">
    <modelVersion>4.0.0</modelVersion>

    <groupId>net.postchain</groupId>
    <artifactId>postchain</artifactId>
    <version>3.4.0-SNAPSHOT</version>
    <modules>
        <module>postchain-common</module>
        <module>postchain-base</module>
        <module>postchain-devtools</module>
        <module>postchain-cw-modules</module>
        <module>postchain-docker</module>
        <module>postchain-client</module>
        <module>postchain-distribution</module>
        <module>postchain-containerized</module>
    </modules>
    <packaging>pom</packaging>

    <name>Postchain</name>
    <url>http://postchain.org</url>
    <properties>
        <doclint>none</doclint>
        <project.build.sourceEncoding>UTF-8</project.build.sourceEncoding>

        <!-- Kotlin -->
        <kotlin.compiler.incremental>false</kotlin.compiler.incremental>
        <kotlin.version>1.4.30</kotlin.version>
        <kotlin.compiler.jvmTarget>11</kotlin.compiler.jvmTarget>

        <!-- Maven -->
        <maven.source.plugin.version>3.0.1</maven.source.plugin.version>
        <maven.surefire.plugin.version>2.22.1</maven.surefire.plugin.version>
        <maven.failsafe.plugin.version>2.22.2</maven.failsafe.plugin.version>
        <docker.maven.plugin.version>0.36.0</docker.maven.plugin.version>
        <maven.compiler.plugin.version>3.5.1</maven.compiler.plugin.version>
        <maven.assembly.plugin.version>3.2.0</maven.assembly.plugin.version>
        <skipSurefireTests>false</skipSurefireTests>

        <!-- Testing -->
        <junit.version>4.12</junit.version>
        <junitparams.version>1.1.1</junitparams.version>
        <mockito-kotlin.version>4.0.0</mockito-kotlin.version>
        <mockito.version>2.23.0</mockito.version>
        <assertk.version>0.10</assertk.version>
        <awaitility.version>3.1.2</awaitility.version>

        <!-- Logging -->
        <kotlin-logging.version>1.6.26</kotlin-logging.version>
        <slf4j.version>1.7.26</slf4j.version>
        <log4j2.version>2.11.2</log4j2.version>
        <jackson.version>2.10.1</jackson.version>

        <!-- 3rd party -->
        <httpclient.version>4.5.3</httpclient.version>
        <json.version>20170516</json.version>
        <kovenant-core.version>3.3.0</kovenant-core.version>
        <gson.version>2.8.5</gson.version>
        <jgitflow.maven.plugin.version>1.0-m5.1</jgitflow.maven.plugin.version>

        <maven.compiler.source>11</maven.compiler.source>
        <maven.compiler.target>11</maven.compiler.target>
    </properties>

    <repositories>
        <repository>
            <id>ProjectRepo</id>
            <name>ProjectRepo</name>
            <url>file://${project.basedir}/lib</url>
        </repository>
        <repository>
            <id>jcentral</id>
            <name>bintray</name>
            <url>https://jcenter.bintray.com</url>
        </repository>
    </repositories>

    <!-- Global dependencies -->
    <dependencies>
        <!-- Testing -->
        <dependency>
            <groupId>junit</groupId>
            <artifactId>junit</artifactId>
            <scope>test</scope>
        </dependency>

        <!-- Logging -->
        <dependency>
            <groupId>org.apache.logging.log4j</groupId>
            <artifactId>log4j-core</artifactId>
            <version>${log4j2.version}</version>
        </dependency>
        <dependency>
            <groupId>org.apache.logging.log4j</groupId>
            <artifactId>log4j-api</artifactId>
            <version>${log4j2.version}</version>
        </dependency>
        <dependency>
            <groupId>org.apache.logging.log4j</groupId>
            <artifactId>log4j-slf4j-impl</artifactId>
            <version>${log4j2.version}</version>
        </dependency>
        <dependency>
            <groupId>org.slf4j</groupId>
            <artifactId>slf4j-api</artifactId>
            <version>${slf4j.version}</version>
        </dependency>
        <!-- For Log4j2/YAML configuration -->
        <dependency>
            <groupId>com.fasterxml.jackson.core</groupId>
            <artifactId>jackson-databind</artifactId>
            <version>${jackson.version}</version>
        </dependency>
        <dependency>
            <groupId>com.fasterxml.jackson.dataformat</groupId>
            <artifactId>jackson-dataformat-yaml</artifactId>
            <version>${jackson.version}</version>
        </dependency>
        <dependency>
            <groupId>io.github.microutils</groupId>
            <artifactId>kotlin-logging</artifactId>
            <version>${kotlin-logging.version}</version>
        </dependency>
    </dependencies>

    <dependencyManagement>
        <dependencies>
            <!-- Kotlin -->
            <dependency>
                <groupId>org.jetbrains.kotlin</groupId>
                <artifactId>kotlin-stdlib</artifactId>
                <version>${kotlin.version}</version>
            </dependency>
            <dependency>
                <groupId>org.jetbrains.kotlin</groupId>
                <artifactId>kotlin-reflect</artifactId>
                <version>${kotlin.version}</version>
            </dependency>
            <dependency>
                <groupId>org.jetbrains.kotlin</groupId>
                <artifactId>kotlin-test</artifactId>
                <version>${kotlin.version}</version>
                <scope>test</scope>
            </dependency>
            <dependency>
                <groupId>org.jetbrains.kotlin</groupId>
                <artifactId>kotlin-test-junit</artifactId>
                <version>${kotlin.version}</version>
                <scope>test</scope>
            </dependency>

            <!-- Postchain -->
            <dependency>
                <groupId>net.postchain</groupId>
                <artifactId>postchain-base</artifactId>
                <version>${project.version}</version>
            </dependency>
            <dependency>
                <groupId>net.postchain</groupId>
                <artifactId>postchain-common</artifactId>
                <version>${project.version}</version>
            </dependency>
            <dependency>
                <groupId>net.postchain</groupId>
                <artifactId>postchain-devtools</artifactId>
                <version>${project.version}</version>
            </dependency>
            <dependency>
                <groupId>net.postchain</groupId>
                <artifactId>postchain-client</artifactId>
                <version>${project.version}</version>
            </dependency>

            <!-- Testing -->
            <dependency>
                <groupId>junit</groupId>
                <artifactId>junit</artifactId>
                <version>${junit.version}</version>
                <scope>test</scope>
            </dependency>
            <dependency>
                <groupId>pl.pragmatists</groupId>
                <artifactId>JUnitParams</artifactId>
                <version>${junitparams.version}</version>
                <scope>test</scope>
            </dependency>
            <dependency>
                <groupId>org.mockito.kotlin</groupId>
                <artifactId>mockito-kotlin</artifactId>
                <version>${mockito-kotlin.version}</version>
                <scope>test</scope>
            </dependency>
            <dependency>
                <groupId>org.mockito</groupId>
                <artifactId>mockito-core</artifactId>
<<<<<<< HEAD
                <version>2.23.0</version>
=======
                <version>${mockito.version}</version>
                <scope>test</scope>
            </dependency>
            <dependency>
                <groupId>com.willowtreeapps.assertk</groupId>
                <artifactId>assertk</artifactId>
                <version>${assertk.version}</version>
                <scope>test</scope>
            </dependency>
            <dependency>
                <groupId>org.skyscreamer</groupId>
                <artifactId>jsonassert</artifactId>
                <version>1.5.0</version>
                <scope>test</scope>
            </dependency>
            <dependency>
                <groupId>org.testcontainers</groupId>
                <artifactId>testcontainers</artifactId>
                <version>1.12.5</version>
>>>>>>> 1428c28d
                <scope>test</scope>
            </dependency>

            <!-- Json -->
            <dependency>
                <groupId>com.google.code.gson</groupId>
                <artifactId>gson</artifactId>
                <version>${gson.version}</version>
            </dependency>

            <!-- 3rd party -->
            <dependency>
                <groupId>io.rest-assured</groupId>
                <artifactId>rest-assured</artifactId>
                <version>3.1.1</version>
            </dependency>
            <dependency>
                <groupId>org.awaitility</groupId>
                <artifactId>awaitility</artifactId>
                <scope>test</scope>
                <version>${awaitility.version}</version>
            </dependency>
            <dependency>
                <groupId>org.awaitility</groupId>
                <artifactId>awaitility-kotlin</artifactId>
                <scope>test</scope>
                <version>${awaitility.version}</version>
            </dependency>
            <dependency>
                <groupId>com.github.ajalt</groupId>
                <artifactId>clikt</artifactId>
                <version>1.4.0</version>
            </dependency>
            <dependency>
                <groupId>org.apache.httpcomponents</groupId>
                <artifactId>httpclient</artifactId>
                <version>${httpclient.version}</version>
            </dependency>

        </dependencies>
    </dependencyManagement>

    <build>
        <sourceDirectory>src/main/kotlin</sourceDirectory>
        <testSourceDirectory>src/test/kotlin</testSourceDirectory>
        <pluginManagement>
            <plugins>
                <plugin>
                    <groupId>org.apache.maven.plugins</groupId>
                    <artifactId>maven-failsafe-plugin</artifactId>
                    <version>${maven.failsafe.plugin.version}</version>
                </plugin>
                <plugin>
                    <groupId>org.apache.maven.plugins</groupId>
                    <artifactId>maven-surefire-plugin</artifactId>
                    <version>${maven.surefire.plugin.version}</version>
                </plugin>
            </plugins>
        </pluginManagement>
        <plugins>
            <plugin>
                <artifactId>kotlin-maven-plugin</artifactId>
                <groupId>org.jetbrains.kotlin</groupId>
                <version>${kotlin.version}</version>

                <executions>
                    <execution>
                        <id>compile</id>
                        <goals>
                            <goal>compile</goal>
                        </goals>
                    </execution>

                    <execution>
                        <id>test-compile</id>
                        <goals>
                            <goal>test-compile</goal>
                        </goals>
                    </execution>
                </executions>
            </plugin>

            <plugin>
                <groupId>org.apache.maven.plugins</groupId>
                <artifactId>maven-compiler-plugin</artifactId>
                <version>${maven.compiler.plugin.version}</version>
                <executions>
                    <!-- Replacing default-compile as it is treated specially by maven -->
                    <execution>
                        <id>default-compile</id>
                        <phase>none</phase>
                    </execution>
                    <!-- Replacing default-testCompile as it is treated specially by maven -->
                    <execution>
                        <id>default-testCompile</id>
                        <phase>none</phase>
                    </execution>
                    <execution>
                        <id>java-compile</id>
                        <phase>compile</phase>
                        <goals>
                            <goal>compile</goal>
                        </goals>
                    </execution>
                    <execution>
                        <id>java-test-compile</id>
                        <phase>test-compile</phase>
                        <goals>
                            <goal>testCompile</goal>
                        </goals>
                    </execution>
                </executions>
                <configuration>
                    <source>11</source>
                    <target>11</target>
                </configuration>
            </plugin>

            <plugin>
                <groupId>org.codehaus.mojo</groupId>
                <artifactId>versions-maven-plugin</artifactId>
                <version>2.5</version>
            </plugin>

            <plugin>
                <groupId>pl.project13.maven</groupId>
                <artifactId>git-commit-id-plugin</artifactId>
                <version>4.0.0</version>
                <executions>
                    <execution>
                        <id>get-the-git-infos</id>
                        <goals>
                            <goal>revision</goal>
                        </goals>
                        <phase>initialize</phase>
                    </execution>
                </executions>
                <configuration>
                    <includeOnlyProperties>
                        <includeOnlyProperty>^git\.branch$</includeOnlyProperty>
                        <includeOnlyProperty>^git\.build\.(time|version)$</includeOnlyProperty>
                        <includeOnlyProperty>^git\.commit\.id\.(abbrev|full)$</includeOnlyProperty>
                        <includeOnlyProperty>^git\.commit\.message\.(full|short)$</includeOnlyProperty>
                        <includeOnlyProperty>^git\.commit\.time$</includeOnlyProperty>
                        <includeOnlyProperty>^git\.dirty$</includeOnlyProperty>
                    </includeOnlyProperties>
                    <commitIdGenerationMode>full</commitIdGenerationMode>
                    <dateFormatTimeZone>UTC</dateFormatTimeZone>
                </configuration>
            </plugin>

            <plugin>
                <groupId>org.codehaus.mojo</groupId>
                <artifactId>properties-maven-plugin</artifactId>
                <version>1.0.0</version>
                <executions>
                    <execution>
                        <phase>generate-resources</phase>
                        <goals>
                            <goal>write-project-properties</goal>
                        </goals>
                        <configuration>
                            <outputFile>${project.build.outputDirectory}/${project.artifactId}-maven.properties
                            </outputFile>
                        </configuration>
                    </execution>
                </executions>
            </plugin>

            <plugin>
                <groupId>org.apache.maven.plugins</groupId>
                <artifactId>maven-dependency-plugin</artifactId>
                <version>3.1.1</version>
                <executions>
                    <execution>
                        <id>analyze</id>
                        <phase>generate-resources</phase>
                        <goals>
                            <goal>list</goal>
                        </goals>
                        <configuration>
                            <outputFile>${project.build.outputDirectory}/${project.artifactId}-dependencies.txt
                            </outputFile>
                            <sort>true</sort>
                        </configuration>
                    </execution>
                </executions>
            </plugin>

            <plugin>
                <groupId>org.apache.maven.plugins</groupId>
                <artifactId>maven-surefire-plugin</artifactId>
                <version>${maven.surefire.plugin.version}</version>
                <configuration>
                    <!-- skips surefire tests without skipping failsafe tests.
         Property value seems to magically default to false (e.g.: mvn verify -DskipSurefireTests=true)-->
<!--                    <skipTests>${skipSurefireTests}</skipTests>-->
                </configuration>
            </plugin>


            <plugin>
                <groupId>external.atlassian.jgitflow</groupId>
                <artifactId>jgitflow-maven-plugin</artifactId>
                <version>${jgitflow.maven.plugin.version}</version>
                <configuration>
                    <enableSshAgent>true</enableSshAgent>
                    <autoVersionSubmodules>true</autoVersionSubmodules>
                    <allowUntracked>true</allowUntracked>
                    <pushFeatures>true</pushFeatures>
                    <pushReleases>true</pushReleases>
                    <pushHotfixes>true</pushHotfixes>
                    <noDeploy>true</noDeploy>
                    <flowInitContext>
                        <developBranchName>dev</developBranchName>
                        <versionTagPrefix>ver-</versionTagPrefix>
                    </flowInitContext>
                    <!-- Use these two lines to avoid entering of login/password manually -->
                    <username>${env.POSTCHAIN_REPOSITORY_USERNAME}</username>
                    <password>${env.POSTCHAIN_REPOSITORY_PASSWORD}</password>
                    <!-- Use these two lines to enter login/password manually -->
                    <!--
                    <username />
                    <password />
                    -->
                </configuration>
            </plugin>

        </plugins>
    </build>

    <profiles>
        <profile>
            <id>ci</id>
            <build>
                <plugins>
                    <plugin>
                        <groupId>org.apache.maven.plugins</groupId>
                        <artifactId>maven-surefire-plugin</artifactId>
                        <configuration>
                            <includes>
                                <include>**/*Test.java</include>
<!--                                <include>**/*IT.java</include>  Do NOT un-comment this line. *IT is for failsafe tests (used in postchian-containerized), not for long surefire tests. For other time consuming integration tests, use postfix Nightly instead. -->
                                <include>**/*Nightly.java</include>
                                <include>**/*IntegrationTest.java</include>
                                <include>**/*E2ET.*</include>
                                <!--                                <include>**/FourPeersReconfigurationTest.java</include>-->
                            </includes>
<!--                            <skipTests>${skipSurefireTests}</skipTests>-->
                        </configuration>
                    </plugin>
                    <plugin>
                        <groupId>org.apache.maven.plugins</groupId>
                        <artifactId>maven-failsafe-plugin</artifactId>
                        <version>${maven.failsafe.plugin.version}</version>
                        <executions>
                            <execution>
                                <goals>
                                    <goal>integration-test</goal>
                                    <goal>verify</goal>
                                </goals>
                            </execution>
                        </executions>
                    </plugin>
                </plugins>
            </build>
        </profile>
    </profiles>

</project><|MERGE_RESOLUTION|>--- conflicted
+++ resolved
@@ -33,7 +33,7 @@
         <maven.source.plugin.version>3.0.1</maven.source.plugin.version>
         <maven.surefire.plugin.version>2.22.1</maven.surefire.plugin.version>
         <maven.failsafe.plugin.version>2.22.2</maven.failsafe.plugin.version>
-        <docker.maven.plugin.version>0.36.0</docker.maven.plugin.version>
+        <docker.maven.plugin.version>0.38.0</docker.maven.plugin.version>
         <maven.compiler.plugin.version>3.5.1</maven.compiler.plugin.version>
         <maven.assembly.plugin.version>3.2.0</maven.assembly.plugin.version>
         <skipSurefireTests>false</skipSurefireTests>
@@ -194,9 +194,6 @@
             <dependency>
                 <groupId>org.mockito</groupId>
                 <artifactId>mockito-core</artifactId>
-<<<<<<< HEAD
-                <version>2.23.0</version>
-=======
                 <version>${mockito.version}</version>
                 <scope>test</scope>
             </dependency>
@@ -216,7 +213,6 @@
                 <groupId>org.testcontainers</groupId>
                 <artifactId>testcontainers</artifactId>
                 <version>1.12.5</version>
->>>>>>> 1428c28d
                 <scope>test</scope>
             </dependency>
 
