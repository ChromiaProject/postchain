<!-- Copyright (c) 2020 ChromaWay AB. See README for license information. -->

<project xmlns="http://maven.apache.org/POM/4.0.0" xmlns:xsi="http://www.w3.org/2001/XMLSchema-instance" xsi:schemaLocation="http://maven.apache.org/POM/4.0.0 http://maven.apache.org/xsd/maven-4.0.0.xsd">
    <modelVersion>4.0.0</modelVersion>

    <groupId>net.postchain</groupId>
    <artifactId>postchain</artifactId>
    <version>3.4.0-SNAPSHOT</version>
    <modules>
        <module>postchain-common</module>
        <module>postchain-base</module>
        <module>postchain-devtools</module>
        <module>postchain-cw-modules</module>
        <module>postchain-docker</module>
        <module>postchain-client</module>
        <module>postchain-distribution</module>
        <module>postchain-containerized</module>
    </modules>
    <packaging>pom</packaging>

    <name>Postchain</name>
    <url>http://postchain.org</url>
    <properties>
        <doclint>none</doclint>
        <kotlin.version>1.4.30</kotlin.version>
        <json.version>20170516</json.version>
        <kovenant-core.version>3.3.0</kovenant-core.version>
        <junit.version>4.12</junit.version>
<<<<<<< HEAD
        <mockito.version>2.23.0</mockito.version>
        <mockito-kotlin.version>2.1.0</mockito-kotlin.version>
=======
        <mockito-kotlin.version>3.2.0</mockito-kotlin.version>
>>>>>>> b6dbee3e
        <gson.version>2.8.2</gson.version>
        <junitparams.version>1.1.1</junitparams.version>
        <kotlin.compiler.jvmTarget>11</kotlin.compiler.jvmTarget>
        <kotlin.compiler.incremental>false</kotlin.compiler.incremental>
        <maven.surefire.plugin.version>2.22.1</maven.surefire.plugin.version>
        <maven.failsafe.plugin.version>2.22.2</maven.failsafe.plugin.version>
        <docker.maven.plugin.version>0.36.0</docker.maven.plugin.version>
        <maven.compiler.plugin.version>3.5.1</maven.compiler.plugin.version>
        <maven.assembly.plugin.version>3.2.0</maven.assembly.plugin.version>
        <skipSurefireTests>false</skipSurefireTests>

        <!-- Logging -->
        <kotlin-logging.version>1.6.26</kotlin-logging.version>
        <slf4j.version>1.7.26</slf4j.version>
        <log4j2.version>2.11.2</log4j2.version>
        <jackson.version>2.10.1</jackson.version>

        <project.build.sourceEncoding>UTF-8</project.build.sourceEncoding>
        <maven.source.plugin.version>3.0.1</maven.source.plugin.version>
        <jgitflow.maven.plugin.version>1.0-m5.1</jgitflow.maven.plugin.version>

        <maven.compiler.source>11</maven.compiler.source>
        <maven.compiler.target>11</maven.compiler.target>
    </properties>

    <repositories>
        <repository>
            <id>ProjectRepo</id>
            <name>ProjectRepo</name>
            <url>file://${project.basedir}/lib</url>
        </repository>
        <repository>
            <id>jcentral</id>
            <name>bintray</name>
            <url>https://jcenter.bintray.com</url>
        </repository>
    </repositories>

    <dependencies>
        <!-- Testing -->
        <dependency>
            <groupId>junit</groupId>
            <artifactId>junit</artifactId>
        </dependency>

        <!-- Logging -->
        <dependency>
            <groupId>org.apache.logging.log4j</groupId>
            <artifactId>log4j-core</artifactId>
            <version>${log4j2.version}</version>
        </dependency>
        <dependency>
            <groupId>org.apache.logging.log4j</groupId>
            <artifactId>log4j-api</artifactId>
            <version>${log4j2.version}</version>
        </dependency>
        <dependency>
            <groupId>org.apache.logging.log4j</groupId>
            <artifactId>log4j-slf4j-impl</artifactId>
            <version>${log4j2.version}</version>
        </dependency>
        <dependency>
            <groupId>org.slf4j</groupId>
            <artifactId>slf4j-api</artifactId>
            <version>${slf4j.version}</version>
        </dependency>
        <!-- For Log4j2/YAML configuration -->
        <dependency>
            <groupId>com.fasterxml.jackson.core</groupId>
            <artifactId>jackson-databind</artifactId>
            <version>${jackson.version}</version>
        </dependency>
        <dependency>
            <groupId>com.fasterxml.jackson.dataformat</groupId>
            <artifactId>jackson-dataformat-yaml</artifactId>
            <version>${jackson.version}</version>
        </dependency>
        <dependency>
            <groupId>io.github.microutils</groupId>
            <artifactId>kotlin-logging</artifactId>
            <version>${kotlin-logging.version}</version>
        </dependency>
    </dependencies>

    <dependencyManagement>
        <dependencies>
            <!-- Kotlin -->
            <dependency>
                <groupId>org.jetbrains.kotlin</groupId>
                <artifactId>kotlin-stdlib</artifactId>
                <version>${kotlin.version}</version>
            </dependency>
            <dependency>
                <groupId>org.jetbrains.kotlin</groupId>
                <artifactId>kotlin-reflect</artifactId>
                <version>${kotlin.version}</version>
            </dependency>
            <dependency>
                <groupId>org.jetbrains.kotlin</groupId>
                <artifactId>kotlin-test</artifactId>
                <version>${kotlin.version}</version>
                <scope>test</scope>
            </dependency>

            <!-- Postchain -->
            <dependency>
                <groupId>net.postchain</groupId>
                <artifactId>postchain-base</artifactId>
                <version>${project.version}</version>
            </dependency>
            <dependency>
                <groupId>net.postchain</groupId>
                <artifactId>postchain-common</artifactId>
                <version>${project.version}</version>
            </dependency>
            <dependency>
                <groupId>net.postchain</groupId>
                <artifactId>postchain-devtools</artifactId>
                <version>${project.version}</version>
            </dependency>

            <!-- Testing -->
            <dependency>
                <groupId>junit</groupId>
                <artifactId>junit</artifactId>
                <version>${junit.version}</version>
                <scope>test</scope>
            </dependency>
            <dependency>
                <groupId>pl.pragmatists</groupId>
                <artifactId>JUnitParams</artifactId>
                <version>${junitparams.version}</version>
            </dependency>
            <dependency>
                <groupId>com.nhaarman.mockitokotlin2</groupId>
                <artifactId>mockito-kotlin</artifactId>
                <version>${mockito-kotlin.version}</version>
                <scope>test</scope>
            </dependency>
            <dependency>
                <groupId>org.mockito</groupId>
                <artifactId>mockito-core</artifactId>
                <version>2.23.0</version>
                <scope>test</scope>
            </dependency>

            <!-- Json -->
            <dependency>
                <groupId>com.google.code.gson</groupId>
                <artifactId>gson</artifactId>
                <version>${gson.version}</version>
            </dependency>

        </dependencies>
    </dependencyManagement>

    <build>
        <sourceDirectory>src/main/kotlin</sourceDirectory>
        <testSourceDirectory>src/test/kotlin</testSourceDirectory>
        <pluginManagement>
            <plugins>
                <plugin>
                    <groupId>org.apache.maven.plugins</groupId>
                    <artifactId>maven-failsafe-plugin</artifactId>
                    <version>${maven.failsafe.plugin.version}</version>
                </plugin>
                <plugin>
                    <groupId>org.apache.maven.plugins</groupId>
                    <artifactId>maven-surefire-plugin</artifactId>
                    <version>${maven.surefire.plugin.version}</version>
                </plugin>
            </plugins>
        </pluginManagement>
        <plugins>
            <plugin>
                <artifactId>kotlin-maven-plugin</artifactId>
                <groupId>org.jetbrains.kotlin</groupId>
                <version>${kotlin.version}</version>

                <executions>
                    <execution>
                        <id>compile</id>
                        <goals>
                            <goal>compile</goal>
                        </goals>
                    </execution>

                    <execution>
                        <id>test-compile</id>
                        <goals>
                            <goal>test-compile</goal>
                        </goals>
                    </execution>
                </executions>
            </plugin>

            <plugin>
                <groupId>org.apache.maven.plugins</groupId>
                <artifactId>maven-compiler-plugin</artifactId>
                <version>${maven.compiler.plugin.version}</version>
                <executions>
                    <!-- Replacing default-compile as it is treated specially by maven -->
                    <execution>
                        <id>default-compile</id>
                        <phase>none</phase>
                    </execution>
                    <!-- Replacing default-testCompile as it is treated specially by maven -->
                    <execution>
                        <id>default-testCompile</id>
                        <phase>none</phase>
                    </execution>
                    <execution>
                        <id>java-compile</id>
                        <phase>compile</phase>
                        <goals>
                            <goal>compile</goal>
                        </goals>
                    </execution>
                    <execution>
                        <id>java-test-compile</id>
                        <phase>test-compile</phase>
                        <goals>
                            <goal>testCompile</goal>
                        </goals>
                    </execution>
                </executions>
                <configuration>
                    <source>11</source>
                    <target>11</target>
                </configuration>
            </plugin>

            <plugin>
                <groupId>org.apache.maven.plugins</groupId>
                <artifactId>maven-source-plugin</artifactId>
                <version>${maven.source.plugin.version}</version>
                <executions>
                    <execution>
                        <id>attach-sources</id>
                        <phase>verify</phase>
                        <goals>
                            <goal>jar-no-fork</goal>
                        </goals>
                    </execution>
                </executions>
            </plugin>

            <plugin>
                <groupId>org.codehaus.mojo</groupId>
                <artifactId>versions-maven-plugin</artifactId>
                <version>2.5</version>
            </plugin>

            <plugin>
                <groupId>pl.project13.maven</groupId>
                <artifactId>git-commit-id-plugin</artifactId>
                <version>4.0.0</version>
                <executions>
                    <execution>
                        <id>get-the-git-infos</id>
                        <goals>
                            <goal>revision</goal>
                        </goals>
                        <phase>initialize</phase>
                    </execution>
                </executions>
                <configuration>
                    <includeOnlyProperties>
                        <includeOnlyProperty>^git\.branch$</includeOnlyProperty>
                        <includeOnlyProperty>^git\.build\.(time|version)$</includeOnlyProperty>
                        <includeOnlyProperty>^git\.commit\.id\.(abbrev|full)$</includeOnlyProperty>
                        <includeOnlyProperty>^git\.commit\.message\.(full|short)$</includeOnlyProperty>
                        <includeOnlyProperty>^git\.commit\.time$</includeOnlyProperty>
                        <includeOnlyProperty>^git\.dirty$</includeOnlyProperty>
                    </includeOnlyProperties>
                    <commitIdGenerationMode>full</commitIdGenerationMode>
                    <dateFormatTimeZone>UTC</dateFormatTimeZone>
                </configuration>
            </plugin>

            <plugin>
                <groupId>org.codehaus.mojo</groupId>
                <artifactId>properties-maven-plugin</artifactId>
                <version>1.0.0</version>
                <executions>
                    <execution>
                        <phase>generate-resources</phase>
                        <goals>
                            <goal>write-project-properties</goal>
                        </goals>
                        <configuration>
                            <outputFile>${project.build.outputDirectory}/${project.artifactId}-maven.properties
                            </outputFile>
                        </configuration>
                    </execution>
                </executions>
            </plugin>

            <plugin>
                <groupId>org.apache.maven.plugins</groupId>
                <artifactId>maven-dependency-plugin</artifactId>
                <version>3.1.1</version>
                <executions>
                    <execution>
                        <id>analyze</id>
                        <phase>generate-resources</phase>
                        <goals>
                            <goal>list</goal>
                        </goals>
                        <configuration>
                            <outputFile>${project.build.outputDirectory}/${project.artifactId}-dependencies.txt
                            </outputFile>
                            <sort>true</sort>
                        </configuration>
                    </execution>
                </executions>
            </plugin>

            <plugin>
                <groupId>org.apache.maven.plugins</groupId>
                <artifactId>maven-surefire-plugin</artifactId>
                <version>${maven.surefire.plugin.version}</version>
                <configuration>
                    <!-- skips surefire tests without skipping failsafe tests.
         Property value seems to magically default to false (e.g.: mvn verify -DskipSurefireTests=true)-->
<!--                    <skipTests>${skipSurefireTests}</skipTests>-->
                </configuration>
            </plugin>


            <plugin>
                <groupId>external.atlassian.jgitflow</groupId>
                <artifactId>jgitflow-maven-plugin</artifactId>
                <version>${jgitflow.maven.plugin.version}</version>
                <configuration>
                    <enableSshAgent>true</enableSshAgent>
                    <autoVersionSubmodules>true</autoVersionSubmodules>
                    <allowUntracked>true</allowUntracked>
                    <pushFeatures>true</pushFeatures>
                    <pushReleases>true</pushReleases>
                    <pushHotfixes>true</pushHotfixes>
                    <noDeploy>true</noDeploy>
                    <flowInitContext>
                        <developBranchName>dev</developBranchName>
                        <versionTagPrefix>ver-</versionTagPrefix>
                    </flowInitContext>
                    <!-- Use these two lines to avoid entering of login/password manually -->
                    <username>${env.POSTCHAIN_REPOSITORY_USERNAME}</username>
                    <password>${env.POSTCHAIN_REPOSITORY_PASSWORD}</password>
                    <!-- Use these two lines to enter login/password manually -->
                    <!--
                    <username />
                    <password />
                    -->
                </configuration>
            </plugin>

        </plugins>
    </build>

    <profiles>
        <profile>
            <id>ci</id>
            <build>
                <plugins>
                    <plugin>
                        <groupId>org.apache.maven.plugins</groupId>
                        <artifactId>maven-surefire-plugin</artifactId>
                        <configuration>
                            <includes>
                                <include>**/*Test.java</include>
<!--                                <include>**/*IT.java</include>  Do NOT un-comment this line. *IT is for failsafe tests (used in postchian-containerized), not for long surefire tests. For other time consuming integration tests, use postfix Nightly instead. -->
                                <include>**/*Nightly.java</include>
                                <include>**/*IntegrationTest.java</include>
                                <include>**/*E2ET.*</include>
                                <!--                                <include>**/FourPeersReconfigurationTest.java</include>-->
                            </includes>
<!--                            <skipTests>${skipSurefireTests}</skipTests>-->
                        </configuration>
                    </plugin>
                    <plugin>
                        <groupId>org.apache.maven.plugins</groupId>
                        <artifactId>maven-failsafe-plugin</artifactId>
                        <version>${maven.failsafe.plugin.version}</version>
                        <executions>
                            <execution>
                                <goals>
                                    <goal>integration-test</goal>
                                    <goal>verify</goal>
                                </goals>
                            </execution>
                        </executions>
                    </plugin>
                </plugins>
            </build>
        </profile>
    </profiles>

</project><|MERGE_RESOLUTION|>--- conflicted
+++ resolved
@@ -26,12 +26,7 @@
         <json.version>20170516</json.version>
         <kovenant-core.version>3.3.0</kovenant-core.version>
         <junit.version>4.12</junit.version>
-<<<<<<< HEAD
-        <mockito.version>2.23.0</mockito.version>
-        <mockito-kotlin.version>2.1.0</mockito-kotlin.version>
-=======
         <mockito-kotlin.version>3.2.0</mockito-kotlin.version>
->>>>>>> b6dbee3e
         <gson.version>2.8.2</gson.version>
         <junitparams.version>1.1.1</junitparams.version>
         <kotlin.compiler.jvmTarget>11</kotlin.compiler.jvmTarget>
