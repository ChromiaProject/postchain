package net.postchain.el2

import mu.KLogging
import net.postchain.core.BlockchainEngine
import net.postchain.core.ProgrammerMistake
import net.postchain.core.framework.AbstractBlockchainProcess
import net.postchain.ethereum.contracts.ChrL2
import net.postchain.gtv.Gtv
import net.postchain.gtv.GtvDecoder
import net.postchain.gtv.GtvFactory.gtv
import net.postchain.gtv.GtvNull
import net.postchain.gtx.OpData
import org.web3j.abi.EventEncoder
import org.web3j.protocol.core.DefaultBlockParameter
import org.web3j.protocol.core.Request
import org.web3j.protocol.core.Response
import org.web3j.protocol.core.methods.request.EthFilter
import org.web3j.protocol.core.methods.response.EthBlock
import org.web3j.protocol.core.methods.response.EthLog
import org.web3j.protocol.core.methods.response.Log
import java.lang.Thread.sleep
import java.math.BigInteger
import java.util.*
import kotlin.streams.toList

interface EventProcessor {
    fun shutdown()
    fun getEventData(): Pair<Array<Gtv>, List<Array<Gtv>>>
    fun isValidEventData(ops: Array<OpData>): Boolean
}

/**
 * This event processor is used for nodes that are not connected to ethereum.
 * No EIF special operations will be produced and no operations will be validated against ethereum.
 */
class NoOpEventProcessor : EventProcessor {

    companion object : KLogging()

    override fun shutdown() {}

    override fun getEventData(): Pair<Array<Gtv>, List<Array<Gtv>>> = Pair(emptyArray(), emptyList())

    /**
     * We can at least validate structure
     */
    override fun isValidEventData(ops: Array<OpData>): Boolean {
        for (op in ops) {
            when (op.opName) {
                OP_ETH_BLOCK -> {
                    if (!isValidEthereumBlockFormat(op.args)) {
                        return false
                    }
                }
                OP_ETH_EVENT -> {
                    if (!isValidEthereumEventFormat(op.args)) {
                        return false
                    }
                }
                else -> {
                    logger.error("Unknown operation: ${op.opName}")
                    return false
                }
            }
        }
        return true
    }

<<<<<<< HEAD
    private fun isValidEthereumEventFormat(opArgs: Array<Gtv>) = opArgs.size == 13 &&
=======
    private fun isValidEthereumEventFormat(opArgs: Array<Gtv>) = opArgs.size == 8 &&
>>>>>>> f7753402
            opArgs[0].asPrimitive() is BigInteger &&
            opArgs[1].asPrimitive() is String &&
            opArgs[2].asPrimitive() is String &&
            opArgs[3].asPrimitive() is BigInteger &&
            opArgs[4].asString() == EventEncoder.encode(ChrL2.DEPOSITED_EVENT) &&
            opArgs[5].asPrimitive() is String &&
<<<<<<< HEAD
            opArgs[6].asPrimitive() is String &&
            opArgs[7].asPrimitive() is String &&
            opArgs[8].asPrimitive() is BigInteger &&
            opArgs[9].asPrimitive() is String &&
            opArgs[10].asPrimitive() is String &&
            opArgs[11].asPrimitive() is String &&
            opArgs[12].asPrimitive() is String
=======
            opArgs[6].asPrimitive() is BigInteger &&
            opArgs[7].asPrimitive() is Array<*>
>>>>>>> f7753402

    private fun isValidEthereumBlockFormat(opArgs: Array<Gtv>) = opArgs.size == 2 &&
            opArgs[0].asPrimitive() is BigInteger &&
            opArgs[1].asPrimitive() is String
}

/**
 * Reads DEPOSIT events from ethereum.
 *
 * @param readOffset Will return events with this specified offset from the last event we have seen from ethereum
 * (so that slower nodes may have a chance to validate the events)
 */
class EthereumEventProcessor(
    private val web3c: Web3Connector,
    private val contractAddress: String,
    private val readOffset: BigInteger,
    contractDeployBlock: BigInteger,
    blockchainEngine: BlockchainEngine
) : EventProcessor, AbstractBlockchainProcess("ethereum-event-processor", blockchainEngine) {

    private val events: Queue<Log> = LinkedList()
    private var lastReadLogBlockHeight = contractDeployBlock
    private lateinit var readOffsetBlock: EthBlock.Block

    companion object {
        // The idea here is to avoid too big log queries and
        // also potentially filling up our event queue too much
        private const val MAX_READ_AHEAD = 10_000L
        private const val MAX_QUEUE_SIZE = 1_000L
    }

    /**
     * Producer thread will read events from ethereum ond add to queue in this action. Main thread will consume them.
     */
    override fun action() {
        val lastCommittedBlock = getLastCommittedEthereumBlockHeight()
        val from = if (lastCommittedBlock != null) {
            // Skip ahead if we are behind last committed block
            maxOf(lastReadLogBlockHeight, lastCommittedBlock) + BigInteger.ONE
        } else {
            lastReadLogBlockHeight + BigInteger.ONE
        }

        val currentBlockHeight = sendWeb3jRequestWithRetry(web3c.web3j.ethBlockNumber()).blockNumber
        // Pacing the reading of logs
        val to = minOf(currentBlockHeight, from + BigInteger.valueOf(MAX_READ_AHEAD))

        if (to < from) {
            logger.debug { "No new blocks to read. We are at height: $to" }
            // Sleep a bit until next attempt
            sleep(500)
            return
        }

        val filter = EthFilter(
            DefaultBlockParameter.valueOf(from),
            DefaultBlockParameter.valueOf(to),
            contractAddress
        )
        filter.addSingleTopic(EventEncoder.encode(ChrL2.DEPOSITED_EVENT))

        val logResponse = sendWeb3jRequestWithRetry(web3c.web3j.ethGetLogs(filter))
        // Fetch and store the block at read offset for the consumer thread (so it can emit it along with prior events)
        val newReadOffsetBlock = if (to - readOffset >= BigInteger.ZERO) {
            sendWeb3jRequestWithRetry(
                web3c.web3j.ethGetBlockByNumber(DefaultBlockParameter.valueOf(to - readOffset), false)
            ).block
        } else {
            null
        }
        val sortedLogs = logResponse.logs
            .map { (it as EthLog.LogObject).get() }
            .sortedBy { it.blockNumber }
        processLogEventsAndUpdateOffsets(sortedLogs, to, newReadOffsetBlock)

        while (isQueueFull()) {
            logger.debug("Wait for events to be consumed until we read more")
            sleep(500)
        }
    }

    override fun cleanup() {}

    @Synchronized
    override fun isValidEventData(ops: Array<OpData>): Boolean {
        val lastCommittedBlock = getLastCommittedEthereumBlockHeight()
        // If we have any old events in the queue we may prune them
        if (lastCommittedBlock != null) {
            pruneEvents(lastCommittedBlock)
        }

        for (op in ops) {
            when (op.opName) {
                OP_ETH_BLOCK -> {
                    // We don't store all blocks, so we need to go fetch it over network
                    val blockNumber = op.args[0].asBigInteger()
                    val lastEthBlock = sendWeb3jRequestWithRetry(
                        web3c.web3j.ethGetBlockByNumber(
                            DefaultBlockParameter.valueOf(blockNumber),
                            false
                        ), 3, 0
                    )

                    if (lastEthBlock.hasError() || lastEthBlock.block.hash != op.args[1].asString()) {
                        return false
                    }
                }
                OP_ETH_EVENT -> {
                    val eventBlockNumber = op.args[0].asBigInteger()
                    val eventTransactionHash = op.args[2].asString()
                    val eventLogIndex = op.args[3].asBigInteger()

                    val eventLog = if (eventBlockNumber > lastReadLogBlockHeight) {
                        // Checking over network if we are behind
                        val eventTransaction =
                            sendWeb3jRequestWithRetry(web3c.web3j.ethGetTransactionReceipt(eventTransactionHash), 3, 0)
                        if (eventTransaction.hasError() || !eventTransaction.transactionReceipt.isPresent) {
                            null
                        } else {
                            eventTransaction.transactionReceipt.get().logs.find { it.logIndex == eventLogIndex }
                        }
                    } else {
                        // We have stored the event, so we can just check for it, no network call needed
                        events.find { it.transactionHash == eventTransactionHash && it.logIndex == eventLogIndex }
                    }

                    if (eventLog == null || !isMatchingEvents(op.args, eventLog)) {
                        return false
                    }
                }
                else -> {
                    logger.error("Unknown operation: ${op.opName}")
                    return false
                }
            }
        }
        return true
    }

    private fun isMatchingEvents(eventArgs: Array<Gtv>, eventLog: Log): Boolean {
        val eventParameters = ChrL2.staticExtractEventParameters(ChrL2.DEPOSITED_EVENT, eventLog)
        return eventArgs[0].asBigInteger() == eventLog.blockNumber &&
                eventArgs[1].asString() == eventLog.blockHash &&
<<<<<<< HEAD
                eventArgs[6].asString() == eventParameters.indexedValues[0].value &&
                eventArgs[7].asString() == eventParameters.indexedValues[1].value &&
                eventArgs[8].asBigInteger() == eventParameters.nonIndexedValues[0].value &&
                eventArgs[9].asString() == eventParameters.nonIndexedValues[1].value &&
                eventArgs[10].asString() == eventParameters.nonIndexedValues[2].value &&
                eventArgs[11].asString() == eventParameters.nonIndexedValues[3].value &&
                eventArgs[12].asString() == eventParameters.nonIndexedValues[4].value
=======
                eventArgs[6].asBigInteger() == eventParameters.indexedValues[0].value &&
                eventArgs[7].asArray().contentEquals(
                    GtvDecoder.decodeGtv(eventParameters.nonIndexedValues[0].value as ByteArray).asArray()
                )
>>>>>>> f7753402
    }

    @Synchronized
    override fun getEventData(): Pair<Array<Gtv>, List<Array<Gtv>>> {
        val lastCommittedBlock = getLastCommittedEthereumBlockHeight()
        // If we have any old events in the queue we may prune them
        if (lastCommittedBlock != null) {
            pruneEvents(lastCommittedBlock)
        }

        if (!::readOffsetBlock.isInitialized || (lastCommittedBlock != null && readOffsetBlock.number <= lastCommittedBlock)) {
            logger.debug("No events to process yet")
            return Pair(emptyArray(), emptyList())
        }

        val out = events.stream()
            .takeWhile { it.blockNumber <= readOffsetBlock.number }
            .map {
                val eventParameters = ChrL2.staticExtractEventParameters(ChrL2.DEPOSITED_EVENT, it)
                arrayOf<Gtv>(
                    gtv(it.blockNumber),
                    gtv(it.blockHash),
                    gtv(it.transactionHash),
                    gtv(it.logIndex),
                    gtv(EventEncoder.encode(ChrL2.DEPOSITED_EVENT)),
<<<<<<< HEAD
                    gtv(contract.contractAddress),
                    gtv(eventParameters.indexedValues[0].value as String),          // owner
                    gtv(eventParameters.indexedValues[1].value as String),          // token address
                    gtv(eventParameters.nonIndexedValues[0].value as BigInteger),   // amount/tokenId
                    gtv(eventParameters.nonIndexedValues[1].value as String),       // token type (ERC20, ERC721,...)
                    gtv(eventParameters.nonIndexedValues[2].value as String),       // token name
                    gtv(eventParameters.nonIndexedValues[3].value as String),       // token symbol
                    gtv(eventParameters.nonIndexedValues[4].value as String),       // token uri (only for ERC721)
=======
                    gtv(contractAddress),
                    gtv(eventParameters.indexedValues[0].value as BigInteger),   // asset type
                    GtvDecoder.decodeGtv(eventParameters.nonIndexedValues[0].value as ByteArray) // payload
>>>>>>> f7753402
                )
            }.toList()

        val toBlock: Array<Gtv> = arrayOf(gtv(readOffsetBlock.number), gtv(readOffsetBlock.hash))
        return Pair(toBlock, out)
    }

    private fun getLastCommittedEthereumBlockHeight(): BigInteger? {
        val block = blockchainEngine.getBlockQueries().query("get_last_eth_block", gtv(mutableMapOf())).get()
        if (block == GtvNull) {
            return null
        }

        val blockHeight = block.asDict()["eth_block_height"]
            ?: throw ProgrammerMistake("Last eth block has no height stored")

        return blockHeight.asBigInteger()
    }

    @Synchronized
    private fun processLogEventsAndUpdateOffsets(
        logs: List<Log>,
        newLastReadLogBlockHeight: BigInteger,
        newReadOffsetBlock: EthBlock.Block?
    ) {
        events.addAll(logs)
        lastReadLogBlockHeight = newLastReadLogBlockHeight
        if (newReadOffsetBlock != null) {
            readOffsetBlock = newReadOffsetBlock
        }
    }

    @Synchronized
    private fun isQueueFull(): Boolean {
        return events.size > MAX_QUEUE_SIZE
    }

    private fun pruneEvents(lastCommittedBlock: BigInteger) {
        var nextLogEvent = events.peek()
        while (nextLogEvent != null && nextLogEvent.blockNumber <= lastCommittedBlock) {
            events.poll()
            nextLogEvent = events.peek()
        }
    }

    private fun <T : Response<*>> sendWeb3jRequestWithRetry(
        request: Request<*, T>,
        maxRetries: Int? = null,
        retryTimeout: Long = 500
    ): T {
        val response = request.send()
        if (response.hasError()) {
            logger.error("Web3j request failed with error code: ${response.error.code} and message: ${response.error.message}")

            if (maxRetries == null || maxRetries > 0) {
                if (retryTimeout > 0) {
                    sleep(retryTimeout)
                }
                return sendWeb3jRequestWithRetry(request, maxRetries?.minus(1), retryTimeout)
            }
        }

        return response
    }
}<|MERGE_RESOLUTION|>--- conflicted
+++ resolved
@@ -66,29 +66,15 @@
         return true
     }
 
-<<<<<<< HEAD
-    private fun isValidEthereumEventFormat(opArgs: Array<Gtv>) = opArgs.size == 13 &&
-=======
     private fun isValidEthereumEventFormat(opArgs: Array<Gtv>) = opArgs.size == 8 &&
->>>>>>> f7753402
             opArgs[0].asPrimitive() is BigInteger &&
             opArgs[1].asPrimitive() is String &&
             opArgs[2].asPrimitive() is String &&
             opArgs[3].asPrimitive() is BigInteger &&
             opArgs[4].asString() == EventEncoder.encode(ChrL2.DEPOSITED_EVENT) &&
             opArgs[5].asPrimitive() is String &&
-<<<<<<< HEAD
-            opArgs[6].asPrimitive() is String &&
-            opArgs[7].asPrimitive() is String &&
-            opArgs[8].asPrimitive() is BigInteger &&
-            opArgs[9].asPrimitive() is String &&
-            opArgs[10].asPrimitive() is String &&
-            opArgs[11].asPrimitive() is String &&
-            opArgs[12].asPrimitive() is String
-=======
             opArgs[6].asPrimitive() is BigInteger &&
             opArgs[7].asPrimitive() is Array<*>
->>>>>>> f7753402
 
     private fun isValidEthereumBlockFormat(opArgs: Array<Gtv>) = opArgs.size == 2 &&
             opArgs[0].asPrimitive() is BigInteger &&
@@ -232,20 +218,10 @@
         val eventParameters = ChrL2.staticExtractEventParameters(ChrL2.DEPOSITED_EVENT, eventLog)
         return eventArgs[0].asBigInteger() == eventLog.blockNumber &&
                 eventArgs[1].asString() == eventLog.blockHash &&
-<<<<<<< HEAD
-                eventArgs[6].asString() == eventParameters.indexedValues[0].value &&
-                eventArgs[7].asString() == eventParameters.indexedValues[1].value &&
-                eventArgs[8].asBigInteger() == eventParameters.nonIndexedValues[0].value &&
-                eventArgs[9].asString() == eventParameters.nonIndexedValues[1].value &&
-                eventArgs[10].asString() == eventParameters.nonIndexedValues[2].value &&
-                eventArgs[11].asString() == eventParameters.nonIndexedValues[3].value &&
-                eventArgs[12].asString() == eventParameters.nonIndexedValues[4].value
-=======
                 eventArgs[6].asBigInteger() == eventParameters.indexedValues[0].value &&
                 eventArgs[7].asArray().contentEquals(
                     GtvDecoder.decodeGtv(eventParameters.nonIndexedValues[0].value as ByteArray).asArray()
                 )
->>>>>>> f7753402
     }
 
     @Synchronized
@@ -265,26 +241,15 @@
             .takeWhile { it.blockNumber <= readOffsetBlock.number }
             .map {
                 val eventParameters = ChrL2.staticExtractEventParameters(ChrL2.DEPOSITED_EVENT, it)
-                arrayOf<Gtv>(
+                arrayOf(
                     gtv(it.blockNumber),
                     gtv(it.blockHash),
                     gtv(it.transactionHash),
                     gtv(it.logIndex),
                     gtv(EventEncoder.encode(ChrL2.DEPOSITED_EVENT)),
-<<<<<<< HEAD
-                    gtv(contract.contractAddress),
-                    gtv(eventParameters.indexedValues[0].value as String),          // owner
-                    gtv(eventParameters.indexedValues[1].value as String),          // token address
-                    gtv(eventParameters.nonIndexedValues[0].value as BigInteger),   // amount/tokenId
-                    gtv(eventParameters.nonIndexedValues[1].value as String),       // token type (ERC20, ERC721,...)
-                    gtv(eventParameters.nonIndexedValues[2].value as String),       // token name
-                    gtv(eventParameters.nonIndexedValues[3].value as String),       // token symbol
-                    gtv(eventParameters.nonIndexedValues[4].value as String),       // token uri (only for ERC721)
-=======
                     gtv(contractAddress),
                     gtv(eventParameters.indexedValues[0].value as BigInteger),   // asset type
                     GtvDecoder.decodeGtv(eventParameters.nonIndexedValues[0].value as ByteArray) // payload
->>>>>>> f7753402
                 )
             }.toList()
 
@@ -339,7 +304,7 @@
         if (response.hasError()) {
             logger.error("Web3j request failed with error code: ${response.error.code} and message: ${response.error.message}")
 
-            if (maxRetries == null || maxRetries > 0) {
+            if ((maxRetries == null) || (maxRetries > 0)) {
                 if (retryTimeout > 0) {
                     sleep(retryTimeout)
                 }
