--- conflicted
+++ resolved
@@ -1,18 +1,21 @@
 // SPDX-License-Identifier: GPL-3.0-only
 pragma solidity ^0.8.0;
 
-import "./Gtv.sol";
-import "./Postchain.sol";
 import "@openzeppelin/contracts/security/ReentrancyGuard.sol";
 import "@openzeppelin/contracts/token/ERC721/IERC721.sol";
 import "@openzeppelin/contracts/token/ERC721/IERC721Receiver.sol";
 import "@openzeppelin/contracts/token/ERC20/ERC20.sol";
 import "@openzeppelin/contracts/token/ERC721/extensions/IERC721Metadata.sol";
+import "./utils/Gtv.sol";
+import "./Postchain.sol";
 
 contract ChrL2 is IERC721Receiver, ReentrancyGuard {
     using Postchain for bytes32;
     using MerkleProof for bytes32[];
-    enum AssetType { ERC20 }
+    enum AssetType {
+        ERC20,
+        ERC721
+    }
 
     mapping(ERC20 => uint256) public _balances;
     mapping(IERC721 => mapping(uint256 => address)) public _owners;
@@ -38,7 +41,6 @@
         Status status;
     }
 
-<<<<<<< HEAD
     struct WithdrawNFT {
         IERC721 nft;
         address beneficiary;
@@ -47,14 +49,7 @@
         Status status;
     }
 
-    /**
-     * @dev ERC20: value is token amount, ERC721: value is tokenId
-     */
-    event Deposited(address indexed owner, address indexed nft, uint256 value, 
-                    string tokenType, string name, string symbol, string tokenURI);
-=======
     event Deposited(AssetType indexed asset, bytes payload);
->>>>>>> f7753402
     event WithdrawRequest(address indexed beneficiary, ERC20 indexed token, uint256 value);
     event WithdrawRequestNFT(address indexed beneficiary, IERC721 indexed token, uint256 tokenId);
     event Withdrawal(address indexed beneficiary, ERC20 indexed token, uint256 value);
@@ -101,39 +96,56 @@
 
     function deposit(ERC20 token, uint256 amount) public returns (bool) {
         // Encode arguments
-        bytes memory args = abi.encodePacked(Gtv.encode(msg.sender), Gtv.encode(address(token)), Gtv.encode(amount));
+        bytes memory args = abi.encodePacked(
+            Gtv.encode(msg.sender),
+            Gtv.encode(address(token)),
+            Gtv.encode(amount),
+            Gtv.encode(token.name()),
+            Gtv.encode(token.symbol()),
+            Gtv.encode("")
+        );
         bytes memory argArray = Gtv.encodeArray(args);
 
         // Do transfer
         token.transferFrom(msg.sender, address(this), amount);
         _balances[token] += amount;
-<<<<<<< HEAD
-        emit Deposited(msg.sender, address(token), amount, "ERC20", token.name(), token.symbol(), "");
+        emit Deposited(AssetType.ERC20, argArray);
         return true;
     }
 
     function depositNFT(IERC721 nft, uint256 tokenId) public returns (bool) {
         nft.safeTransferFrom(msg.sender, address(this), tokenId);
         _owners[nft][tokenId] = msg.sender;
+        string memory name = "";
+        string memory symbol= "";
+        string memory tokenURI = "";
+        bytes memory args;
         if (nft.supportsInterface(type(IERC721Metadata).interfaceId)) {
             bool success;
-            bytes memory name;
-            bytes memory symbol;
-            bytes memory tokenURI;
-            (success, name) = address(nft).staticcall(abi.encodeWithSignature("name()"));
+            bytes memory _name;
+            bytes memory _symbol;
+            bytes memory _tokenURI;
+            (success, _name) = address(nft).staticcall(abi.encodeWithSignature("name()"));
             require(success, "ChrL2: cannot get nft name");
-            (success, symbol) = address(nft).staticcall(abi.encodeWithSignature("symbol()"));
+            (success, _symbol) = address(nft).staticcall(abi.encodeWithSignature("symbol()"));
             require(success, "ChrL2: cannot get nft symbol");
-            (success, tokenURI) = address(nft).staticcall(abi.encodeWithSignature("tokenURI(uint256)", tokenId));
+            (success, _tokenURI) = address(nft).staticcall(abi.encodeWithSignature("tokenURI(uint256)", tokenId));
             require(success, "ChrL2: cannot get nft token URI");
-            emit Deposited(msg.sender, address(nft), tokenId, "ERC721", 
-                abi.decode(name, (string)), abi.decode(symbol, (string)), abi.decode(tokenURI, (string)));
-            return true;
-        }
-        emit Deposited(msg.sender, address(nft), tokenId, "ERC721", "", "", "");
-=======
-        emit Deposited(AssetType.ERC20, argArray);
->>>>>>> f7753402
+            name = abi.decode(_name, (string));
+            symbol = abi.decode(_symbol, (string));
+            tokenURI = abi.decode(_tokenURI, (string));
+        }
+
+        // Encode arguments
+        args = abi.encodePacked(
+            Gtv.encode(msg.sender),
+            Gtv.encode(address(nft)),
+            Gtv.encode(tokenId),
+            Gtv.encode(name),
+            Gtv.encode(symbol),
+            Gtv.encode(tokenURI)
+        );
+        emit Deposited(AssetType.ERC721, Gtv.encodeArray(args));
         return true;
     }
 
