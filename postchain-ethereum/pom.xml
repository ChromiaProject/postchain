<?xml version="1.0" encoding="UTF-8"?>
<project xmlns:xsi="http://www.w3.org/2001/XMLSchema-instance"
         xmlns="http://maven.apache.org/POM/4.0.0"
         xsi:schemaLocation="http://maven.apache.org/POM/4.0.0 http://maven.apache.org/xsd/maven-4.0.0.xsd">
    <parent>
        <artifactId>postchain</artifactId>
        <groupId>net.postchain</groupId>
        <version>3.4.2-SNAPSHOT</version>
    </parent>
    <modelVersion>4.0.0</modelVersion>

    <artifactId>postchain-ethereum</artifactId>

    <properties>
        <executable-classifier>jar-with-dependencies</executable-classifier>
        <dist-classifier>dist</dist-classifier>
    </properties>

    <dependencies>
        <!-- Kotlin -->
        <dependency>
            <groupId>net.postchain</groupId>
            <artifactId>postchain-gtv</artifactId>
        </dependency>
        <dependency>
            <groupId>net.postchain</groupId>
            <artifactId>postchain-common</artifactId>
        </dependency>
        <dependency>
            <groupId>net.postchain</groupId>
            <artifactId>postchain-base</artifactId>
        </dependency>
        <dependency>
            <groupId>com.madgag.spongycastle</groupId>
            <artifactId>core</artifactId>
        </dependency>
        <dependency>
            <groupId>com.madgag.spongycastle</groupId>
            <artifactId>prov</artifactId>
        </dependency>

        <dependency>
            <groupId>org.web3j</groupId>
            <artifactId>core</artifactId>
        </dependency>

        <!-- https://mvnrepository.com/artifact/com.squareup.okhttp3/okhttp -->
        <dependency>
            <groupId>com.squareup.okhttp3</groupId>
            <artifactId>okhttp</artifactId>
        </dependency>

        <!-- Logging -->
        <dependency>
            <groupId>org.apache.logging.log4j</groupId>
            <artifactId>log4j-slf4j-impl</artifactId>
        </dependency>

        <!-- CLI -->
        <dependency>
            <groupId>com.github.ajalt.clikt</groupId>
            <artifactId>clikt-jvm</artifactId>
        </dependency>

        <!-- Test -->
        <dependency>
            <groupId>org.testcontainers</groupId>
            <artifactId>testcontainers</artifactId>
            <scope>test</scope>
        </dependency>
        <dependency>
            <groupId>org.testcontainers</groupId>
            <artifactId>junit-jupiter</artifactId>
            <scope>test</scope>
        </dependency>
        <dependency>
            <groupId>org.mockito</groupId>
            <artifactId>mockito-core</artifactId>
            <scope>test</scope>
        </dependency>
        <dependency>
            <groupId>org.mockito.kotlin</groupId>
            <artifactId>mockito-kotlin</artifactId>
            <scope>test</scope>
        </dependency>
        <dependency>
            <groupId>org.awaitility</groupId>
            <artifactId>awaitility-kotlin</artifactId>
            <scope>test</scope>
        </dependency>
        <dependency>
            <groupId>net.postchain</groupId>
            <artifactId>postchain-devtools</artifactId>
            <scope>test</scope>
        </dependency>
    </dependencies>

    <build>
        <plugins>
            <plugin>
                <artifactId>kotlin-maven-plugin</artifactId>
                <groupId>org.jetbrains.kotlin</groupId>
                <executions>
                    <execution>
                        <id>compile</id>
                        <goals>
                            <goal>compile</goal>
                        </goals>
                        <configuration>
                            <sourceDirs>
                                <sourceDir>src/main/kotlin</sourceDir>
<<<<<<< HEAD
<!--                                <sourceDir>target/generated-sources</sourceDir>-->
=======
>>>>>>> e8706f4c
                            </sourceDirs>
                        </configuration>
                    </execution>
                    <execution>
                        <id>test-compile</id>
                        <goals>
                            <goal>test-compile</goal>
                        </goals>
                        <configuration>
                            <sourceDirs>
                                <sourceDir>src/test/kotlin</sourceDir>
                                <sourceDir>target/generated-test-sources</sourceDir>
                            </sourceDirs>
                        </configuration>
                    </execution>
                </executions>
            </plugin>

<<<<<<< HEAD
=======
            <plugin>
                <groupId>org.codehaus.mojo</groupId>
                <artifactId>build-helper-maven-plugin</artifactId>
                <version>3.0.0</version>
                <executions>
                    <execution>
                        <id>add-test-source</id>
                        <phase>generate-test-sources</phase>
                        <goals>
                            <goal>add-test-source</goal>
                        </goals>
                        <configuration>
                            <sources>
                                <source>target/generated-test-sources</source>
                            </sources>
                        </configuration>
                    </execution>
                    <execution>
                        <id>add-test-resource</id>
                        <phase>generate-test-resources</phase>
                        <goals>
                            <goal>add-test-resource</goal>
                        </goals>
                        <configuration>
                            <resources>
                                <resource>
                                    <directory>
                                        target/generated-test-resources
                                    </directory>
                                </resource>
                            </resources>
                        </configuration>
                    </execution>
                </executions>
            </plugin>

            <plugin>
                <groupId>com.github.longdt</groupId>
                <artifactId>web3j-maven-plugin</artifactId>
                <version>4.8.10</version>
                <configuration>
                    <packageName>net.postchain.eif.contracts</packageName>
                    <nativeJavaType>false</nativeJavaType>
                    <contract>
                        <includes>
                            <include>TokenBridge</include>
                            <include>TestToken</include>
                        </includes>
                    </contract>
                    <pathPrefixes>
                        <pathPrefix>@openzeppelin=../node_modules/@openzeppelin</pathPrefix>
                    </pathPrefixes>
                    <soliditySourceFiles>
                        <directory>${project.basedir}/src/eth/contracts</directory>
                        <includes>
                            <include>TokenBridge.sol</include>
                            <include>token/TestToken.sol</include>
                        </includes>
                    </soliditySourceFiles>
                    <outputDirectory>
                        <abi>${project.basedir}/target/generated-test-resources</abi>
                        <java>${project.basedir}/target/generated-test-sources</java>
                    </outputDirectory>
                    <outputFormat>java,abi</outputFormat>
                </configuration>
                <executions>
                    <execution>
                        <phase>generate-test-sources</phase>
                        <goals>
                            <goal>generate-sources</goal>
                        </goals>
                    </execution>
                </executions>
            </plugin>

            <plugin>
                <groupId>com.github.eirslett</groupId>
                <artifactId>frontend-maven-plugin</artifactId>
                <version>1.12.1</version>

                <configuration>
                    <workingDirectory>${project.basedir}/src/eth</workingDirectory>
                    <installDirectory>target</installDirectory>
                    <environmentVariables>
                        <TS_NODE_TRANSPILE_ONLY>true</TS_NODE_TRANSPILE_ONLY>
                    </environmentVariables>
                </configuration>

                <executions>

                    <execution>
                        <id>install node and yarn</id>
                        <goals>
                            <goal>install-node-and-yarn</goal>
                        </goals>
                        <configuration>
                            <nodeVersion>v16.13.2</nodeVersion>
                            <yarnVersion>v1.22.17</yarnVersion>
                        </configuration>
                    </execution>

                    <execution>
                        <id>yarn install</id>
                        <goals>
                            <goal>yarn</goal>
                        </goals>
                        <configuration>
                            <arguments>install</arguments>
                        </configuration>
                    </execution>

                    <execution>
                        <id>yarn hardhat compile</id>
                        <goals>
                            <goal>yarn</goal>
                        </goals>
                        <configuration>
                            <arguments>exec hardhat compile</arguments>
                        </configuration>
                    </execution>

                    <execution>
                        <id>yarn hardhat test</id>
                        <phase>test</phase>
                        <goals>
                            <goal>yarn</goal>
                        </goals>
                        <configuration>
                            <arguments>exec hardhat test</arguments>
                        </configuration>
                    </execution>

                </executions>
            </plugin>
>>>>>>> e8706f4c
        </plugins>
    </build>

    <profiles>
        <profile>
            <id>assembly</id>
            <build>
                <plugins>
                    <plugin>
                        <groupId>org.apache.maven.plugins</groupId>
                        <artifactId>maven-assembly-plugin</artifactId>
                        <executions>
                            <execution>
                                <id>make-executable-jar</id>
                                <phase>package</phase>
                                <goals>
                                    <goal>single</goal>
                                </goals>
                                <configuration>
                                    <archive>
                                        <manifest>
                                            <mainClass>net.postchain.AppKt</mainClass>
                                            <!-- To be able get current version: javaClass.getPackage().implementationVersion  -->
                                            <addDefaultImplementationEntries>true</addDefaultImplementationEntries>
                                            <addDefaultSpecificationEntries>true</addDefaultSpecificationEntries>
                                        </manifest>
                                        <manifestEntries>
                                            <Class-Path>backend.jar</Class-Path>
                                        </manifestEntries>
                                    </archive>
                                    <descriptorRefs>
                                        <descriptorRef>${executable-classifier}</descriptorRef>
                                    </descriptorRefs>
                                </configuration>
                            </execution>
                            <execution>
                                <id>make-archive</id>
                                <phase>package</phase>
                                <goals>
                                    <goal>single</goal>
                                </goals>
                                <configuration>
                                    <descriptors>
                                        <descriptor>src/main/assembly/targz.xml</descriptor>
                                    </descriptors>
                                </configuration>
                            </execution>
                        </executions>
                    </plugin>
                </plugins>
            </build>
        </profile>
    </profiles>

</project><|MERGE_RESOLUTION|>--- conflicted
+++ resolved
@@ -109,10 +109,6 @@
                         <configuration>
                             <sourceDirs>
                                 <sourceDir>src/main/kotlin</sourceDir>
-<<<<<<< HEAD
-<!--                                <sourceDir>target/generated-sources</sourceDir>-->
-=======
->>>>>>> e8706f4c
                             </sourceDirs>
                         </configuration>
                     </execution>
@@ -124,150 +120,11 @@
                         <configuration>
                             <sourceDirs>
                                 <sourceDir>src/test/kotlin</sourceDir>
-                                <sourceDir>target/generated-test-sources</sourceDir>
                             </sourceDirs>
                         </configuration>
                     </execution>
                 </executions>
             </plugin>
-
-<<<<<<< HEAD
-=======
-            <plugin>
-                <groupId>org.codehaus.mojo</groupId>
-                <artifactId>build-helper-maven-plugin</artifactId>
-                <version>3.0.0</version>
-                <executions>
-                    <execution>
-                        <id>add-test-source</id>
-                        <phase>generate-test-sources</phase>
-                        <goals>
-                            <goal>add-test-source</goal>
-                        </goals>
-                        <configuration>
-                            <sources>
-                                <source>target/generated-test-sources</source>
-                            </sources>
-                        </configuration>
-                    </execution>
-                    <execution>
-                        <id>add-test-resource</id>
-                        <phase>generate-test-resources</phase>
-                        <goals>
-                            <goal>add-test-resource</goal>
-                        </goals>
-                        <configuration>
-                            <resources>
-                                <resource>
-                                    <directory>
-                                        target/generated-test-resources
-                                    </directory>
-                                </resource>
-                            </resources>
-                        </configuration>
-                    </execution>
-                </executions>
-            </plugin>
-
-            <plugin>
-                <groupId>com.github.longdt</groupId>
-                <artifactId>web3j-maven-plugin</artifactId>
-                <version>4.8.10</version>
-                <configuration>
-                    <packageName>net.postchain.eif.contracts</packageName>
-                    <nativeJavaType>false</nativeJavaType>
-                    <contract>
-                        <includes>
-                            <include>TokenBridge</include>
-                            <include>TestToken</include>
-                        </includes>
-                    </contract>
-                    <pathPrefixes>
-                        <pathPrefix>@openzeppelin=../node_modules/@openzeppelin</pathPrefix>
-                    </pathPrefixes>
-                    <soliditySourceFiles>
-                        <directory>${project.basedir}/src/eth/contracts</directory>
-                        <includes>
-                            <include>TokenBridge.sol</include>
-                            <include>token/TestToken.sol</include>
-                        </includes>
-                    </soliditySourceFiles>
-                    <outputDirectory>
-                        <abi>${project.basedir}/target/generated-test-resources</abi>
-                        <java>${project.basedir}/target/generated-test-sources</java>
-                    </outputDirectory>
-                    <outputFormat>java,abi</outputFormat>
-                </configuration>
-                <executions>
-                    <execution>
-                        <phase>generate-test-sources</phase>
-                        <goals>
-                            <goal>generate-sources</goal>
-                        </goals>
-                    </execution>
-                </executions>
-            </plugin>
-
-            <plugin>
-                <groupId>com.github.eirslett</groupId>
-                <artifactId>frontend-maven-plugin</artifactId>
-                <version>1.12.1</version>
-
-                <configuration>
-                    <workingDirectory>${project.basedir}/src/eth</workingDirectory>
-                    <installDirectory>target</installDirectory>
-                    <environmentVariables>
-                        <TS_NODE_TRANSPILE_ONLY>true</TS_NODE_TRANSPILE_ONLY>
-                    </environmentVariables>
-                </configuration>
-
-                <executions>
-
-                    <execution>
-                        <id>install node and yarn</id>
-                        <goals>
-                            <goal>install-node-and-yarn</goal>
-                        </goals>
-                        <configuration>
-                            <nodeVersion>v16.13.2</nodeVersion>
-                            <yarnVersion>v1.22.17</yarnVersion>
-                        </configuration>
-                    </execution>
-
-                    <execution>
-                        <id>yarn install</id>
-                        <goals>
-                            <goal>yarn</goal>
-                        </goals>
-                        <configuration>
-                            <arguments>install</arguments>
-                        </configuration>
-                    </execution>
-
-                    <execution>
-                        <id>yarn hardhat compile</id>
-                        <goals>
-                            <goal>yarn</goal>
-                        </goals>
-                        <configuration>
-                            <arguments>exec hardhat compile</arguments>
-                        </configuration>
-                    </execution>
-
-                    <execution>
-                        <id>yarn hardhat test</id>
-                        <phase>test</phase>
-                        <goals>
-                            <goal>yarn</goal>
-                        </goals>
-                        <configuration>
-                            <arguments>exec hardhat test</arguments>
-                        </configuration>
-                    </execution>
-
-                </executions>
-            </plugin>
->>>>>>> e8706f4c
         </plugins>
     </build>
 
