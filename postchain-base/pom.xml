--- conflicted
+++ resolved
@@ -22,7 +22,6 @@
         <commons-configuration2.version>2.1.1</commons-configuration2.version>
         <commons-beanutils.version>1.9.3</commons-beanutils.version>
         <netty.version>4.1.34.Final</netty.version>
-        <asnrt.version>3.14.15</asnrt.version>
         <spark-core.version>2.6.0</spark-core.version>
         <easymock.version>3.6</easymock.version>
         <mockito.version>2.23.0</mockito.version>
@@ -39,11 +38,7 @@
         <dependency>
             <groupId>net.postchain</groupId>
             <artifactId>postchain-common</artifactId>
-<<<<<<< HEAD
             <version>${project.version}</version>
-=======
-            <version>3.0.0-SNAPSHOT</version>
->>>>>>> e045601a
         </dependency>
 
         <dependency>
