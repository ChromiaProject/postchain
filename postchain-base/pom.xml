<!-- Copyright (c) 2020 ChromaWay AB. See README for license information. -->

<project xmlns="http://maven.apache.org/POM/4.0.0" xmlns:xsi="http://www.w3.org/2001/XMLSchema-instance" xsi:schemaLocation="http://maven.apache.org/POM/4.0.0 http://maven.apache.org/xsd/maven-4.0.0.xsd">
    <modelVersion>4.0.0</modelVersion>
    <parent>
        <artifactId>postchain</artifactId>
        <groupId>net.postchain</groupId>
        <version>3.4.0-SNAPSHOT</version>
    </parent>
    <artifactId>postchain-base</artifactId>
    <packaging>jar</packaging>

    <name>Postchain Base</name>
    <url>http://postchain.org</url>
    <properties>
        <main-class>net.postchain.AppKt</main-class>
        <commons-dbutils.version>1.6</commons-dbutils.version>
        <postgresql.version>42.2.11</postgresql.version>
        <spongycastle.core.version>1.56.0.0</spongycastle.core.version>
        <commons-dbcp2.version>2.6.0</commons-dbcp2.version>
        <commons-configuration2.version>2.1.1</commons-configuration2.version>
        <commons-beanutils.version>1.9.3</commons-beanutils.version>
        <netty.version>4.1.43.Final</netty.version>
        <spark-core.version>2.7.2</spark-core.version>

        <executable-classifier>jar-with-dependencies</executable-classifier>
        <dist-classifier>dist</dist-classifier>

    </properties>

    <dependencies>
        <!-- Postchain -->
        <dependency>
            <groupId>net.postchain</groupId>
            <artifactId>postchain-common</artifactId>
        </dependency>

        <!-- Kotlin -->
        <dependency>
            <groupId>org.jetbrains.kotlin</groupId>
<<<<<<< HEAD
            <artifactId>kotlin-stdlib</artifactId>
            <version>${kotlin.version}</version>
=======
            <artifactId>kotlin-stdlib-jdk8</artifactId>
>>>>>>> c0369c03
        </dependency>
        <dependency>
            <groupId>org.jetbrains.kotlin</groupId>
            <artifactId>kotlin-reflect</artifactId>
        </dependency>

        <dependency>
            <groupId>commons-dbutils</groupId>
            <artifactId>commons-dbutils</artifactId>
            <version>${commons-dbutils.version}</version>
        </dependency>
        <dependency>
            <groupId>com.google.code.gson</groupId>
            <artifactId>gson</artifactId>
        </dependency>
        <dependency>
            <groupId>nl.komponents.kovenant</groupId>
            <artifactId>kovenant-core</artifactId>
            <version>${kovenant-core.version}</version>
        </dependency>
        <dependency>
            <groupId>org.postgresql</groupId>
            <artifactId>postgresql</artifactId>
            <version>${postgresql.version}</version>
        </dependency>
        <dependency>
            <groupId>com.madgag.spongycastle</groupId>
            <artifactId>core</artifactId>
            <version>${spongycastle.core.version}</version>
        </dependency>
        <dependency>
            <groupId>com.madgag.spongycastle</groupId>
            <artifactId>prov</artifactId>
            <version>${spongycastle.core.version}</version>
        </dependency>
        <dependency>
            <groupId>org.apache.commons</groupId>
            <artifactId>commons-dbcp2</artifactId>
            <version>${commons-dbcp2.version}</version>
        </dependency>
        <dependency>
            <groupId>org.apache.commons</groupId>
            <artifactId>commons-configuration2</artifactId>
            <version>${commons-configuration2.version}</version>
        </dependency>
        <dependency>
            <groupId>commons-beanutils</groupId>
            <artifactId>commons-beanutils</artifactId>
            <version>${commons-beanutils.version}</version>
        </dependency>

        <dependency>
            <groupId>com.sparkjava</groupId>
            <artifactId>spark-core</artifactId>
            <version>${spark-core.version}</version>
        </dependency>

        <dependency>
            <groupId>io.netty</groupId>
            <artifactId>netty-all</artifactId>
            <version>${netty.version}</version>
        </dependency>
        <dependency>
            <groupId>io.netty</groupId>
            <artifactId>netty-transport-native-epoll</artifactId>
            <version>${netty.version}</version>
            <classifier>linux-x86_64</classifier>
        </dependency>

        <dependency>
            <groupId>javax.xml.bind</groupId>
            <artifactId>jaxb-api</artifactId>
            <version>2.3.0</version>
        </dependency>
        <dependency>
            <groupId>com.sun.xml.bind</groupId>
            <artifactId>jaxb-core</artifactId>
            <version>2.3.0</version>
        </dependency>
        <dependency>
            <groupId>com.sun.xml.bind</groupId>
            <artifactId>jaxb-impl</artifactId>
            <version>2.3.0</version>
        </dependency>
        <dependency>
            <groupId>javax.activation</groupId>
            <artifactId>javax.activation-api</artifactId>
            <version>1.2.0</version>
        </dependency>

        <!-- Cli -->
        <dependency>
            <groupId>com.beust</groupId>
            <artifactId>jcommander</artifactId>
            <version>1.72</version>
        </dependency>

        <dependency>
            <groupId>org.bitcoinj</groupId>
            <artifactId>bitcoinj-core</artifactId>
            <version>0.15.5</version>
            <exclusions>
                <exclusion>
                    <groupId>org.bouncycastle</groupId>
                    <artifactId>bcprov-jdk15to18</artifactId>
                </exclusion>
            </exclusions>
        </dependency>

        <!-- https://mvnrepository.com/artifact/org.openmuc/jasn1-compiler -->
        <dependency>
            <groupId>org.openmuc</groupId>
            <artifactId>jasn1-compiler</artifactId>
            <version>1.10.0</version>
        </dependency>

        <!-- Test dependencies -->
        <dependency>
            <groupId>org.jetbrains.kotlin</groupId>
            <artifactId>kotlin-test-junit</artifactId>
        </dependency>

        <dependency>
            <groupId>org.mockito</groupId>
            <artifactId>mockito-core</artifactId>
        </dependency>
        <dependency>
            <groupId>org.mockito.kotlin</groupId>
            <artifactId>mockito-kotlin</artifactId>
        </dependency>
        <dependency>
            <groupId>com.willowtreeapps.assertk</groupId>
            <artifactId>assertk</artifactId>
        </dependency>

        <dependency>
            <groupId>io.rest-assured</groupId>
            <artifactId>rest-assured</artifactId>
        </dependency>
        <dependency>
            <groupId>org.awaitility</groupId>
            <artifactId>awaitility-kotlin</artifactId>
        </dependency>
        <dependency>
            <groupId>org.skyscreamer</groupId>
            <artifactId>jsonassert</artifactId>
        </dependency>

    </dependencies>

    <build>
        <sourceDirectory>src/main/java</sourceDirectory>
        <testSourceDirectory>src/test/kotlin</testSourceDirectory>
        <plugins>
            <plugin>
                <artifactId>kotlin-maven-plugin</artifactId>
                <groupId>org.jetbrains.kotlin</groupId>
                <executions>
                    <execution>
                        <id>compile</id>
                        <goals>
                            <goal>compile</goal>
                        </goals>
                        <configuration>
                            <sourceDirs>
                                <sourceDir>src/main/kotlin</sourceDir>
                                <sourceDir>src/main/java</sourceDir>
                            </sourceDirs>
                        </configuration>
                    </execution>
                    <execution>
                        <id>test-compile</id>
                        <goals>
                            <goal>test-compile</goal>
                        </goals>
                        <configuration>
                            <sourceDirs>
                                <sourceDir>src/test/kotlin</sourceDir>
                                <sourceDir>src/test/java</sourceDir>
                            </sourceDirs>
                        </configuration>
                    </execution>
                </executions>
            </plugin>

            <plugin>
                <groupId>org.apache.maven.plugins</groupId>
                <artifactId>maven-assembly-plugin</artifactId>
                <version>${maven.assembly.plugin.version}</version>
                <executions>
                    <execution>
                        <id>make-executable-jar</id>
                        <phase>package</phase>
                        <goals>
                            <goal>single</goal>
                        </goals>
                        <configuration>
                            <archive>
                                <manifest>
                                    <mainClass>net.postchain.AppKt</mainClass>
                                    <!-- To be able get current version: javaClass.getPackage().implementationVersion  -->
                                    <addDefaultImplementationEntries>true</addDefaultImplementationEntries>
                                    <addDefaultSpecificationEntries>true</addDefaultSpecificationEntries>
                                </manifest>
                                <manifestEntries>
                                    <Class-Path>backend.jar</Class-Path>
                                </manifestEntries>
                            </archive>
                            <descriptorRefs>
                                <descriptorRef>${executable-classifier}</descriptorRef>
                            </descriptorRefs>
                        </configuration>
                    </execution>
                    <execution>
                        <id>make-archive</id>
                        <phase>package</phase>
                        <goals>
                            <goal>single</goal>
                        </goals>
                        <configuration>
                            <descriptors>
                                <descriptor>src/main/assembly/targz.xml</descriptor>
                            </descriptors>
                        </configuration>
                    </execution>
                </executions>
            </plugin>

            <plugin>
                <groupId>com.google.cloud.tools</groupId>
                <artifactId>jib-maven-plugin</artifactId>
                <version>1.1.2</version>
                <configuration>
                    <from>
                        <image>openjdk:8-jre-alpine</image>
                        <credHelper>wincred</credHelper>
                    </from>
                    <to>
                        <image>docker.io/chromaway/postchain-jib:2.5</image>
                        <tags>
                            <tag>latest</tag>
                        </tags>
                        <credHelper>wincred</credHelper>
                        <auth>
                            <username>${env.CHROMAWAY_DOCKER_HUB_USERNAME}</username>
                            <password>${env.CHROMAWAY_DOCKER_HUB_PASSWORD}</password>
                        </auth>
                    </to>
                    <container>
                        <mainClass>net.postchain.AppKt</mainClass>
                        <args>
                            <arg>run-node-auto</arg>
                            <arg>-d</arg>
                            <arg>./config</arg>
                        </args>
                    </container>
                </configuration>
            </plugin>

        </plugins>
    </build>
</project><|MERGE_RESOLUTION|>--- conflicted
+++ resolved
@@ -38,12 +38,7 @@
         <!-- Kotlin -->
         <dependency>
             <groupId>org.jetbrains.kotlin</groupId>
-<<<<<<< HEAD
             <artifactId>kotlin-stdlib</artifactId>
-            <version>${kotlin.version}</version>
-=======
-            <artifactId>kotlin-stdlib-jdk8</artifactId>
->>>>>>> c0369c03
         </dependency>
         <dependency>
             <groupId>org.jetbrains.kotlin</groupId>
