--- conflicted
+++ resolved
@@ -22,11 +22,8 @@
         <commons-beanutils.version>1.9.3</commons-beanutils.version>
         <netty.version>4.1.43.Final</netty.version>
         <spark-core.version>2.7.2</spark-core.version>
-<<<<<<< HEAD
         <easymock.version>3.6</easymock.version>
 
-=======
->>>>>>> 1428c28d
 
         <executable-classifier>jar-with-dependencies</executable-classifier>
         <dist-classifier>dist</dist-classifier>
@@ -94,16 +91,13 @@
             <artifactId>commons-beanutils</artifactId>
             <version>${commons-beanutils.version}</version>
         </dependency>
-<<<<<<< HEAD
+
         <dependency>
             <groupId>org.jetbrains.kotlin</groupId>
             <artifactId>kotlin-reflect</artifactId>
         </dependency>
 
         <!-- Spark -->
-=======
-
->>>>>>> 1428c28d
         <dependency>
             <groupId>com.sparkjava</groupId>
             <artifactId>spark-core</artifactId>
@@ -181,6 +175,29 @@
             <groupId>com.spotify</groupId>
             <artifactId>docker-client</artifactId>
             <version>8.16.0</version>
+
+            <exclusions>
+            <exclusion>
+                <groupId>com.github.jnr</groupId>
+                <artifactId>jffi</artifactId>
+            </exclusion>
+                <exclusion>
+                    <groupId>com.github.jnr</groupId>
+                    <artifactId>jnr-ffi</artifactId>
+                </exclusion>
+            </exclusions>
+        </dependency>
+
+        <dependency>
+        <groupId>com.github.jnr</groupId>
+        <artifactId>jffi</artifactId>
+        <version>1.3.8</version>
+        </dependency>
+
+        <dependency>
+            <groupId>com.github.jnr</groupId>
+            <artifactId>jnr-ffi</artifactId>
+            <version>2.2.10</version>
         </dependency>
 
         <!-- Test dependencies -->
