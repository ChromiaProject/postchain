package net.postchain.api.rest

import com.google.gson.JsonParser
import io.restassured.RestAssured.given
import net.postchain.api.rest.controller.BlockHeight
import net.postchain.api.rest.controller.Model
import net.postchain.api.rest.controller.RestApi
import net.postchain.api.rest.json.JsonFactory
import net.postchain.api.rest.model.ApiTx
import net.postchain.api.rest.model.TxRID
import net.postchain.base.cryptoSystem
import net.postchain.common.hexStringToByteArray
<<<<<<< HEAD
import net.postchain.common.toHex
=======
import net.postchain.config.app.AppConfig
>>>>>>> b2a14aa5
import net.postchain.core.BlockDetail
import net.postchain.core.TransactionInfoExt
import net.postchain.core.TxDetail
import net.postchain.ebft.NodeState
import net.postchain.ebft.rest.contract.EBFTstateNodeStatusContract
import org.easymock.EasyMock.*
import org.hamcrest.CoreMatchers.equalTo
import org.junit.After
import org.junit.Before
import org.junit.Test

class RestApiModelTest {

    private val basePath = "/api/v1"
    private lateinit var restApi: RestApi
    private lateinit var model: Model
    private val blockchainRID1 = "78967baa4768cbcef11c508326ffb13a956689fcb6dc3ba17f4b895cbb1577a1"
    private val blockchainRID2 = "78967baa4768cbcef11c508326ffb13a956689fcb6dc3ba17f4b895cbb1577a2"
    private val blockchainRID3 = "78967baa4768cbcef11c508326ffb13a956689fcb6dc3ba17f4b895cbb1577a3"
    private val blockchainRIDBadFormatted = "78967baa4768cbcef11c50"
    private val txRID = "aaaaaaaaaaaaaaaaaaaaaaaaaaaaaaaaaaaaaaaaaaaaaaaaaaaaaaaaaaaaaaaa"
    private val gson = JsonFactory.makeJson()

    @Before
    fun setup() {
        model = createMock(Model::class.java)
        val appConf = AppConfig(DummyConfig.getDummyConfig())
        restApi = RestApi(0, basePath, appConf)

        // We're doing this test by test instead
        // restApi.attachModel(blockchainRID, model)
    }

    @After
    fun tearDown() {
        restApi.stop()
    }

    @Test
    fun test_getTx_no_models_404_received() {
        replay(model)

        given().basePath(basePath).port(restApi.actualPort())
                .get("/tx/$blockchainRID1/$txRID")
                .then()
                .statusCode(404)

        verify(model)
    }

    @Test
    fun test_getTx_unknown_model_404_received() {
        restApi.attachModel(blockchainRID1, model)
        restApi.attachModel(blockchainRID2, model)

        replay(model)

        given().basePath(basePath).port(restApi.actualPort())
                .get("/tx/$blockchainRID3/$txRID")
                .then()
                .statusCode(404)

        verify(model)
    }

    @Test
    fun test_getTx_case_insensitive_ok() {
        restApi.attachModel(blockchainRID1.toUpperCase(), model)

        expect(model.getTransaction(TxRID(txRID.hexStringToByteArray())))
                .andReturn(ApiTx("1234"))
        replay(model)

        given().basePath(basePath).port(restApi.actualPort())
                .get("/tx/${blockchainRID1.toLowerCase()}/$txRID")
                .then()
                .statusCode(200)

        verify(model)
    }

    @Test
    fun test_getTx_attach_then_detach_ok() {
        expect(model.getTransaction(TxRID(txRID.hexStringToByteArray())))
                .andReturn(ApiTx("1234")).times(1)
        replay(model)

        restApi.attachModel(blockchainRID1, model)
        given().basePath(basePath).port(restApi.actualPort())
                .get("/tx/$blockchainRID1/$txRID")
                .then()
                .statusCode(200)

        restApi.detachModel(blockchainRID1)
        given().basePath(basePath).port(restApi.actualPort())
                .get("/tx/$blockchainRID1/$txRID")
                .then()
                .statusCode(404)

        verify(model)
    }

    @Test
    fun test_getTx_incorrect_blockchainRID_format() {
        restApi.attachModel(blockchainRID1, model)
        replay(model)

        given().basePath(basePath).port(restApi.actualPort())
                .get("/tx/$blockchainRIDBadFormatted/$txRID")
                .then()
                .statusCode(400)

        verify(model)
    }

    @Test
    fun test_node_get_block_height_null() {
        restApi.attachModel(blockchainRID1, model)

        expect(model.nodeQuery("height"))
                .andReturn(null)

        replay(model)

        given().basePath(basePath).port(restApi.actualPort())
                .get("/node/$blockchainRID1/height")
                .then()
                .statusCode(404)
                .assertThat().body(equalTo(JsonParser().parse("""{"error":"Not found"}""").toString()))

        verify(model)
    }


    @Test
    fun test_node_get_block_height() {
        restApi.attachModel(blockchainRID1, model)

        expect(model.nodeQuery("height"))
                .andReturn(gson.toJson(BlockHeight(42)))

        replay(model)

        given().basePath(basePath).port(restApi.actualPort())
                .get("/node/$blockchainRID1/height")
                .then()
                .statusCode(200)
                .assertThat().body(equalTo("""{"blockHeight":42}"""))

        verify(model)
    }

    @Test
    fun test_node_get_my_status() {
        restApi.attachModel(blockchainRID1, model)

        val response = EBFTstateNodeStatusContract(
                height = 233,
                serial = 41744989480,
                state = NodeState.WaitBlock,
                round = 0,
                revolting = false,
                blockRid = null
        )

        expect(model.nodeQuery("my_status"))
                .andReturn(gson.toJson(response))

        replay(model)

        given().basePath(basePath).port(restApi.actualPort())
                .get("/node/$blockchainRID1/my_status")
                .then()
                .statusCode(200)
                .assertThat().body(equalTo(gson.toJson(response).toString()))

        verify(model)
    }

    @Test
    fun test_node_get_statuses() {
        restApi.attachModel(blockchainRID1, model)

        val response =
                arrayOf(
                        EBFTstateNodeStatusContract(
                                height = 233,
                                serial = 41744989480,
                                state = NodeState.WaitBlock,
                                round = 0,
                                revolting = false,
                                blockRid = null
                        ),
                        EBFTstateNodeStatusContract(
                                height = 233,
                                serial = 41744999981,
                                state = NodeState.WaitBlock,
                                round = 0,
                                revolting = false,
                                blockRid = null
                        ))

        expect(model.nodeQuery("statuses"))
                .andReturn(response.map { gson.toJson(it) }.toTypedArray().joinToString(separator = ",", prefix = "[", postfix = "]"))

        replay(model)

        given().basePath(basePath).port(restApi.actualPort())
                .get("/node/$blockchainRID1/statuses")
                .then()
                .statusCode(200)
                .assertThat().body(equalTo(gson.toJson(response).toString()))

        verify(model)
    }

    @Test
    fun test_blocks_get_all() {
        restApi.attachModel(blockchainRID1, model)
        val response = listOf(
                BlockDetail(
                        "blockRid001".toByteArray(),
                        blockchainRID3.toByteArray(),
                        "some header".toByteArray(),
                        0,
                        listOf(),
                        "signatures".toByteArray(),
                        1574849700),
                BlockDetail(
                        "blockRid002".toByteArray(),
                        "blockRid001".toByteArray(),
                        "some other header".toByteArray(),
                        1,
                        listOf(TxDetail("tx1".toByteArray(), "tx1".toByteArray(), "tx1".toByteArray())),
                        "signatures".toByteArray(),
                        1574849760),
                BlockDetail(
                        "blockRid003".toByteArray(),
                        "blockRid002".toByteArray(),
                        "yet another header".toByteArray(),
                        2, listOf(),
                        "signatures".toByteArray(),
                        1574849880),
                BlockDetail(
                        "blockRid004".toByteArray(),
                        "blockRid003".toByteArray(),
                        "guess what? Another header".toByteArray(),
                        3,
                        listOf(
                                TxDetail("tx2".toByteArray(), "tx2".toByteArray(), "tx2".toByteArray()),
                                TxDetail("tx3".toByteArray(), "tx3".toByteArray(), "tx3".toByteArray()),
                                TxDetail("tx4".toByteArray(), "tx4".toByteArray(), "tx4".toByteArray())
                        ),
                        "signatures".toByteArray(),
                        1574849940)
        )
<<<<<<< HEAD
        expect(model.getBlocks(Long.MAX_VALUE, 25, false))
=======
        expect(model.getBlocks(Long.MAX_VALUE, false, 25, false))
>>>>>>> b2a14aa5
                .andReturn(response)

        replay(model)

        given().basePath(basePath).port(restApi.actualPort())
                .get("/blocks/$blockchainRID1?before-time=${Long.MAX_VALUE}&limit=${25}&txs=true")
                .then()
                .statusCode(200)
                .assertThat().body(equalTo(gson.toJson(response).toString()))

        verify(model)
    }

    @Test
    fun test_blocks_get_last_2_partial() {
        restApi.attachModel(blockchainRID1, model)
        val response = listOf<BlockDetail>(
                BlockDetail(
                        "blockRid003".toByteArray(),
                        "blockRid002".toByteArray(),
                        "yet another header".toByteArray(),
                        2,
                        listOf(),
                        "signatures".toByteArray(),
                        1574849880),
                BlockDetail(
                        "blockRid004".toByteArray(),
                        "blockRid003".toByteArray(),
                        "guess what? Another header".toByteArray(),
                        3,
                        listOf(
                                TxDetail("hash2".toByteArray(), "tx2RID".toByteArray(), null),
                                TxDetail("hash3".toByteArray(), "tx3RID".toByteArray(), null),
                                TxDetail("hash4".toByteArray(), "tx4RID".toByteArray(), null)
                        ),
                        "signatures".toByteArray(),
                        1574849940)
        )
<<<<<<< HEAD
        expect(model.getBlocks(1574849940,2, true))
=======
        expect(model.getBlocks(3, false, 2, true))
>>>>>>> b2a14aa5
                .andReturn(response)

        replay(model)

        given().basePath(basePath).port(restApi.actualPort())
                .get("/blocks/$blockchainRID1?before-time=${1574849940}&limit=${2}&txs=false")
                .then()
                .statusCode(200)
                .assertThat().body(equalTo(gson.toJson(response).toString()))

        verify(model)
    }

    @Test
    fun test_blocks_get_no_params() {
        restApi.attachModel(blockchainRID1, model)
        val blocks = listOf(
                BlockDetail("blockRid001".toByteArray(), blockchainRID3.toByteArray(), "some header".toByteArray(), 0, listOf<ByteArray>(), listOf<TxDetail>(),"signatures".toByteArray(), 1574849700),
                BlockDetail("blockRid002".toByteArray(), "blockRid001".toByteArray(), "some other header".toByteArray(), 1, listOf<ByteArray>("tx1".toByteArray()), listOf<TxDetail>(),"signatures".toByteArray(),1574849760),
                BlockDetail("blockRid003".toByteArray(), "blockRid002".toByteArray(), "yet another header".toByteArray(), 2, listOf<ByteArray>(), listOf<TxDetail>(),"signatures".toByteArray(),1574849880),
                BlockDetail("blockRid004".toByteArray(), "blockRid003".toByteArray(), "guess what? Another header".toByteArray(), 3, listOf<ByteArray>("tx2".toByteArray(), "tx3".toByteArray(), "tx4".toByteArray()), listOf<TxDetail>(),"signatures".toByteArray(),1574849940)
        )

        expect(model.getBlocks(Long.MAX_VALUE, 25, true))
                .andReturn(blocks)

        replay(model)

        given().basePath(basePath).port(restApi.actualPort())
                .get("/blocks/$blockchainRID1")
                .then()
                .statusCode(200)

        verify(model)
    }

    @Test
    fun test_transactions_get_all() {
        restApi.attachModel(blockchainRID1, model)
        val response = listOf<TransactionInfoExt> (
                TransactionInfoExt("blockRid002".toByteArray(),  1, "some other header".toByteArray(), "signatures".toByteArray(), 1574849760, cryptoSystem.digest("tx1".toByteArray()), "tx1 - 001".toByteArray().slice(IntRange(0,4)).toByteArray(), "tx1".toByteArray()),
                TransactionInfoExt("blockRid004".toByteArray(),  3, "guess what? Another header".toByteArray(), "signatures".toByteArray(), 1574849940, cryptoSystem.digest("tx2".toByteArray()), "tx2 - 002".toByteArray().slice(IntRange(0,4)).toByteArray(), "tx2".toByteArray()),
                TransactionInfoExt("blockRid004".toByteArray(),  3, "guess what? Another header".toByteArray(), "signatures".toByteArray(), 1574849940, cryptoSystem.digest("tx3".toByteArray()), "tx3 - 003".toByteArray().slice(IntRange(0,4)).toByteArray(), "tx3".toByteArray()),
                TransactionInfoExt("blockRid004".toByteArray(),  3, "guess what? Another header".toByteArray(), "signatures".toByteArray(), 1574849940, cryptoSystem.digest("tx4".toByteArray()), "tx4 - 004".toByteArray().slice(IntRange(0,4)).toByteArray(), "tx4".toByteArray())
        )
        expect(model.getTransactionsInfo(Long.MAX_VALUE, 300))
                .andReturn(response)
        replay(model)

        given().basePath(basePath).port(restApi.actualPort())
                .get("/transactions/$blockchainRID1?before-time=${Long.MAX_VALUE}&limit=${300}")
                .then()
                .statusCode(200)
                .assertThat().body(equalTo(gson.toJson(response).toString()))

        verify(model)
    }

    @Test
    fun test_transactions_get_no_params() {
        restApi.attachModel(blockchainRID1, model)
        val response = listOf(
            TransactionInfoExt("blockRid002".toByteArray(),  1, "some other header".toByteArray(), "signatures".toByteArray(), 1574849760, cryptoSystem.digest("tx1".toByteArray()), "tx1 - 001".toByteArray().slice(IntRange(0,4)).toByteArray(), "tx1".toByteArray()),
            TransactionInfoExt("blockRid004".toByteArray(),  3, "guess what? Another header".toByteArray(), "signatures".toByteArray(), 1574849940, cryptoSystem.digest("tx2".toByteArray()), "tx2 - 002".toByteArray().slice(IntRange(0,4)).toByteArray(), "tx2".toByteArray()),
            TransactionInfoExt("blockRid004".toByteArray(),  3, "guess what? Another header".toByteArray(), "signatures".toByteArray(), 1574849940, cryptoSystem.digest("tx3".toByteArray()), "tx3 - 003".toByteArray().slice(IntRange(0,4)).toByteArray(), "tx3".toByteArray()),
            TransactionInfoExt("blockRid004".toByteArray(),  3, "guess what? Another header".toByteArray(), "signatures".toByteArray(), 1574849940, cryptoSystem.digest("tx4".toByteArray()), "tx4 - 004".toByteArray().slice(IntRange(0,4)).toByteArray(), "tx4".toByteArray())
        )
        expect(model.getTransactionsInfo(Long.MAX_VALUE, 25))
                .andReturn(response)
        replay(model)

        given().basePath(basePath).port(restApi.actualPort())
                .get("/transactions/$blockchainRID1")
                .then()
                .statusCode(200)
                .assertThat().body(equalTo(gson.toJson(response).toString()))
        verify(model)
    }

    @Test
    fun test_block_get_one() {
        restApi.attachModel(blockchainRID1, model)
        val tx = "tx2".toByteArray()
        val txRID = cryptoSystem.digest(tx)
        val response = TransactionInfoExt("blockRid004".toByteArray(),  3, "guess what? Another header".toByteArray(), "signatures".toByteArray(), 1574849940, txRID, "tx2 - 002".toByteArray().slice(IntRange(0,4)).toByteArray(), tx)
        expect(model.getTransactionInfo(TxRID(txRID)))
                .andReturn(response)
        replay(model)

        given().basePath(basePath).port(restApi.actualPort())
                .get("/transactions/$blockchainRID1/${txRID.toHex()}")
                .then()
                .statusCode(200)
                .assertThat().body(equalTo(gson.toJson(response).toString()))
    }

    @Test
    fun test_block_get_by_RID() {
        restApi.attachModel(blockchainRID1, model)
        val blockRID = "blockRid001".toByteArray()
        val response = BlockDetail("blockRid001".toByteArray(), blockchainRID3.toByteArray(), "some header".toByteArray(), 0, listOf<ByteArray>(), listOf<TxDetail>(),"signatures".toByteArray(), 1574849700)
        expect(model.getBlock(blockRID, true))
                .andReturn(response)
        replay(model)

        given().basePath(basePath).port(restApi.actualPort())
                .get("/blocks/$blockchainRID1/${blockRID.toHex()}")
                .then()
                .statusCode(200)
                .assertThat().body(equalTo(gson.toJson(response).toString()))
    }
}<|MERGE_RESOLUTION|>--- conflicted
+++ resolved
@@ -10,11 +10,8 @@
 import net.postchain.api.rest.model.TxRID
 import net.postchain.base.cryptoSystem
 import net.postchain.common.hexStringToByteArray
-<<<<<<< HEAD
 import net.postchain.common.toHex
-=======
 import net.postchain.config.app.AppConfig
->>>>>>> b2a14aa5
 import net.postchain.core.BlockDetail
 import net.postchain.core.TransactionInfoExt
 import net.postchain.core.TxDetail
@@ -271,11 +268,7 @@
                         "signatures".toByteArray(),
                         1574849940)
         )
-<<<<<<< HEAD
         expect(model.getBlocks(Long.MAX_VALUE, 25, false))
-=======
-        expect(model.getBlocks(Long.MAX_VALUE, false, 25, false))
->>>>>>> b2a14aa5
                 .andReturn(response)
 
         replay(model)
@@ -314,11 +307,8 @@
                         "signatures".toByteArray(),
                         1574849940)
         )
-<<<<<<< HEAD
+
         expect(model.getBlocks(1574849940,2, true))
-=======
-        expect(model.getBlocks(3, false, 2, true))
->>>>>>> b2a14aa5
                 .andReturn(response)
 
         replay(model)
@@ -336,10 +326,56 @@
     fun test_blocks_get_no_params() {
         restApi.attachModel(blockchainRID1, model)
         val blocks = listOf(
-                BlockDetail("blockRid001".toByteArray(), blockchainRID3.toByteArray(), "some header".toByteArray(), 0, listOf<ByteArray>(), listOf<TxDetail>(),"signatures".toByteArray(), 1574849700),
-                BlockDetail("blockRid002".toByteArray(), "blockRid001".toByteArray(), "some other header".toByteArray(), 1, listOf<ByteArray>("tx1".toByteArray()), listOf<TxDetail>(),"signatures".toByteArray(),1574849760),
-                BlockDetail("blockRid003".toByteArray(), "blockRid002".toByteArray(), "yet another header".toByteArray(), 2, listOf<ByteArray>(), listOf<TxDetail>(),"signatures".toByteArray(),1574849880),
-                BlockDetail("blockRid004".toByteArray(), "blockRid003".toByteArray(), "guess what? Another header".toByteArray(), 3, listOf<ByteArray>("tx2".toByteArray(), "tx3".toByteArray(), "tx4".toByteArray()), listOf<TxDetail>(),"signatures".toByteArray(),1574849940)
+                BlockDetail("blockRid001".toByteArray(), blockchainRID3.toByteArray(), "some header".toByteArray(), 0, listOf<TxDetail>(),"signatures".toByteArray(), 1574849700),
+                BlockDetail(
+                        "blockRid002".toByteArray(),
+                        "blockRid001".toByteArray(),
+                        "some other header".toByteArray(),
+                        1,
+                        listOf<TxDetail>(
+                            TxDetail(
+                                    cryptoSystem.digest("tx1".toByteArray()),
+                                    "tx1 - 001".toByteArray().slice(IntRange(0,4)).toByteArray(),
+                                    "tx1".toByteArray()
+                            )
+                        ),
+                        "signatures".toByteArray(),
+                        1574849760
+                ),
+                BlockDetail(
+                        "blockRid003".toByteArray(),
+                        "blockRid002".toByteArray(),
+                        "yet another header".toByteArray(),
+                        2,
+                        listOf<TxDetail>(),
+                        "signatures".toByteArray(),
+                        1574849880
+                ),
+                BlockDetail(
+                        "blockRid004".toByteArray(),
+                        "blockRid003".toByteArray(),
+                        "guess what? Another header".toByteArray(),
+                        3,
+                        listOf<TxDetail>(
+                                TxDetail(
+                                        cryptoSystem.digest("tx2".toByteArray()),
+                                        "tx2 - 002".toByteArray().slice(IntRange(0, 4)).toByteArray(),
+                                        "tx2".toByteArray()
+                                ),
+                                TxDetail(
+                                        cryptoSystem.digest("tx3".toByteArray()),
+                                        "tx3 - 003".toByteArray().slice(IntRange(0, 4)).toByteArray(),
+                                        "tx3".toByteArray()
+                                ),
+                                TxDetail(
+                                        cryptoSystem.digest("tx4".toByteArray()),
+                                        "tx4 - 004".toByteArray().slice(IntRange(0, 4)).toByteArray(),
+                                        "tx4".toByteArray()
+                                )
+                        ),
+                        "signatures".toByteArray(),
+                        1574849940
+                )
         )
 
         expect(model.getBlocks(Long.MAX_VALUE, 25, true))
@@ -419,7 +455,7 @@
     fun test_block_get_by_RID() {
         restApi.attachModel(blockchainRID1, model)
         val blockRID = "blockRid001".toByteArray()
-        val response = BlockDetail("blockRid001".toByteArray(), blockchainRID3.toByteArray(), "some header".toByteArray(), 0, listOf<ByteArray>(), listOf<TxDetail>(),"signatures".toByteArray(), 1574849700)
+        val response = BlockDetail("blockRid001".toByteArray(), blockchainRID3.toByteArray(), "some header".toByteArray(), 0, listOf<TxDetail>(),"signatures".toByteArray(), 1574849700)
         expect(model.getBlock(blockRID, true))
                 .andReturn(response)
         replay(model)
