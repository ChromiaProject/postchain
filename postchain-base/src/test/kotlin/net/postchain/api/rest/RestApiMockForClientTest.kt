// Copyright (c) 2017 ChromaWay Inc. See README for license information.

package net.postchain.api.rest

import mu.KLogging
import net.postchain.api.rest.controller.Model
import net.postchain.api.rest.controller.Query
import net.postchain.api.rest.controller.QueryResult
import net.postchain.api.rest.controller.RestApi
import net.postchain.api.rest.model.ApiStatus
import net.postchain.api.rest.model.ApiTx
import net.postchain.api.rest.model.TxRID
import net.postchain.base.ConfirmationProof
import net.postchain.common.hexStringToByteArray
import net.postchain.common.toHex
import net.postchain.config.app.AppConfig
import net.postchain.core.*
import net.postchain.gtv.Gtv
import org.junit.After
import org.junit.Test

class RestApiMockForClientManual {
    val listenPort = 49545
    val basePath = "/basepath"
    private val blockchainRID = "78967baa4768cbcef11c508326ffb13a956689fcb6dc3ba17f4b895cbb1577a1"
    lateinit var restApi: RestApi

    companion object : KLogging()

    @After
    fun tearDown() {
        restApi.stop()
        logger.debug { "Stopped" }
    }

    @Test
    fun startMockRestApi() {
        val model = MockModel()
        val appConfig = AppConfig(DummyConfig.getDummyConfig())
        restApi = RestApi(listenPort, basePath, appConfig)
        restApi.attachModel(blockchainRID, model)
        logger.info("Ready to serve on port ${restApi.actualPort()}")
        Thread.sleep(600000) // Wait 10 minutes
    }

    class MockModel : Model {
        private val blockchainRID = "78967baa4768cbcef11c508326ffb13a956689fcb6dc3ba17f4b895cbb1577a1"
        val statusUnknown = "aaaaaaaaaaaaaaaaaaaaaaaaaaaaaaaaaaaaaaaaaaaaaaaaaaaaaaaaaaaaaaaa"
        val statusRejected = "bbbbbbbbbbbbbbbbbbbbbbbbbbbbbbbbbbbbbbbbbbbbbbbbbbbbbbbbbbbbbbbb"
        val statusConfirmed = "cccccccccccccccccccccccccccccccccccccccccccccccccccccccccccccccc"
        val statusNotFound = "dddddddddddddddddddddddddddddddddddddddddddddddddddddddddddddddd"
        val statusWaiting = "eeeeeeeeeeeeeeeeeeeeeeeeeeeeeeeeeeeeeeeeeeeeeeeeeeeeeeeeeeeeeeee"

        val blocks = listOf<BlockDetail>(
                BlockDetail(
                        "blockRid001".toByteArray(),
                        blockchainRID.toByteArray(), "some header".toByteArray(),
                        0,
                        listOf<TxDetail>(),
                        "signatures".toByteArray(),
                        1574849700),
                BlockDetail(
                        "blockRid002".toByteArray(),
                        "blockRid001".toByteArray(),
                        "some other header".toByteArray(),
                        1,
                        listOf<TxDetail>(TxDetail("tx1".toByteArray(), "tx1".toByteArray(), "tx1".toByteArray())),
                        "signatures".toByteArray(),
                        1574849760),
                BlockDetail(
                        "blockRid003".toByteArray(),
                        "blockRid002".toByteArray(),
                        "yet another header".toByteArray(),
                        2,
                        listOf<TxDetail>(),
                        "signatures".toByteArray(),
                        1574849880),
                BlockDetail(
                        "blockRid004".toByteArray(),
                        "blockRid003".toByteArray(),
                        "guess what? Another header".toByteArray(),
                        3,
                        listOf<TxDetail>(
                                TxDetail("tx2".toByteArray(), "tx2".toByteArray(), "tx2".toByteArray()),
                                TxDetail("tx3".toByteArray(), "tx3".toByteArray(), "tx3".toByteArray()),
                                TxDetail("tx4".toByteArray(), "tx4".toByteArray(), "tx4".toByteArray())
                        ),
                        "signatures".toByteArray(),
                        1574849940)
        )

        override fun postTransaction(tx: ApiTx) {
            when (tx.tx) {
                "helloOK".toByteArray().toHex() -> return
                "hello400".toByteArray().toHex() -> throw UserMistake("expected error")
                "hello500".toByteArray().toHex() -> throw ProgrammerMistake("expected error")
                else -> throw ProgrammerMistake("unexpected error")
            }
        }

        override fun getTransaction(txRID: TxRID): ApiTx? {
            return when (txRID) {
                TxRID(statusUnknown.hexStringToByteArray()) -> null
                TxRID(statusConfirmed.hexStringToByteArray()) -> ApiTx("1234")
                else -> throw ProgrammerMistake("unexpected error")
            }
        }

        override fun getConfirmationProof(txRID: TxRID): ConfirmationProof? {
            return when (txRID) {
                TxRID(statusUnknown.hexStringToByteArray()) -> null
                else -> throw ProgrammerMistake("unexpected error")
            }
        }

        override fun getStatus(txRID: TxRID): ApiStatus {
            return when (txRID) {
                TxRID(statusUnknown.hexStringToByteArray()) -> ApiStatus(TransactionStatus.UNKNOWN)
                TxRID(statusWaiting.hexStringToByteArray()) -> ApiStatus(TransactionStatus.WAITING)
                TxRID(statusConfirmed.hexStringToByteArray()) -> ApiStatus(TransactionStatus.CONFIRMED)
                TxRID(statusRejected.hexStringToByteArray()) -> ApiStatus(TransactionStatus.REJECTED)
                else -> throw ProgrammerMistake("unexpected error")
            }
        }

        override fun query(query: Query): QueryResult {
            return QueryResult(when (query.json) {
                """{"a":"oknullresponse","c":3}""" -> ""
                """{"a":"okemptyresponse","c":3}""" -> """{}"""
                """{"a":"oksimpleresponse","c":3}""" -> """{"test":"hi"}"""
                """{"a":"usermistake","c":3}""" -> throw UserMistake("expected error")
                """{"a":"programmermistake","c":3}""" -> throw ProgrammerMistake("expected error")
                else -> throw ProgrammerMistake("unexpected error")
            })
        }

        override fun query(query: Gtv): Gtv {
            TODO("not implemented") //To change body of created functions use File | Settings | File Templates.
        }

        override fun nodeQuery(subQuery: String): String = TODO()

<<<<<<< HEAD
        override fun getBlocks(blockHeight: Long, asc: Boolean, limit: Int, hashesOnly: Boolean): List<BlockDetail> {
=======
        override fun debugQuery(subQuery: String?): String {
            TODO("not implemented") //To change body of created functions use File | Settings | File Templates.
        }

        override fun getBlocks(blockHeight: Long, asc: Boolean, limit: Int, txDetailsOnly: Boolean): List<BlockDetail> {
>>>>>>> 7067b1cf
            var queryBlocks = blocks
            if (asc) {
                queryBlocks = queryBlocks.sortedByDescending { blockDetail -> blockDetail.height }
            } else {
                queryBlocks = queryBlocks.sortedBy { blockDetail -> blockDetail.height }
            }
            return blocks.filter { blockDetail -> blockDetail.height < blockHeight }.subList(0, limit)
        }
    }
}<|MERGE_RESOLUTION|>--- conflicted
+++ resolved
@@ -140,15 +140,7 @@
 
         override fun nodeQuery(subQuery: String): String = TODO()
 
-<<<<<<< HEAD
-        override fun getBlocks(blockHeight: Long, asc: Boolean, limit: Int, hashesOnly: Boolean): List<BlockDetail> {
-=======
-        override fun debugQuery(subQuery: String?): String {
-            TODO("not implemented") //To change body of created functions use File | Settings | File Templates.
-        }
-
         override fun getBlocks(blockHeight: Long, asc: Boolean, limit: Int, txDetailsOnly: Boolean): List<BlockDetail> {
->>>>>>> 7067b1cf
             var queryBlocks = blocks
             if (asc) {
                 queryBlocks = queryBlocks.sortedByDescending { blockDetail -> blockDetail.height }
@@ -157,5 +149,10 @@
             }
             return blocks.filter { blockDetail -> blockDetail.height < blockHeight }.subList(0, limit)
         }
+
+		override fun debugQuery(subQuery: String?): String {
+            TODO("not implemented") //To change body of created functions use File | Settings | File Templates.
+        }
+
     }
 }