// Copyright (c) 2017 ChromaWay Inc. See README for license information.

package net.postchain.api.rest

import mu.KLogging
import net.postchain.api.rest.controller.*
import net.postchain.api.rest.model.ApiStatus
import net.postchain.api.rest.model.ApiTx
import net.postchain.api.rest.model.TxRID
import net.postchain.base.ConfirmationProof
import net.postchain.common.hexStringToByteArray
import net.postchain.common.toHex
import net.postchain.core.BlockDetail
import net.postchain.core.ProgrammerMistake
import net.postchain.core.TransactionStatus
import net.postchain.core.UserMistake
import net.postchain.gtv.Gtv
import org.junit.After
import org.junit.Test

class RestApiMockForClientManual {
    val listenPort = 49545
    val basePath = "/basepath"
    private val blockchainRID = "78967baa4768cbcef11c508326ffb13a956689fcb6dc3ba17f4b895cbb1577a3"
    lateinit var restApi: RestApi

    companion object : KLogging()

    @After
    fun tearDown() {
        restApi.stop()
        logger.debug { "Stopped" }
    }

    @Test
    fun startMockRestApi() {
        val model = MockModel()
        restApi = RestApi(listenPort, basePath)
        restApi.attachModel(blockchainRID, model)
        logger.info("Ready to serve on port ${restApi.actualPort()}")
        Thread.sleep(600000) // Wait 10 minutes
    }


    class MockModel : Model {
        val statusUnknown = "aaaaaaaaaaaaaaaaaaaaaaaaaaaaaaaaaaaaaaaaaaaaaaaaaaaaaaaaaaaaaaaa"
        val statusRejected = "bbbbbbbbbbbbbbbbbbbbbbbbbbbbbbbbbbbbbbbbbbbbbbbbbbbbbbbbbbbbbbbb"
        val statusConfirmed = "cccccccccccccccccccccccccccccccccccccccccccccccccccccccccccccccc"
        val statusNotFound = "dddddddddddddddddddddddddddddddddddddddddddddddddddddddddddddddd"
        val statusWaiting = "eeeeeeeeeeeeeeeeeeeeeeeeeeeeeeeeeeeeeeeeeeeeeeeeeeeeeeeeeeeeeeee"
        override fun postTransaction(tx: ApiTx) {
            when (tx.tx) {
                "helloOK".toByteArray().toHex() -> return
                "hello400".toByteArray().toHex() -> throw UserMistake("expected error")
                "hello500".toByteArray().toHex() -> throw ProgrammerMistake("expected error")
                else -> throw ProgrammerMistake("unexpected error")
            }
        }

        override fun getTransaction(txRID: TxRID): ApiTx? {
            return when (txRID) {
                TxRID(statusUnknown.hexStringToByteArray()) -> null
                TxRID(statusConfirmed.hexStringToByteArray()) -> ApiTx("1234")
                else -> throw ProgrammerMistake("unexpected error")
            }
        }

        override fun getConfirmationProof(txRID: TxRID): ConfirmationProof? {
            return when (txRID) {
                TxRID(statusUnknown.hexStringToByteArray()) -> null
                else -> throw ProgrammerMistake("unexpected error")
            }
        }

        override fun getStatus(txRID: TxRID): ApiStatus {
            return when (txRID) {
                TxRID(statusUnknown.hexStringToByteArray()) -> ApiStatus(TransactionStatus.UNKNOWN)
                TxRID(statusWaiting.hexStringToByteArray()) -> ApiStatus(TransactionStatus.WAITING)
                TxRID(statusConfirmed.hexStringToByteArray()) -> ApiStatus(TransactionStatus.CONFIRMED)
                TxRID(statusRejected.hexStringToByteArray()) -> ApiStatus(TransactionStatus.REJECTED)
                else -> throw ProgrammerMistake("unexpected error")
            }
        }

        override fun getLatestBlocksUpTo(upTo: Long, limit: Int): List<BlockDetail> {
            TODO("not implemented") //To change body of created functions use File | Settings | File Templates.

        }

        override fun query(query: Query): QueryResult {
            return QueryResult(when (query.json) {
                """{"a":"oknullresponse","c":3}""" -> ""
                """{"a":"okemptyresponse","c":3}""" -> """{}"""
                """{"a":"oksimpleresponse","c":3}""" -> """{"test":"hi"}"""
                """{"a":"usermistake","c":3}""" -> throw UserMistake("expected error")
                """{"a":"programmermistake","c":3}""" -> throw ProgrammerMistake("expected error")
                else -> throw ProgrammerMistake("unexpected error")
            })
        }

<<<<<<< HEAD
        override fun query(query: Gtv): Gtv {
=======
        override fun nodeQuery(subQuery: String): String = TODO()
        override fun query(query: GTXValue): GTXValue {
>>>>>>> 43a1923f
            TODO("not implemented") //To change body of created functions use File | Settings | File Templates.
        }
    }
}<|MERGE_RESOLUTION|>--- conflicted
+++ resolved
@@ -98,13 +98,9 @@
             })
         }
 
-<<<<<<< HEAD
-        override fun query(query: Gtv): Gtv {
-=======
+        override fun query(query: Gtv): Gtv {        
+        	TODO("not implemented") //To change body of created functions use File | Settings | File Templates.
+        }
         override fun nodeQuery(subQuery: String): String = TODO()
-        override fun query(query: GTXValue): GTXValue {
->>>>>>> 43a1923f
-            TODO("not implemented") //To change body of created functions use File | Settings | File Templates.
-        }
     }
 }