--- conflicted
+++ resolved
@@ -135,19 +135,13 @@
             })
         }
 
-<<<<<<< HEAD
         //TODO Should tests in base have knowledge of GTV? If yes, convert getTransactionsInfo to use GTV
         override fun query(query: Gtv): Gtv {        
         	TODO("not implemented") //To change body of created functions use File | Settings | File Templates.
-=======
-        override fun query(query: Gtv): Gtv {
-            TODO("not implemented") //To change body of created functions use File | Settings | File Templates.
->>>>>>> b2a14aa5
         }
 
         override fun nodeQuery(subQuery: String): String = TODO()
 
-<<<<<<< HEAD
         override fun getBlock(blockRID: ByteArray, partialTx: Boolean): BlockDetail? {
             return (blocks.filter { it.rid.contentEquals(blockRID) }).getOrNull(0)
         }
@@ -158,21 +152,18 @@
         }
 
         override fun getTransactionInfo(txRID: TxRID): TransactionInfoExt {
-            val block = blocks.filter { block -> block.transactions.filter { tx -> cryptoSystem.digest(tx).contentEquals(txRID.bytes) }.size >0 }[0]
-            val tx = block.transactions.filter { tx -> cryptoSystem.digest(tx).contentEquals(txRID.bytes) }[0]
-            return TransactionInfoExt(block.rid, block.height, block.header, block.witness, block.timestamp, cryptoSystem.digest(tx), tx.slice(IntRange(0,4)).toByteArray(), tx)
+            val block = blocks.filter { block -> block.transactions.filter { tx -> cryptoSystem.digest(tx.data!!).contentEquals(txRID.bytes) }.size >0 }[0]
+            val tx = block.transactions.filter { tx -> cryptoSystem.digest(tx.data!!).contentEquals(txRID.bytes) }[0]
+            return TransactionInfoExt(block.rid, block.height, block.header, block.witness, block.timestamp, cryptoSystem.digest(tx.data!!), tx.data!!.slice(IntRange(0,4)).toByteArray(), tx.data!!)
         }
 
         override fun getTransactionsInfo(beforeTime: Long, limit: Int): List<TransactionInfoExt> {
-=======
-        override fun getBlocks(blockHeight: Long, asc: Boolean, limit: Int, txDetailsOnly: Boolean): List<BlockDetail> {
->>>>>>> b2a14aa5
             var queryBlocks = blocks
             var transactionsInfo: MutableList<TransactionInfoExt> = mutableListOf()
             queryBlocks = queryBlocks.sortedByDescending { blockDetail ->  blockDetail.height }
             for (block in queryBlocks) {
                 for(tx in block.transactions) {
-                    transactionsInfo.add(TransactionInfoExt(block.rid, block.height, block.header, block.witness, block.timestamp, cryptoSystem.digest(tx), tx.slice(IntRange(0,4)).toByteArray(), tx))
+                    transactionsInfo.add(TransactionInfoExt(block.rid, block.height, block.header, block.witness, block.timestamp, cryptoSystem.digest(tx.data!!), tx.data!!.slice(IntRange(0,4)).toByteArray(), tx.data!!))
                 }
             }
             return transactionsInfo.toList()
