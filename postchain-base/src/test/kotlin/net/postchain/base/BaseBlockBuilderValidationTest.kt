--- conflicted
+++ resolved
@@ -66,11 +66,7 @@
     @Test
     fun validateBlockHeader_invalidMonotoneTimestamp() {
         val timestamp = 1L
-<<<<<<< HEAD
-        val blockData = InitialBlockData(myBlockchainRid, 2, 2, empty32Bytes, 1, timestamp, null)
-=======
         val blockData = InitialBlockData(myBlockchainRid,2, 2, empty32Bytes, 1, timestamp, null)
->>>>>>> 7446e9d7
         val header = BaseBlockHeader.make(cryptoSystem, blockData, rootHash, timestamp, mapOf())
         bbb.bctx = bctx
         bbb.initialBlockData = blockData
@@ -83,11 +79,7 @@
     @Test
     fun validateBlockHeader_invalidMonotoneTimestampEquals() {
         val timestamp = 10L
-<<<<<<< HEAD
-        val blockData = InitialBlockData(myBlockchainRid, 2, 2, empty32Bytes, 1, timestamp, null)
-=======
         val blockData = InitialBlockData(myBlockchainRid,2, 2, empty32Bytes, 1, timestamp, null)
->>>>>>> 7446e9d7
         val header = BaseBlockHeader.make(cryptoSystem, blockData, rootHash, timestamp, mapOf())
         bbb.bctx = bctx
         bbb.initialBlockData = blockData
@@ -100,11 +92,7 @@
     @Test
     fun validateBlokcHeader_invalidRootHash() {
         val timestamp = 100L
-<<<<<<< HEAD
-        val blockData = InitialBlockData(myBlockchainRid, 2, 2, empty32Bytes, 1, timestamp, null)
-=======
         val blockData = InitialBlockData(myBlockchainRid,2, 2, empty32Bytes, 1, timestamp, null)
->>>>>>> 7446e9d7
         val header = BaseBlockHeader.make(cryptoSystem, blockData, badRootHash, timestamp, mapOf())
         bbb.bctx = bctx
         bbb.initialBlockData = blockData
