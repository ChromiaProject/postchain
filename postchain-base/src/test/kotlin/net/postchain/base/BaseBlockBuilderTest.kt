// Copyright (c) 2017 ChromaWay Inc. See README for license information.

package net.postchain.base

import net.postchain.base.data.BaseBlockBuilder
import net.postchain.base.data.BaseBlockStore
import net.postchain.base.data.BaseTransactionFactory
<<<<<<< HEAD
import net.postchain.base.data.SQLDatabaseAccess
import net.postchain.common.hexStringToByteArray
=======
import net.postchain.base.data.DatabaseAccess
>>>>>>> ae94d87f
import net.postchain.core.InitialBlockData
import net.postchain.devtools.KeyPairHelper.privKey
import net.postchain.devtools.KeyPairHelper.pubKey
import net.postchain.devtools.MockCryptoSystem
import org.easymock.EasyMock.mock
import org.junit.Test
import java.sql.Connection

class BaseBlockBuilderTest {
    val cryptoSystem = MockCryptoSystem()
    var bbs = BaseBlockStore()
    val tf = BaseTransactionFactory()
<<<<<<< HEAD
    val ctx = BaseEContext(mock(Connection::class.java), 2L, 0, SQLDatabaseAccess())
    val bctx = BaseBlockEContext(ctx, 1, 10, mapOf())
    val myMerkleRootHash = "46AF9064F12528CAD6A7C377204ACD0AC38CDC6912903E7DAB3703764C8DD5E5".hexStringToByteArray()
    val myBlockchainRid = "bcRid".toByteArray()
=======
    val db = mock(DatabaseAccess::class.java)
    val ctx = BaseEContext(mock(Connection::class.java), 2L, 0, db)
    val bctx = BaseBlockEContext(ctx, 1, 10)
>>>>>>> ae94d87f
    val dummy = ByteArray(32, { 0 })
    val subjects = arrayOf("test".toByteArray())
    val signer = cryptoSystem.buildSigMaker(pubKey(0), privKey(0))
    val bbb = BaseBlockBuilder(cryptoSystem, ctx, bbs, tf, subjects, signer, listOf())

    @Test
    fun invalidMonotoneTimestamp() {
        val timestamp = 1L
        val blockData = InitialBlockData(myBlockchainRid, 2, 2, dummy, 1, timestamp, arrayOf())
        val header = BaseBlockHeader.make(cryptoSystem, blockData, myMerkleRootHash, timestamp)
        bbb.bctx = bctx
        bbb.initialBlockData = blockData
        assert(!bbb.validateBlockHeader(header).result)
    }

    @Test
    fun invalidMonotoneTimestampEquals() {
        val timestamp = 10L
        val blockData = InitialBlockData(myBlockchainRid,2, 2, dummy, 1, timestamp, arrayOf())
        val header = BaseBlockHeader.make(cryptoSystem, blockData, myMerkleRootHash, timestamp)
        bbb.bctx = bctx
        bbb.initialBlockData = blockData
        assert(!bbb.validateBlockHeader(header).result)
    }

    @Test
    fun validMonotoneTimestamp() {
        val timestamp = 100L
        val blockData = InitialBlockData(myBlockchainRid,2, 2, dummy, 1, timestamp, arrayOf())
        val header = BaseBlockHeader.make(cryptoSystem, blockData, myMerkleRootHash, timestamp)
        bbb.bctx = bctx
        bbb.initialBlockData = blockData
        assert(bbb.validateBlockHeader(header).result)
    }
}
/*
interface BlockBuilder {
fun begin()
fun appendTransaction(tx: Transaction)
fun appendTransaction(txData: ByteArray)
fun finalize()
fun finalizeAndValidate(bh: BlockHeader)
fun getBlockData(): BlockData
fun getBlockWitnessBuilder(): BlockWitnessBuilder?;
fun commit(w: BlockWitness?)
}

 */


//fun testBegin() {
//        val conn = mock<Connection> {}
//        val chainID = 18
//        val ctx = EContext(conn, chainID)
//        val initialBlockData = InitialBlockData(1L, ByteArray(32), 0L)
//        var txFactory = mock<TransactionFactory>()
//        val blockStore = mock<BlockStore> {
//            on { beginBlock(ctx) } doReturn(initialBlockData)
//            on { finalizeBlock() }
//        }
//
//        val SUT = BaseBlockBuilder(MockCryptoSystem(), ctx, blockStore, txFactory) as BlockBuilder
//        SUT.begin();
//
//        verify(blockStore).beginBlock(ctx)
//
//        SUT.finalize()
//
//        SUT.commit()

//}
//}<|MERGE_RESOLUTION|>--- conflicted
+++ resolved
@@ -5,12 +5,9 @@
 import net.postchain.base.data.BaseBlockBuilder
 import net.postchain.base.data.BaseBlockStore
 import net.postchain.base.data.BaseTransactionFactory
-<<<<<<< HEAD
 import net.postchain.base.data.SQLDatabaseAccess
 import net.postchain.common.hexStringToByteArray
-=======
 import net.postchain.base.data.DatabaseAccess
->>>>>>> ae94d87f
 import net.postchain.core.InitialBlockData
 import net.postchain.devtools.KeyPairHelper.privKey
 import net.postchain.devtools.KeyPairHelper.pubKey
@@ -23,16 +20,11 @@
     val cryptoSystem = MockCryptoSystem()
     var bbs = BaseBlockStore()
     val tf = BaseTransactionFactory()
-<<<<<<< HEAD
-    val ctx = BaseEContext(mock(Connection::class.java), 2L, 0, SQLDatabaseAccess())
+    val db = mock(DatabaseAccess::class.java)
+    val ctx = BaseEContext(mock(Connection::class.java), 2L, 0, db)
     val bctx = BaseBlockEContext(ctx, 1, 10, mapOf())
     val myMerkleRootHash = "46AF9064F12528CAD6A7C377204ACD0AC38CDC6912903E7DAB3703764C8DD5E5".hexStringToByteArray()
     val myBlockchainRid = "bcRid".toByteArray()
-=======
-    val db = mock(DatabaseAccess::class.java)
-    val ctx = BaseEContext(mock(Connection::class.java), 2L, 0, db)
-    val bctx = BaseBlockEContext(ctx, 1, 10)
->>>>>>> ae94d87f
     val dummy = ByteArray(32, { 0 })
     val subjects = arrayOf("test".toByteArray())
     val signer = cryptoSystem.buildSigMaker(pubKey(0), privKey(0))
