--- conflicted
+++ resolved
@@ -28,11 +28,7 @@
     val dummy = ByteArray(32, { 0 })
     val subjects = arrayOf("test".toByteArray())
     val signer = cryptoSystem.buildSigMaker(pubKey(0), privKey(0))
-<<<<<<< HEAD
-    val bbb = BaseBlockBuilder(myBlockchainRid, cryptoSystem, ctx, bbs, tf, subjects, signer, listOf(), true)
-=======
     val bbb = BaseBlockBuilder(myBlockchainRid, cryptoSystem, ctx, bbs, tf, subjects, signer, listOf(), false)
->>>>>>> 64f8b090
 
     @Test
     fun invalidMonotoneTimestamp() {
