// Copyright (c) 2020 ChromaWay AB. See README for license information.

package net.postchain.base

import net.postchain.base.data.BaseBlockBuilder
import net.postchain.base.data.BaseBlockStore
import net.postchain.base.data.BaseTransactionFactory
import net.postchain.base.data.DatabaseAccess
import net.postchain.common.hexStringToByteArray
import net.postchain.core.BlockchainRid
import net.postchain.core.InitialBlockData
import net.postchain.core.TxEContext
import net.postchain.core.ValidationResult.Result.INVALID_TIMESTAMP
import net.postchain.core.ValidationResult.Result.OK
import net.postchain.devtools.KeyPairHelper.privKey
import net.postchain.devtools.KeyPairHelper.pubKey
import net.postchain.devtools.MockCryptoSystem
import net.postchain.gtv.Gtv
import org.easymock.EasyMock.mock
import org.junit.Test
import java.sql.Connection
import kotlin.test.assertEquals

class BaseBlockBuilderTest {
    val cryptoSystem = MockCryptoSystem()
    var bbs = BaseBlockStore()
    val tf = BaseTransactionFactory()
    val db = mock(DatabaseAccess::class.java)
    val ctx = BaseEContext(mock(Connection::class.java), 2L, 0, db)

    val dummyEventSink = object : TxEventSink {
        override fun processEmittedEvent(ctxt: TxEContext, type: String, data: Gtv) {
            TODO("Not yet implemented")
        }
    }

    val bctx = BaseBlockEContext(ctx, 0, 1, 10, mapOf(), dummyEventSink)
    val myMerkleRootHash = "46AF9064F12528CAD6A7C377204ACD0AC38CDC6912903E7DAB3703764C8DD5E5".hexStringToByteArray()
    val myBlockchainRid = BlockchainRid.ZERO_RID
    val dummy = ByteArray(32, { 0 })
    val subjects = arrayOf("test".toByteArray())
    val signer = cryptoSystem.buildSigMaker(pubKey(0), privKey(0))
    val bbb = BaseBlockBuilder(myBlockchainRid, cryptoSystem, ctx, bbs, tf,
            NullSpecialTransactionHandler(),
<<<<<<< HEAD
            subjects, signer, listOf(),  listOf(), false)
=======
        subjects, signer, listOf(),  listOf(), false)
>>>>>>> 208946a2

    @Test
    fun invalidMonotoneTimestamp() {
        val timestamp = 1L
        val blockData = InitialBlockData(myBlockchainRid, 2, 2, dummy, 1, timestamp, arrayOf())
        val header = BaseBlockHeader.make(cryptoSystem, blockData, myMerkleRootHash, timestamp, mapOf())
        bbb.bctx = bctx
        bbb.initialBlockData = blockData
        assertEquals(INVALID_TIMESTAMP, bbb.validateBlockHeader(header).result)
    }

    @Test
    fun invalidMonotoneTimestampEquals() {
        val timestamp = 10L
<<<<<<< HEAD
        val blockData = InitialBlockData(myBlockchainRid, 2, 2, dummy, 1, timestamp, arrayOf())
=======
        val blockData = InitialBlockData(myBlockchainRid,2, 2, dummy, 1, timestamp, arrayOf())
>>>>>>> 208946a2
        val header = BaseBlockHeader.make(cryptoSystem, blockData, myMerkleRootHash, timestamp, mapOf())
        bbb.bctx = bctx
        bbb.initialBlockData = blockData
        assertEquals(INVALID_TIMESTAMP, bbb.validateBlockHeader(header).result)
    }

    @Test
    fun validMonotoneTimestamp() {
        val timestamp = 100L
<<<<<<< HEAD
        val blockData = InitialBlockData(myBlockchainRid, 2, 2, dummy, 1, timestamp, arrayOf())
=======
        val blockData = InitialBlockData(myBlockchainRid,2, 2, dummy, 1, timestamp, arrayOf())
>>>>>>> 208946a2
        val header = BaseBlockHeader.make(cryptoSystem, blockData, myMerkleRootHash, timestamp, mapOf())
        bbb.bctx = bctx
        bbb.initialBlockData = blockData
        assertEquals(OK, bbb.validateBlockHeader(header).result)
    }
}
/*
interface BlockBuilder {
fun begin()
fun appendTransaction(tx: Transaction)
fun appendTransaction(txData: ByteArray)
fun finalize()
fun finalizeAndValidate(bh: BlockHeader)
fun getBlockData(): BlockData
fun getBlockWitnessBuilder(): BlockWitnessBuilder?;
fun commit(w: BlockWitness?)
}

 */


//fun testBegin() {
//        val conn = mock<Connection> {}
//        val chainID = 18
//        val ctx = EContext(conn, chainID)
//        val initialBlockData = InitialBlockData(1L, ByteArray(32), 0L)
//        var txFactory = mock<TransactionFactory>()
//        val blockStore = mock<BlockStore> {
//            on { beginBlock(ctx) } doReturn(initialBlockData)
//            on { finalizeBlock() }
//        }
//
//        val SUT = BaseBlockBuilder(MockCryptoSystem(), ctx, blockStore, txFactory) as BlockBuilder
//        SUT.begin();
//
//        verify(blockStore).beginBlock(ctx)
//
//        SUT.finalize()
//
//        SUT.commit()

//}
//}<|MERGE_RESOLUTION|>--- conflicted
+++ resolved
@@ -42,11 +42,7 @@
     val signer = cryptoSystem.buildSigMaker(pubKey(0), privKey(0))
     val bbb = BaseBlockBuilder(myBlockchainRid, cryptoSystem, ctx, bbs, tf,
             NullSpecialTransactionHandler(),
-<<<<<<< HEAD
             subjects, signer, listOf(),  listOf(), false)
-=======
-        subjects, signer, listOf(),  listOf(), false)
->>>>>>> 208946a2
 
     @Test
     fun invalidMonotoneTimestamp() {
@@ -61,11 +57,7 @@
     @Test
     fun invalidMonotoneTimestampEquals() {
         val timestamp = 10L
-<<<<<<< HEAD
         val blockData = InitialBlockData(myBlockchainRid, 2, 2, dummy, 1, timestamp, arrayOf())
-=======
-        val blockData = InitialBlockData(myBlockchainRid,2, 2, dummy, 1, timestamp, arrayOf())
->>>>>>> 208946a2
         val header = BaseBlockHeader.make(cryptoSystem, blockData, myMerkleRootHash, timestamp, mapOf())
         bbb.bctx = bctx
         bbb.initialBlockData = blockData
@@ -75,11 +67,7 @@
     @Test
     fun validMonotoneTimestamp() {
         val timestamp = 100L
-<<<<<<< HEAD
         val blockData = InitialBlockData(myBlockchainRid, 2, 2, dummy, 1, timestamp, arrayOf())
-=======
-        val blockData = InitialBlockData(myBlockchainRid,2, 2, dummy, 1, timestamp, arrayOf())
->>>>>>> 208946a2
         val header = BaseBlockHeader.make(cryptoSystem, blockData, myMerkleRootHash, timestamp, mapOf())
         bbb.bctx = bctx
         bbb.initialBlockData = blockData
