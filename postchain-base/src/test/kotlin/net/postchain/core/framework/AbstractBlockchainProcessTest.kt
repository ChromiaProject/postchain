package net.postchain.core.framework

import assertk.assert
import assertk.assertions.isFalse
import assertk.assertions.isTrue
import net.postchain.core.BlockchainEngine
import net.postchain.ebft.heartbeat.HeartbeatEvent
import org.awaitility.Duration
import org.awaitility.kotlin.await
import org.junit.jupiter.api.Test
import org.mockito.Mockito.mock
import java.lang.Thread.sleep
import java.util.concurrent.TimeUnit
import kotlin.IllegalArgumentException

internal class AbstractBlockchainProcessTest {

    @Test
    fun `Process is started and stopped successfully`() {
        val process = DummyBlockchainProcess { sleep(1) }
        assert(process.isProcessRunning()).isFalse()
        process.start()
        assert(process.isProcessRunning()).isTrue()
        assert(process.process.isAlive).isTrue()
        process.shutdown()
        assert(process.isProcessRunning()).isFalse()
        assert(process.process.isAlive).isFalse()
    }

    @Test
    fun `Action throws should stop process`() {
        val process = DummyBlockchainProcess { throw IllegalArgumentException() }.apply { start() }
        await.atMost(Duration(1, TimeUnit.SECONDS)).until { !process.process.isAlive }
        assert(process.isProcessRunning()).isFalse()
    }

}

class DummyBlockchainProcess(private val testAction: () -> Unit): AbstractBlockchainProcess("TestProcess", mock(BlockchainEngine::class.java)) {

<<<<<<< HEAD
    override fun onHeartbeat(heartbeatEvent: HeartbeatEvent) { }
=======
    override fun cleanup() { }
>>>>>>> cd6124dd

    override fun action() {
        testAction()
    }
}<|MERGE_RESOLUTION|>--- conflicted
+++ resolved
@@ -38,11 +38,9 @@
 
 class DummyBlockchainProcess(private val testAction: () -> Unit): AbstractBlockchainProcess("TestProcess", mock(BlockchainEngine::class.java)) {
 
-<<<<<<< HEAD
     override fun onHeartbeat(heartbeatEvent: HeartbeatEvent) { }
-=======
+
     override fun cleanup() { }
->>>>>>> cd6124dd
 
     override fun action() {
         testAction()
