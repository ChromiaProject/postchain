--- conflicted
+++ resolved
@@ -10,17 +10,16 @@
 import org.junit.Assert
 import org.junit.Before
 import org.junit.Test
-<<<<<<< HEAD
-=======
 import java.lang.RuntimeException
 import java.util.*
 import java.util.concurrent.TimeUnit
->>>>>>> d043b006
 
 class NettyConnectorTest {
 
     private val key = "key"
+
     private val message = "msg"
+
     var connections: MutableList<XPeerConnection>? = null
 
     @Before
@@ -29,10 +28,11 @@
     }
 
     inner class ServerConnectorEventsImpl(private val receivedMessages: MutableList<String>,
-                                          private val receivedErrors: MutableList<String>) : XConnectorEvents {
+                                          private val receivedErrors: MutableList<String>): XConnectorEvents {
         override fun onPeerConnected(descriptor: XPeerConnectionDescriptor, connection: XPeerConnection): XPacketHandler? {
             connections!!.add(connection)
-            return { data: ByteArray, peerID: XPeerID ->
+            return {
+                data: ByteArray, peerID: XPeerID ->
                 receivedMessages.add(String(data))
             }
         }
@@ -43,10 +43,11 @@
     }
 
     inner class ClientConnectorEventsImpl(private val receivedMessages: MutableList<String>,
-                                          private val receivedErrors: MutableList<String>) : XConnectorEvents {
+                                          private val receivedErrors: MutableList<String>): XConnectorEvents {
         override fun onPeerConnected(descriptor: XPeerConnectionDescriptor, connection: XPeerConnection): XPacketHandler? {
             connections!!.add(connection)
-            return { data: ByteArray, peerID: XPeerID ->
+            return {
+                data: ByteArray, peerID: XPeerID ->
                 receivedMessages.add(String(data))
             }
         }
@@ -73,7 +74,7 @@
     }
 
     inner class ServerConnectorEventsImplException(private val receivedMessages: MutableList<String>,
-                                                   private val receivedErrors: MutableList<String>) : XConnectorEvents {
+                                          private val receivedErrors: MutableList<String>): XConnectorEvents {
         override fun onPeerConnected(descriptor: XPeerConnectionDescriptor, connection: XPeerConnection): XPacketHandler? {
             throw RuntimeException()
         }
@@ -83,12 +84,13 @@
         }
     }
 
-    inner class IdentPacketConverterImpl : IdentPacketConverter {
+    inner class IdentPacketConverterImpl: IdentPacketConverter {
         override fun makeIdentPacket(forPeer: PeerID) = forPeer
 
-        override fun parseIdentPacket(bytes: ByteArray): IdentPacketInfo {
+        override fun parseIdentPacket(bytes: ByteArray): IdentPacketInfo  {
             return IdentPacketInfo(bytes, bytes)
         }
+
     }
 
     @Test
@@ -133,25 +135,18 @@
 
         val serverReceivedMessages = mutableListOf<String>()
         val serverReceivedErrors = mutableListOf<String>()
-        val peerInfo1 = PeerInfo("localhost", 8080, key.toByteArray())
-        val connector1 = NettyConnector(
-                peerInfo1,
-                ServerConnectorEventsImpl(serverReceivedMessages, serverReceivedErrors),
-                identPacketConverter)
+        val peerInfo = PeerInfo("localhost", 8080, key.toByteArray())
+        val connector = NettyConnector(peerInfo, ServerConnectorEventsImpl(serverReceivedMessages, serverReceivedErrors), identPacketConverter)
+
 
         val clientReceivedMessages = mutableListOf<String>()
         val clientReceivedErrors = mutableListOf<String>()
         val peerInfo2 = PeerInfo("localhost", 8081, key.toByteArray())
-        val connector2 = NettyConnector(
-                peerInfo2,
-                ClientConnectorEventsImpl(clientReceivedMessages, clientReceivedErrors),
-                identPacketConverter)
-
-        val xPeerConnectionDescriptor = XPeerConnectionDescriptor(
-                ByteArrayKey("peerId2".toByteArray()),
-                ByteArrayKey("blockchainId2".toByteArray()))
-
-        connector2.connectPeer(xPeerConnectionDescriptor, peerInfo1)
+        val connector2 = NettyConnector(peerInfo2, ClientConnectorEventsImpl(clientReceivedMessages, clientReceivedErrors), identPacketConverter)
+
+        val xPeerConnectionDescriptor = XPeerConnectionDescriptor(ByteArrayKey("peerId2".toByteArray()), ByteArrayKey("blockchainId2".toByteArray()))
+
+        connector2.connectPeer(xPeerConnectionDescriptor, peerInfo)
 
         val client2ReceivedMessages = mutableListOf<String>()
         val client2ReceivedErrors = mutableListOf<String>()
@@ -204,12 +199,6 @@
         connections!!.forEach {
             it.sendPacket { message.toByteArray() }
         }
-<<<<<<< HEAD
-        while (!serverReceivedMessages.contains(message) && !clientReceivedMessages.contains(message)) {
-        }
-        Assert.assertTrue(serverReceivedErrors.isEmpty())
-        Assert.assertTrue(clientReceivedErrors.isEmpty())
-=======
         Awaitility.await()
                 .atMost(10, TimeUnit.SECONDS)
                 .untilAsserted {
@@ -221,7 +210,6 @@
                 }
         connector.shutdown()
         connector2.shutdown()
->>>>>>> d043b006
     }
 
     @Test
