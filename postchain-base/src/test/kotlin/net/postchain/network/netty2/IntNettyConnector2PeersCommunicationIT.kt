// Copyright (c) 2020 ChromaWay AB. See README for license information.

package net.postchain.network.netty2

import assertk.assert
import assertk.assertions.isIn
import assertk.isContentEqualTo
import org.mockito.kotlin.any
import org.mockito.kotlin.argumentCaptor
import org.mockito.kotlin.times
import org.mockito.kotlin.verify
import net.postchain.core.BlockchainRid
import net.postchain.base.PeerInfo
import net.postchain.base.peerId
import net.postchain.core.byteArrayKeyOf
<<<<<<< HEAD
import net.postchain.common.Utils
=======
import net.postchain.network.util.peerInfoFromPublicKey
>>>>>>> 1428c28d
import net.postchain.network.x.XPeerConnection
import net.postchain.network.x.XPeerConnectionDescriptor
import org.awaitility.Awaitility.await
import org.awaitility.Duration.FIVE_SECONDS
import org.awaitility.Duration.TEN_SECONDS
import org.junit.After
import org.junit.Before
import org.junit.Test

class IntNettyConnector2PeersCommunicationIT {

    private val blockchainRid = BlockchainRid.buildRepeat(0x01)
    private lateinit var peerInfo1: PeerInfo
    private lateinit var peerInfo2: PeerInfo
    private lateinit var context1: IntTestContext
    private lateinit var context2: IntTestContext

    @Before
    fun setUp() {
<<<<<<< HEAD
        peerInfo1 = PeerInfo("localhost", Utils.findFreePort(), byteArrayOf(0, 0, 0, 1))
        peerInfo2 = PeerInfo("localhost", Utils.findFreePort(), byteArrayOf(0, 0, 0, 2))
=======
        peerInfo1 = peerInfoFromPublicKey(byteArrayOf(0, 0, 0, 1))
        peerInfo2 = peerInfoFromPublicKey(byteArrayOf(0, 0, 0, 2))
>>>>>>> 1428c28d

        // Creating
        context1 = IntTestContext(peerInfo1, arrayOf(peerInfo1, peerInfo2))
        context2 = IntTestContext(peerInfo2, arrayOf(peerInfo1, peerInfo2))

        // Initializing
        context1.peer.init(peerInfo1, context1.packetDecoder)
        context2.peer.init(peerInfo2, context2.packetDecoder)
    }

    @After
    fun tearDown() {
        context1.peer.shutdown()
        context2.peer.shutdown()
    }

    @Test
    fun testConnectAndCommunicate() {
        // Connecting 1 -> 2
        val peerDescriptor2 = XPeerConnectionDescriptor(peerInfo2.peerId(), blockchainRid)
        context1.peer.connectPeer(peerDescriptor2, peerInfo2, context1.packetEncoder)

        // Waiting for all connections to be established
        val connection1 = argumentCaptor<XPeerConnection>()
        val connection2 = argumentCaptor<XPeerConnection>()
        await().atMost(FIVE_SECONDS)
                .untilAsserted {
                    verify(context1.events).onPeerConnected(connection1.capture())
                    assert(connection1.firstValue.descriptor().peerId.byteArray).isContentEqualTo(peerInfo2.pubKey)

                    verify(context2.events).onPeerConnected(connection2.capture())
                    assert(connection2.firstValue.descriptor().peerId.byteArray).isContentEqualTo(peerInfo1.pubKey)
                }

        // Sending packets
        // * 1 -> 2
        val packets1 = arrayOf(
                byteArrayOf(1, 2, 3, 4),
                byteArrayOf(10, 2, 3, 4),
                byteArrayOf(100, 2, 3, 4))
        connection1.firstValue.sendPacket { packets1[0] }
        connection1.firstValue.sendPacket { packets1[1] }
        connection1.firstValue.sendPacket { packets1[2] }
        // * 2 -> 1
        val packets2 = arrayOf(
                byteArrayOf(1, 2, 3, 4),
                byteArrayOf(10, 20, 30, 40))
        connection2.firstValue.sendPacket { packets2[0] }
        connection2.firstValue.sendPacket { packets2[1] }

        // * asserting
        await().atMost(TEN_SECONDS)
                .untilAsserted {
                    // Peer1
                    val actualPackets1 = argumentCaptor<ByteArray>()
                    val expected1 = packets2.map(ByteArray::byteArrayKeyOf).toTypedArray()
                    verify(context1.packets, times(2)).invoke(actualPackets1.capture(), any())
                    assert(actualPackets1.firstValue.byteArrayKeyOf()).isIn(*expected1)
                    assert(actualPackets1.secondValue.byteArrayKeyOf()).isIn(*expected1)

                    // Peer2
                    val actualPackets2 = argumentCaptor<ByteArray>()
                    val expected2 = packets1.map(ByteArray::byteArrayKeyOf).toTypedArray()
                    verify(context2.packets, times(3)).invoke(actualPackets2.capture(), any())
                    assert(actualPackets2.firstValue.byteArrayKeyOf()).isIn(*expected2)
                    assert(actualPackets2.secondValue.byteArrayKeyOf()).isIn(*expected2)
                    assert(actualPackets2.thirdValue.byteArrayKeyOf()).isIn(*expected2)
                }
    }
}<|MERGE_RESOLUTION|>--- conflicted
+++ resolved
@@ -13,11 +13,8 @@
 import net.postchain.base.PeerInfo
 import net.postchain.base.peerId
 import net.postchain.core.byteArrayKeyOf
-<<<<<<< HEAD
+import net.postchain.network.util.peerInfoFromPublicKey
 import net.postchain.common.Utils
-=======
-import net.postchain.network.util.peerInfoFromPublicKey
->>>>>>> 1428c28d
 import net.postchain.network.x.XPeerConnection
 import net.postchain.network.x.XPeerConnectionDescriptor
 import org.awaitility.Awaitility.await
@@ -37,13 +34,8 @@
 
     @Before
     fun setUp() {
-<<<<<<< HEAD
-        peerInfo1 = PeerInfo("localhost", Utils.findFreePort(), byteArrayOf(0, 0, 0, 1))
-        peerInfo2 = PeerInfo("localhost", Utils.findFreePort(), byteArrayOf(0, 0, 0, 2))
-=======
         peerInfo1 = peerInfoFromPublicKey(byteArrayOf(0, 0, 0, 1))
         peerInfo2 = peerInfoFromPublicKey(byteArrayOf(0, 0, 0, 2))
->>>>>>> 1428c28d
 
         // Creating
         context1 = IntTestContext(peerInfo1, arrayOf(peerInfo1, peerInfo2))
