--- conflicted
+++ resolved
@@ -11,11 +11,8 @@
 import net.postchain.base.*
 import net.postchain.core.BlockchainRid
 import net.postchain.ebft.message.GetBlockAtHeight
-<<<<<<< HEAD
+import net.postchain.network.util.peerInfoFromPublicKey
 import net.postchain.common.Utils
-=======
-import net.postchain.network.util.peerInfoFromPublicKey
->>>>>>> 1428c28d
 import net.postchain.network.x.XPeerConnection
 import net.postchain.network.x.XPeerConnectionDescriptor
 import org.awaitility.Awaitility.await
@@ -49,15 +46,9 @@
         val privKey3 = cryptoSystem.getRandomBytes(32)
         val pubKey3 = secp256k1_derivePubKey(privKey3)
 
-<<<<<<< HEAD
-        peerInfo1 = PeerInfo("localhost", Utils.findFreePort(), pubKey1)
-        peerInfo2 = PeerInfo("localhost", Utils.findFreePort(), pubKey2)
-        peerInfo3 = PeerInfo("localhost", Utils.findFreePort(), pubKey3)
-=======
         peerInfo1 = peerInfoFromPublicKey(pubKey1)
         peerInfo2 = peerInfoFromPublicKey(pubKey2)
         peerInfo3 = peerInfoFromPublicKey(pubKey3)
->>>>>>> 1428c28d
         val peers = arrayOf(peerInfo1, peerInfo2, peerInfo3)
 
         // Creating
