--- conflicted
+++ resolved
@@ -16,11 +16,7 @@
             peerInfos, mock(), KeyPairHelper.privKey(myIndex), KeyPairHelper.pubKey(myIndex))
 
     val connectionManager = DefaultXConnectionManager(
-<<<<<<< HEAD
-            connectorFactory, mock(), mock(), mock())
-=======
-            connectorFactory, mock(), mock(), SECP256K1CryptoSystem())
->>>>>>> 5030d1e8
+            connectorFactory, mock(), mock())
 
     val communicationManager = DefaultXCommunicationManager<Int>(
             connectionManager, peerCommunicationConfig, 1L, mock(), mock(), mock(), mock())
