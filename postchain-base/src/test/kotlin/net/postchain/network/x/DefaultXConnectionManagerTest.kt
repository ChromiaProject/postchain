// Copyright (c) 2020 ChromaWay AB. See README for license information.

package net.postchain.network.x

import assertk.assert
import assertk.assertions.isEmpty
import assertk.isContentEqualTo
import com.nhaarman.mockitokotlin2.*
import net.postchain.base.*
import net.postchain.core.ProgrammerMistake
import net.postchain.core.byteArrayKeyOf
import net.postchain.debug.BlockchainProcessName
import net.postchain.network.XPacketDecoderFactory
import net.postchain.network.XPacketEncoderFactory
import org.apache.commons.lang3.reflect.FieldUtils
import org.junit.Before
import org.junit.Test
import kotlin.test.assertFalse
import kotlin.test.assertTrue

class DefaultXConnectionManagerTest {

    private val blockchainRid = BlockchainRid.buildRepeat(0x01)
    private val cryptoSystem = SECP256K1CryptoSystem()
    private lateinit var connectorFactory: XConnectorFactory<Int>

    private lateinit var peerInfo1: PeerInfo
    private lateinit var peerConnectionDescriptor1: XPeerConnectionDescriptor
    private lateinit var packetEncoderFactory: XPacketEncoderFactory<Int>
    private lateinit var packetDecoderFactory: XPacketDecoderFactory<Int>

    private lateinit var peerInfo2: PeerInfo
    private lateinit var peerConnectionDescriptor2: XPeerConnectionDescriptor

    private lateinit var unknownPeerInfo: PeerInfo

    @Before
    fun setUp() {
        // TODO: [et]: Make dynamic ports
        peerInfo1 = PeerInfo("localhost", 3331, byteArrayOf(0x01))
        peerInfo2 = PeerInfo("localhost", 3332, byteArrayOf(0x02))
        unknownPeerInfo = PeerInfo("localhost", 3333, byteArrayOf(0x03))

        peerConnectionDescriptor1 = XPeerConnectionDescriptor(peerInfo1.peerId(), blockchainRid)
        peerConnectionDescriptor2 = XPeerConnectionDescriptor(peerInfo2.peerId(), blockchainRid)

        val connector: XConnector<Int> = mock {
            on { connectPeer(any(), any(), any()) }.doAnswer { } // FYI: Instead of `doNothing` or `doReturn Unit`
        }

        connectorFactory = mock {
            on { createConnector(any(), any(), any()) } doReturn connector
        }

        packetEncoderFactory = mock {
            on { create(any(), any()) } doReturn mock()
        }

        packetDecoderFactory = mock {
            on { create(any()) } doReturn mock()
        }
    }

    @Test
    fun connectChain_without_autoConnect() {
        // Given
        val communicationConfig: PeerCommConfiguration = mock {
            on { myPeerInfo() } doReturn peerInfo1
        }
        val chainPeerConfig: XChainPeersConfiguration = mock {
            on { chainId } doReturn 1L
            on { blockchainRid } doReturn blockchainRid
            on { commConfiguration } doReturn communicationConfig
        }

        // When
        val connectionManager = DefaultXConnectionManager(
<<<<<<< HEAD
                connectorFactory, communicationConfig, packetEncoderFactory, packetDecoderFactory
=======
                connectorFactory, packetEncoderFactory, packetDecoderFactory, cryptoSystem
>>>>>>> 5030d1e8
        )
                .also { it.connectChain(chainPeerConfig, false, mock()) }

        // Then
<<<<<<< HEAD
        verify(chainPeerConfig, times(5)).chainId
        verify(chainPeerConfig, times(2 + 1)).blockchainRid
        verify(chainPeerConfig, never()).commConfiguration
=======
        verify(chainPeerConfig, times(5)).chainID
        verify(chainPeerConfig, times(2 + 1)).blockchainRID
        verify(chainPeerConfig, times(2)).commConfiguration
>>>>>>> 5030d1e8
        verify(communicationConfig, never()).networkNodes

        connectionManager.shutdown()
    }

    @Test
    fun connectChain_with_autoConnect_without_any_peers_will_result_in_exception() {
        // Given
        val communicationConfig: PeerCommConfiguration = mock {
            on { networkNodes } doReturn NetworkNodes.buildNetworkNodesDummy()
            on { myPeerInfo() } doReturn peerInfo1
        }
        val chainPeerConfig: XChainPeersConfiguration = mock {
            on { chainId } doReturn 1L
            on { blockchainRid } doReturn blockchainRid
            on { commConfiguration } doReturn communicationConfig
        }

        // When
        val connectionManager = DefaultXConnectionManager(
<<<<<<< HEAD
                connectorFactory, communicationConfig, packetEncoderFactory, packetDecoderFactory)
=======
                connectorFactory, packetEncoderFactory, packetDecoderFactory, cryptoSystem)
>>>>>>> 5030d1e8

        try {
            connectionManager.also { it.connectChain(chainPeerConfig, true, mock()) }
        } catch (e: IllegalArgumentException) {
        }

        // Then
<<<<<<< HEAD
        verify(chainPeerConfig, atLeast(3)).chainId
        verify(chainPeerConfig, times(1)).commConfiguration
        verify(chainPeerConfig, times(2 + 1)).blockchainRid
=======
        verify(chainPeerConfig, atLeast(3)).chainID
        verify(chainPeerConfig, times(3)).commConfiguration
        verify(chainPeerConfig, times(2 + 1)).blockchainRID
>>>>>>> 5030d1e8
        verify(communicationConfig).networkNodes

        connectionManager.shutdown()
    }

    @Test
    fun connectChain_with_autoConnect_with_two_peers() {
        // TODO: [et]: Maybe use arg captor here
        // Given
        val communicationConfig: PeerCommConfiguration = mock {
            on { pubKey } doReturn peerInfo2.pubKey// See DefaultPeersConnectionStrategy
            on { myPeerInfo() } doReturn peerInfo2
            on { networkNodes } doReturn NetworkNodes.buildNetworkNodes(setOf(peerInfo1, peerInfo2), XPeerID(peerInfo2.pubKey))
            on { resolvePeer(peerInfo1.pubKey) } doReturn peerInfo1
        }
        val chainPeerConfig: XChainPeersConfiguration = mock {
            on { chainId } doReturn 1L
            on { blockchainRid } doReturn blockchainRid
            on { commConfiguration } doReturn communicationConfig
        }

        // When
        val connectionManager = DefaultXConnectionManager(
<<<<<<< HEAD
                connectorFactory, communicationConfig, packetEncoderFactory, packetDecoderFactory
=======
                connectorFactory, packetEncoderFactory, packetDecoderFactory, cryptoSystem
>>>>>>> 5030d1e8
        )
                .also { it.connectChain(chainPeerConfig, true, mock()) }

        // Then
<<<<<<< HEAD
        verify(chainPeerConfig, atLeast(3)).chainId
        verify(chainPeerConfig, times(1 + (2 - 1) * 2)).commConfiguration
        verify(chainPeerConfig, times(1 + 1 * 2 + 1 + 2)).blockchainRid
=======
        verify(chainPeerConfig, atLeast(3)).chainID
        verify(chainPeerConfig, times(5)).commConfiguration
        verify(chainPeerConfig, times(1 + 1 * 2 + 1 + 2)).blockchainRID
>>>>>>> 5030d1e8

        connectionManager.shutdown()
    }

    @Test(expected = ProgrammerMistake::class)
    fun connectChainPeer_will_result_in_exception_if_chain_is_not_connected() {
        emptyManager().connectChainPeer(1, peerInfo1.peerId())
    }

    @Test(expected = ProgrammerMistake::class)
    fun connectChainPeer_connects_unknown_peer_with_exception() {
        // Given
        val communicationConfig: PeerCommConfiguration = emptyCommConf()
        val chainPeerConfig: XChainPeersConfiguration = mock {
            on { chainId } doReturn 1L
            on { blockchainRid } doReturn blockchainRid
            on { commConfiguration } doReturn communicationConfig
        }

        // When / Then exception
        DefaultXConnectionManager(
<<<<<<< HEAD
                connectorFactory, communicationConfig, mock(), mock()
=======
                connectorFactory, mock(), mock(), cryptoSystem
>>>>>>> 5030d1e8
        ).apply {
            connectChain(chainPeerConfig, false, mock()) // Without connecting to peers
            connectChainPeer(1, unknownPeerInfo.peerId())
        }
    }

    @Test
    fun connectChainPeer_connects_peer_successfully() {
        // Given
        val communicationConfig: PeerCommConfiguration = mock {
            on { pubKey } doReturn peerInfo1.pubKey
            on { myPeerInfo() } doReturn peerInfo1
            on { networkNodes } doReturn NetworkNodes.buildNetworkNodes(setOf(peerInfo1, peerInfo2), XPeerID(peerInfo1.pubKey))
            on { resolvePeer(peerInfo2.pubKey) } doReturn peerInfo2
        }
        val chainPeerConfig: XChainPeersConfiguration = mock {
            on { chainId } doReturn 1L
            on { blockchainRid } doReturn blockchainRid
            on { commConfiguration } doReturn communicationConfig
        }

        val loggerName = BlockchainProcessName(
                peerInfo1.pubKey.byteArrayKeyOf().toString(), blockchainRid
        ).toString()

        // When
        val connectionManager = DefaultXConnectionManager(
<<<<<<< HEAD
                connectorFactory, communicationConfig, packetEncoderFactory, packetDecoderFactory
=======
                connectorFactory, packetEncoderFactory, packetDecoderFactory, cryptoSystem
>>>>>>> 5030d1e8
        )
                .apply {
                    connectChain(chainPeerConfig, false, mock()) // Without connecting to peers
                    connectChainPeer(1, peerInfo2.peerId())
                }

        // Then
<<<<<<< HEAD
        verify(chainPeerConfig, atLeast(3)).chainId
        verify(chainPeerConfig, times(2)).commConfiguration
        verify(chainPeerConfig, times(1 + 2 + 1 + 2)).blockchainRid
=======
        verify(chainPeerConfig, atLeast(3)).chainID
        verify(chainPeerConfig, times(4)).commConfiguration
        verify(chainPeerConfig, times(1 + 2 + 1 + 2)).blockchainRID
>>>>>>> 5030d1e8

        connectionManager.shutdown()
    }

    @Test
    fun connectChainPeer_connects_already_connected_peer_and_nothing_happens() {
        // Given
        val communicationConfig: PeerCommConfiguration = mock {
            on { pubKey } doReturn peerInfo2.pubKey // See DefaultPeersConnectionStrategy
            on { myPeerInfo() } doReturn peerInfo2
            on { networkNodes } doReturn NetworkNodes.buildNetworkNodes(setOf(peerInfo1, peerInfo2), XPeerID(peerInfo2.pubKey))
            on { resolvePeer(peerInfo1.pubKey) } doReturn peerInfo1
        }
        val chainPeerConfig: XChainPeersConfiguration = mock {
            on { chainId } doReturn 1L
            on { blockchainRid } doReturn blockchainRid
            on { commConfiguration } doReturn communicationConfig
        }

        // When
        val connectionManager = DefaultXConnectionManager(
<<<<<<< HEAD
                connectorFactory, communicationConfig, packetEncoderFactory, packetDecoderFactory
=======
                connectorFactory, packetEncoderFactory, packetDecoderFactory, cryptoSystem
>>>>>>> 5030d1e8
        ).apply {
            connectChain(chainPeerConfig, true, mock()) // Auto connect all peers

            // Emulates call of onPeerConnected() by XConnector
            onPeerConnected(mockConnection(peerConnectionDescriptor1))

            connectChainPeer(1, peerInfo1.peerId())
        }

        // Then
<<<<<<< HEAD
        verify(chainPeerConfig, atLeast(3)).chainId
        verify(chainPeerConfig, times(1 + (2 - 1) * 2)).commConfiguration
        verify(chainPeerConfig, times(1 + 2 + 1 + 2)).blockchainRid
=======
        verify(chainPeerConfig, atLeast(3)).chainID
        verify(chainPeerConfig, times(6)).commConfiguration
        verify(chainPeerConfig, times(1 + 2 + 1 + 2)).blockchainRID
>>>>>>> 5030d1e8

        connectionManager.shutdown()
    }

    @Test(expected = ProgrammerMistake::class)
    fun disconnectChainPeer_will_result_in_exception_if_chain_is_not_connected() {
        emptyManager().disconnectChainPeer(1L, peerInfo1.peerId())
    }

    @Test
    fun disconnectChain_wont_result_in_exception_if_chain_is_not_connected() {
        emptyManager().disconnectChain(1, mock())
    }

    @Test(expected = ProgrammerMistake::class)
    fun isPeerConnected_will_result_in_exception_if_chain_is_not_connected() {
        emptyManager().isPeerConnected(1, peerInfo1.peerId())
    }

    @Test(expected = ProgrammerMistake::class)
    fun getConnectedPeers_will_result_in_exception_if_chain_is_not_connected() {
        emptyManager().getConnectedPeers(1)
    }

    @Test
    fun isPeerConnected_and_getConnectedPeers_are_succeeded() {
        // Given
        val communicationConfig: PeerCommConfiguration = mock {
            on { pubKey } doReturn peerInfo2.pubKey // See DefaultPeersConnectionStrategy
            on { myPeerInfo() } doReturn peerInfo2
            on { networkNodes } doReturn NetworkNodes.buildNetworkNodes(setOf(peerInfo1, peerInfo2), XPeerID(peerInfo2.pubKey))
            on { resolvePeer(peerInfo1.pubKey) } doReturn peerInfo1
        }
        val chainPeerConfig: XChainPeersConfiguration = mock {
            on { chainId } doReturn 1L
            on { blockchainRid } doReturn blockchainRid
            on { commConfiguration } doReturn communicationConfig
        }

        // When
        val connectionManager = DefaultXConnectionManager(
<<<<<<< HEAD
                connectorFactory, communicationConfig, packetEncoderFactory, packetDecoderFactory
=======
                connectorFactory, packetEncoderFactory, packetDecoderFactory, cryptoSystem
>>>>>>> 5030d1e8
        ).apply {
            connectChain(chainPeerConfig, true, mock()) // With autoConnect

            // Then / before peers connected
            // - isPeerConnected
            assertFalse { isPeerConnected(1L, peerInfo1.peerId()) }
            assertFalse { isPeerConnected(1L, peerInfo2.peerId()) }
            assertFalse { isPeerConnected(1L, unknownPeerInfo.peerId()) }
            // - getConnectedPeers
            assert(getConnectedPeers(1L).toTypedArray()).isEmpty()

            // Emulates call of onPeerConnected() by XConnector
            onPeerConnected(mockConnection(peerConnectionDescriptor1))
            onPeerConnected(mockConnection(peerConnectionDescriptor2))

            // Then / after peers connected
            // - isPeerConnected
            assertTrue { isPeerConnected(1L, peerInfo1.peerId()) }
            assertTrue { isPeerConnected(1L, peerInfo2.peerId()) }
            assertFalse { isPeerConnected(1L, unknownPeerInfo.peerId()) }
            // - getConnectedPeers
            assert(getConnectedPeers(1L).toTypedArray()).isContentEqualTo(
                    arrayOf(peerInfo1.peerId(), peerInfo2.peerId()))


            // When / Disconnecting peer1
            disconnectChainPeer(1L, peerInfo1.peerId())
            // Then
            // - isPeerConnected
            assertFalse { isPeerConnected(1L, peerInfo1.peerId()) }
            assertTrue { isPeerConnected(1L, peerInfo2.peerId()) }
            assertFalse { isPeerConnected(1L, unknownPeerInfo.peerId()) }
            // - getConnectedPeers
            assert(getConnectedPeers(1L).toTypedArray()).isContentEqualTo(
                    arrayOf(peerInfo2.peerId()))


            // When / Disconnecting the whole chain
            disconnectChain(1L, mock())
            // Then
            val internalChains = FieldUtils.readField(this, "chains", true) as Map<*, *>
            assertTrue { internalChains.isEmpty() }
        }

        connectionManager.shutdown()
    }

    @Test(expected = ProgrammerMistake::class)
    fun sendPacket_will_result_in_exception_if_chain_is_not_connected() {
        emptyManager().sendPacket({ byteArrayOf() }, 1, peerInfo2.peerId())
    }

    @Test
    fun sendPacket_sends_packet_to_receiver_via_connection_successfully() {
        // Given
        val communicationConfig: PeerCommConfiguration = mock {
            on { pubKey } doReturn peerInfo2.pubKey // See DefaultPeersConnectionStrategy
            on { myPeerInfo() } doReturn peerInfo2
            on { networkNodes } doReturn NetworkNodes.buildNetworkNodes(setOf(peerInfo1, peerInfo2), XPeerID(peerInfo2.pubKey))
            on { resolvePeer(peerInfo1.pubKey) } doReturn peerInfo1
        }
        val chainPeerConfig: XChainPeersConfiguration = mock {
            on { chainId } doReturn 1L
            on { blockchainRid } doReturn blockchainRid
            on { commConfiguration } doReturn communicationConfig
        }
        val connection1: XPeerConnection = mockConnection(peerConnectionDescriptor1)
        val connection2: XPeerConnection = mockConnection(peerConnectionDescriptor2)

        // When
        val connectionManager = DefaultXConnectionManager(
<<<<<<< HEAD
                connectorFactory, communicationConfig, packetEncoderFactory, packetDecoderFactory
=======
                connectorFactory, packetEncoderFactory, packetDecoderFactory, cryptoSystem
>>>>>>> 5030d1e8
        ).apply {
            connectChain(chainPeerConfig, true, mock()) // With autoConnect

            // Emulates call of onPeerConnected() by XConnector
            onPeerConnected(connection1)
            onPeerConnected(connection2)

            sendPacket({ byteArrayOf(0x04, 0x02) }, 1L, peerInfo2.peerId())
        }

        // Then / verify and assert
        verify(connection1, times(0)).sendPacket(any())
        argumentCaptor<LazyPacket>().apply {
            verify(connection2, times(1)).sendPacket(capture())
            assert(firstValue()).isContentEqualTo(byteArrayOf(0x04, 0x02))
        }

        connectionManager.shutdown()
    }

    @Test(expected = ProgrammerMistake::class)
    fun broadcastPacket_will_result_in_exception_if_chain_is_not_connected() {
        emptyManager().broadcastPacket({ byteArrayOf() }, 1)
    }

<<<<<<< HEAD
    private fun emptyManager() = DefaultXConnectionManager(connectorFactory, emptyCommConf(), mock(), mock())
=======
    private fun emptyManager() = DefaultXConnectionManager(connectorFactory, mock(), mock(), cryptoSystem)
>>>>>>> 5030d1e8

    private fun emptyCommConf(): PeerCommConfiguration {
        return mock {
            on { myPeerInfo() } doReturn peerInfo1
        }
    }

    @Test
    fun broadcastPacket_sends_packet_to_all_receivers_successfully() {
        // Given
        val communicationConfig: PeerCommConfiguration = mock {
            on { pubKey } doReturn peerInfo1.pubKey
            on { myPeerInfo() } doReturn peerInfo1
            on { networkNodes } doReturn NetworkNodes.buildNetworkNodes(setOf(peerInfo1, peerInfo2), XPeerID(peerInfo1.pubKey))
            on { resolvePeer(peerInfo2.pubKey) } doReturn peerInfo2
        }
        val chainPeerConfig: XChainPeersConfiguration = mock {
            on { chainId } doReturn 1L
            on { blockchainRid } doReturn blockchainRid
            on { commConfiguration } doReturn communicationConfig
        }
        val connection1: XPeerConnection = mockConnection(peerConnectionDescriptor1)
        val connection2: XPeerConnection = mockConnection(peerConnectionDescriptor2)

        // When
        val connectionManager = DefaultXConnectionManager(
<<<<<<< HEAD
                connectorFactory, communicationConfig, packetEncoderFactory, packetDecoderFactory
=======
                connectorFactory, packetEncoderFactory, packetDecoderFactory, cryptoSystem
>>>>>>> 5030d1e8
        ).apply {
            connectChain(chainPeerConfig, true, mock()) // With autoConnect

            // Emulates call of onPeerConnected() by XConnector
            onPeerConnected(connection1)
            onPeerConnected(connection2)

            broadcastPacket({ byteArrayOf(0x04, 0x02) }, 1L)
        }

        // Then / verify and assert
        argumentCaptor<LazyPacket>().apply {
            verify(connection1, times(1)).sendPacket(capture())
            assert(firstValue()).isContentEqualTo(byteArrayOf(0x04, 0x02))
        }
        argumentCaptor<LazyPacket>().apply {
            verify(connection2, times(1)).sendPacket(capture())
            assert(firstValue()).isContentEqualTo(byteArrayOf(0x04, 0x02))
        }

        connectionManager.shutdown()
    }

    fun mockConnection(descriptor: XPeerConnectionDescriptor): XPeerConnection {
        val m: XPeerConnection = mock()
        whenever(m.descriptor()).thenReturn(descriptor)
        return m
    }
}<|MERGE_RESOLUTION|>--- conflicted
+++ resolved
@@ -21,7 +21,6 @@
 class DefaultXConnectionManagerTest {
 
     private val blockchainRid = BlockchainRid.buildRepeat(0x01)
-    private val cryptoSystem = SECP256K1CryptoSystem()
     private lateinit var connectorFactory: XConnectorFactory<Int>
 
     private lateinit var peerInfo1: PeerInfo
@@ -75,24 +74,14 @@
 
         // When
         val connectionManager = DefaultXConnectionManager(
-<<<<<<< HEAD
-                connectorFactory, communicationConfig, packetEncoderFactory, packetDecoderFactory
-=======
-                connectorFactory, packetEncoderFactory, packetDecoderFactory, cryptoSystem
->>>>>>> 5030d1e8
+            connectorFactory, packetEncoderFactory, packetDecoderFactory
         )
-                .also { it.connectChain(chainPeerConfig, false, mock()) }
+            .also { it.connectChain(chainPeerConfig, false, mock()) }
 
         // Then
-<<<<<<< HEAD
         verify(chainPeerConfig, times(5)).chainId
         verify(chainPeerConfig, times(2 + 1)).blockchainRid
         verify(chainPeerConfig, never()).commConfiguration
-=======
-        verify(chainPeerConfig, times(5)).chainID
-        verify(chainPeerConfig, times(2 + 1)).blockchainRID
-        verify(chainPeerConfig, times(2)).commConfiguration
->>>>>>> 5030d1e8
         verify(communicationConfig, never()).networkNodes
 
         connectionManager.shutdown()
@@ -113,11 +102,8 @@
 
         // When
         val connectionManager = DefaultXConnectionManager(
-<<<<<<< HEAD
-                connectorFactory, communicationConfig, packetEncoderFactory, packetDecoderFactory)
-=======
-                connectorFactory, packetEncoderFactory, packetDecoderFactory, cryptoSystem)
->>>>>>> 5030d1e8
+            connectorFactory, packetEncoderFactory, packetDecoderFactory
+        )
 
         try {
             connectionManager.also { it.connectChain(chainPeerConfig, true, mock()) }
@@ -125,15 +111,9 @@
         }
 
         // Then
-<<<<<<< HEAD
         verify(chainPeerConfig, atLeast(3)).chainId
         verify(chainPeerConfig, times(1)).commConfiguration
         verify(chainPeerConfig, times(2 + 1)).blockchainRid
-=======
-        verify(chainPeerConfig, atLeast(3)).chainID
-        verify(chainPeerConfig, times(3)).commConfiguration
-        verify(chainPeerConfig, times(2 + 1)).blockchainRID
->>>>>>> 5030d1e8
         verify(communicationConfig).networkNodes
 
         connectionManager.shutdown()
@@ -157,24 +137,14 @@
 
         // When
         val connectionManager = DefaultXConnectionManager(
-<<<<<<< HEAD
-                connectorFactory, communicationConfig, packetEncoderFactory, packetDecoderFactory
-=======
-                connectorFactory, packetEncoderFactory, packetDecoderFactory, cryptoSystem
->>>>>>> 5030d1e8
+            connectorFactory, packetEncoderFactory, packetDecoderFactory
         )
-                .also { it.connectChain(chainPeerConfig, true, mock()) }
+            .also { it.connectChain(chainPeerConfig, true, mock()) }
 
         // Then
-<<<<<<< HEAD
         verify(chainPeerConfig, atLeast(3)).chainId
         verify(chainPeerConfig, times(1 + (2 - 1) * 2)).commConfiguration
         verify(chainPeerConfig, times(1 + 1 * 2 + 1 + 2)).blockchainRid
-=======
-        verify(chainPeerConfig, atLeast(3)).chainID
-        verify(chainPeerConfig, times(5)).commConfiguration
-        verify(chainPeerConfig, times(1 + 1 * 2 + 1 + 2)).blockchainRID
->>>>>>> 5030d1e8
 
         connectionManager.shutdown()
     }
@@ -196,11 +166,7 @@
 
         // When / Then exception
         DefaultXConnectionManager(
-<<<<<<< HEAD
-                connectorFactory, communicationConfig, mock(), mock()
-=======
-                connectorFactory, mock(), mock(), cryptoSystem
->>>>>>> 5030d1e8
+            connectorFactory, mock(), mock()
         ).apply {
             connectChain(chainPeerConfig, false, mock()) // Without connecting to peers
             connectChainPeer(1, unknownPeerInfo.peerId())
@@ -223,32 +189,22 @@
         }
 
         val loggerName = BlockchainProcessName(
-                peerInfo1.pubKey.byteArrayKeyOf().toString(), blockchainRid
+            peerInfo1.pubKey.byteArrayKeyOf().toString(), blockchainRid
         ).toString()
 
         // When
         val connectionManager = DefaultXConnectionManager(
-<<<<<<< HEAD
-                connectorFactory, communicationConfig, packetEncoderFactory, packetDecoderFactory
-=======
-                connectorFactory, packetEncoderFactory, packetDecoderFactory, cryptoSystem
->>>>>>> 5030d1e8
+            connectorFactory, packetEncoderFactory, packetDecoderFactory
         )
-                .apply {
-                    connectChain(chainPeerConfig, false, mock()) // Without connecting to peers
-                    connectChainPeer(1, peerInfo2.peerId())
-                }
+            .apply {
+                connectChain(chainPeerConfig, false, mock()) // Without connecting to peers
+                connectChainPeer(1, peerInfo2.peerId())
+            }
 
         // Then
-<<<<<<< HEAD
         verify(chainPeerConfig, atLeast(3)).chainId
         verify(chainPeerConfig, times(2)).commConfiguration
         verify(chainPeerConfig, times(1 + 2 + 1 + 2)).blockchainRid
-=======
-        verify(chainPeerConfig, atLeast(3)).chainID
-        verify(chainPeerConfig, times(4)).commConfiguration
-        verify(chainPeerConfig, times(1 + 2 + 1 + 2)).blockchainRID
->>>>>>> 5030d1e8
 
         connectionManager.shutdown()
     }
@@ -270,11 +226,7 @@
 
         // When
         val connectionManager = DefaultXConnectionManager(
-<<<<<<< HEAD
-                connectorFactory, communicationConfig, packetEncoderFactory, packetDecoderFactory
-=======
-                connectorFactory, packetEncoderFactory, packetDecoderFactory, cryptoSystem
->>>>>>> 5030d1e8
+            connectorFactory, packetEncoderFactory, packetDecoderFactory
         ).apply {
             connectChain(chainPeerConfig, true, mock()) // Auto connect all peers
 
@@ -285,15 +237,9 @@
         }
 
         // Then
-<<<<<<< HEAD
         verify(chainPeerConfig, atLeast(3)).chainId
         verify(chainPeerConfig, times(1 + (2 - 1) * 2)).commConfiguration
         verify(chainPeerConfig, times(1 + 2 + 1 + 2)).blockchainRid
-=======
-        verify(chainPeerConfig, atLeast(3)).chainID
-        verify(chainPeerConfig, times(6)).commConfiguration
-        verify(chainPeerConfig, times(1 + 2 + 1 + 2)).blockchainRID
->>>>>>> 5030d1e8
 
         connectionManager.shutdown()
     }
@@ -335,11 +281,7 @@
 
         // When
         val connectionManager = DefaultXConnectionManager(
-<<<<<<< HEAD
-                connectorFactory, communicationConfig, packetEncoderFactory, packetDecoderFactory
-=======
-                connectorFactory, packetEncoderFactory, packetDecoderFactory, cryptoSystem
->>>>>>> 5030d1e8
+            connectorFactory, packetEncoderFactory, packetDecoderFactory
         ).apply {
             connectChain(chainPeerConfig, true, mock()) // With autoConnect
 
@@ -362,7 +304,8 @@
             assertFalse { isPeerConnected(1L, unknownPeerInfo.peerId()) }
             // - getConnectedPeers
             assert(getConnectedPeers(1L).toTypedArray()).isContentEqualTo(
-                    arrayOf(peerInfo1.peerId(), peerInfo2.peerId()))
+                arrayOf(peerInfo1.peerId(), peerInfo2.peerId())
+            )
 
 
             // When / Disconnecting peer1
@@ -374,7 +317,8 @@
             assertFalse { isPeerConnected(1L, unknownPeerInfo.peerId()) }
             // - getConnectedPeers
             assert(getConnectedPeers(1L).toTypedArray()).isContentEqualTo(
-                    arrayOf(peerInfo2.peerId()))
+                arrayOf(peerInfo2.peerId())
+            )
 
 
             // When / Disconnecting the whole chain
@@ -411,11 +355,7 @@
 
         // When
         val connectionManager = DefaultXConnectionManager(
-<<<<<<< HEAD
-                connectorFactory, communicationConfig, packetEncoderFactory, packetDecoderFactory
-=======
-                connectorFactory, packetEncoderFactory, packetDecoderFactory, cryptoSystem
->>>>>>> 5030d1e8
+            connectorFactory, packetEncoderFactory, packetDecoderFactory
         ).apply {
             connectChain(chainPeerConfig, true, mock()) // With autoConnect
 
@@ -441,11 +381,7 @@
         emptyManager().broadcastPacket({ byteArrayOf() }, 1)
     }
 
-<<<<<<< HEAD
-    private fun emptyManager() = DefaultXConnectionManager(connectorFactory, emptyCommConf(), mock(), mock())
-=======
-    private fun emptyManager() = DefaultXConnectionManager(connectorFactory, mock(), mock(), cryptoSystem)
->>>>>>> 5030d1e8
+    private fun emptyManager() = DefaultXConnectionManager(connectorFactory, mock(), mock())
 
     private fun emptyCommConf(): PeerCommConfiguration {
         return mock {
@@ -472,11 +408,7 @@
 
         // When
         val connectionManager = DefaultXConnectionManager(
-<<<<<<< HEAD
-                connectorFactory, communicationConfig, packetEncoderFactory, packetDecoderFactory
-=======
-                connectorFactory, packetEncoderFactory, packetDecoderFactory, cryptoSystem
->>>>>>> 5030d1e8
+            connectorFactory, packetEncoderFactory, packetDecoderFactory
         ).apply {
             connectChain(chainPeerConfig, true, mock()) // With autoConnect
 
