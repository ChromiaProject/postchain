--- conflicted
+++ resolved
@@ -150,13 +150,8 @@
         // Then
         verify(chainPeerConfig, atLeast(3)).chainID
         verify(chainPeerConfig, times(1 + (2 - 1) * 2)).commConfiguration
-<<<<<<< HEAD
-        verify(chainPeerConfig, times(1 + 1 * 2)).blockchainRID
+        verify(chainPeerConfig, times(1 + 1 * 2 + 1)).blockchainRID
         verify(communicationConfig, times(2 + 2 + 2)).peerInfo
-=======
-        verify(chainPeerConfig, times(1 + 1 * 2 + 1)).blockchainRID
-        verify(communicationConfig, times(2 + 2)).peerInfo
->>>>>>> dcf78cf9
 
         connectionManager.shutdown()
     }
@@ -248,13 +243,8 @@
         // Then
         verify(chainPeerConfig, atLeast(3)).chainID
         verify(chainPeerConfig, times(1 + (2 - 1) * 2)).commConfiguration
-<<<<<<< HEAD
-        verify(chainPeerConfig, times(1 + 2)).blockchainRID
+        verify(chainPeerConfig, times(1 + 2 + 1)).blockchainRID
         verify(communicationConfig, times(2 + 2 + 2)).peerInfo
-=======
-        verify(chainPeerConfig, times(1 + 2 + 1)).blockchainRID
-        verify(communicationConfig, times(2 + 2)).peerInfo
->>>>>>> dcf78cf9
 
         connectionManager.shutdown()
     }
