// Copyright (c) 2020 ChromaWay AB. See README for license information.

package net.postchain.network.x

import assertk.assert
import assertk.assertions.isEmpty
import assertk.isContentEqualTo
import org.mockito.kotlin.*
import net.postchain.base.*
import net.postchain.core.BlockchainRid
import net.postchain.core.ProgrammerMistake
import net.postchain.core.byteArrayKeyOf
import net.postchain.debug.BlockchainProcessName
import net.postchain.common.Utils
import net.postchain.network.XPacketDecoderFactory
import net.postchain.network.XPacketEncoderFactory
import net.postchain.network.util.peerInfoFromPublicKey
import org.apache.commons.lang3.reflect.FieldUtils
import org.junit.Before
import org.junit.Test
import kotlin.test.assertFalse
import kotlin.test.assertTrue

class DefaultXConnectionManagerTest {

    private val blockchainRid = BlockchainRid.buildRepeat(0x01)
    private lateinit var connectorFactory: XConnectorFactory<Int>

    private lateinit var peerInfo1: PeerInfo
    private lateinit var peerConnectionDescriptor1: XPeerConnectionDescriptor
    private lateinit var packetEncoderFactory: XPacketEncoderFactory<Int>
    private lateinit var packetDecoderFactory: XPacketDecoderFactory<Int>

    private lateinit var peerInfo2: PeerInfo
    private lateinit var peerConnectionDescriptor2: XPeerConnectionDescriptor

    private lateinit var unknownPeerInfo: PeerInfo

    @Before
    fun setUp() {
        val b1 = BlockchainRid.buildRepeat(0x01)
        val b2 = BlockchainRid.buildRepeat(0x02)
        val b3 = BlockchainRid.buildRepeat(0x03)
<<<<<<< HEAD
        peerInfo1 = PeerInfo("localhost", Utils.findFreePort(), b1.data)
        peerInfo2 = PeerInfo("localhost", Utils.findFreePort(), b2.data)
        unknownPeerInfo = PeerInfo("localhost", Utils.findFreePort(), b3.data)
=======
        peerInfo1 = peerInfoFromPublicKey(b1.data)
        peerInfo2 = peerInfoFromPublicKey(b2.data)
        unknownPeerInfo = peerInfoFromPublicKey(b3.data)
>>>>>>> 1428c28d

        peerConnectionDescriptor1 = XPeerConnectionDescriptor(peerInfo1.peerId(), blockchainRid)
        peerConnectionDescriptor2 = XPeerConnectionDescriptor(peerInfo2.peerId(), blockchainRid)

        val connector: XConnector<Int> = mock {
            on { connectPeer(any(), any(), any()) }.doAnswer { } // FYI: Instead of `doNothing` or `doReturn Unit`
        }

        connectorFactory = mock {
            on { createConnector(any(), any(), any()) } doReturn connector
        }

        packetEncoderFactory = mock {
            on { create(any(), any()) } doReturn mock()
        }

        packetDecoderFactory = mock {
            on { create(any()) } doReturn mock()
        }
    }

    @Test
    fun connectChain_without_autoConnect() {
        // Given
        val communicationConfig: PeerCommConfiguration = mock {
            on { myPeerInfo() } doReturn peerInfo1
        }
        val chainPeerConfig: XChainPeersConfiguration = mock {
            on { chainId } doReturn 1L
            on { blockchainRid } doReturn blockchainRid
            on { commConfiguration } doReturn communicationConfig
        }

        // When
        val connectionManager = DefaultXConnectionManager(
            connectorFactory, packetEncoderFactory, packetDecoderFactory, SECP256K1CryptoSystem()
        )
            .also { it.connectChain(chainPeerConfig, false, mock()) }

        // Then
        verify(chainPeerConfig, times(5)).chainId
        verify(chainPeerConfig, times(2 + 1)).blockchainRid
//        verify(chainPeerConfig, never()).commConfiguration
        verify(communicationConfig, never()).networkNodes

        connectionManager.shutdown()
    }

    @Test
    fun connectChain_with_autoConnect_without_any_peers_will_result_in_exception() {
        // Given
        val communicationConfig: PeerCommConfiguration = mock {
            on { networkNodes } doReturn NetworkNodes.buildNetworkNodesDummy()
            on { myPeerInfo() } doReturn peerInfo1
        }
        val chainPeerConfig: XChainPeersConfiguration = mock {
            on { chainId } doReturn 1L
            on { blockchainRid } doReturn blockchainRid
            on { commConfiguration } doReturn communicationConfig
        }

        // When
        val connectionManager = DefaultXConnectionManager(
            connectorFactory, packetEncoderFactory, packetDecoderFactory, SECP256K1CryptoSystem()
        )

        try {
            connectionManager.also { it.connectChain(chainPeerConfig, true, mock()) }
        } catch (e: IllegalArgumentException) {
        }

        // Then
        verify(chainPeerConfig, atLeast(1)).chainId
        verify(chainPeerConfig, atLeast(1)).commConfiguration
        verify(chainPeerConfig, atLeast(1)).blockchainRid
        verify(communicationConfig).networkNodes

        connectionManager.shutdown()
    }

    @Test
    fun connectChain_with_autoConnect_with_two_peers() {
        // TODO: [et]: Maybe use arg captor here
        // Given
        val communicationConfig: PeerCommConfiguration = mock {
            on { pubKey } doReturn peerInfo2.pubKey// See DefaultPeersConnectionStrategy
            on { myPeerInfo() } doReturn peerInfo2
            on { networkNodes } doReturn NetworkNodes.buildNetworkNodes(setOf(peerInfo1, peerInfo2), XPeerID(peerInfo2.pubKey))
            on { resolvePeer(peerInfo1.pubKey) } doReturn peerInfo1
        }
        val chainPeerConfig: XChainPeersConfiguration = mock {
            on { chainId } doReturn 1L
            on { blockchainRid } doReturn blockchainRid
            on { commConfiguration } doReturn communicationConfig
        }

        // When
        val connectionManager = DefaultXConnectionManager(
            connectorFactory, packetEncoderFactory, packetDecoderFactory, SECP256K1CryptoSystem()
        )
            .also { it.connectChain(chainPeerConfig, true, mock()) }

        // Then
        verify(chainPeerConfig, atLeast(1)).chainId
        verify(chainPeerConfig, atLeast(1)).commConfiguration
        verify(chainPeerConfig, atLeast(1)).blockchainRid

        connectionManager.shutdown()
    }

    @Test(expected = ProgrammerMistake::class)
    fun connectChainPeer_will_result_in_exception_if_chain_is_not_connected() {
        emptyManager().connectChainPeer(1, peerInfo1.peerId())
    }

    @Test(expected = ProgrammerMistake::class)
    fun connectChainPeer_connects_unknown_peer_with_exception() {
        // Given
        val communicationConfig: PeerCommConfiguration = emptyCommConf()
        val chainPeerConfig: XChainPeersConfiguration = mock {
            on { chainId } doReturn 1L
            on { blockchainRid } doReturn blockchainRid
            on { commConfiguration } doReturn communicationConfig
        }

        // When / Then exception
        DefaultXConnectionManager(
            connectorFactory, mock(), mock(), SECP256K1CryptoSystem()
        ).apply {
            connectChain(chainPeerConfig, false, mock()) // Without connecting to peers
            connectChainPeer(1, unknownPeerInfo.peerId())
        }
    }

    @Test
    fun connectChainPeer_connects_peer_successfully() {
        // Given
        val communicationConfig: PeerCommConfiguration = mock {
            on { pubKey } doReturn peerInfo1.pubKey
            on { myPeerInfo() } doReturn peerInfo1
            on { networkNodes } doReturn NetworkNodes.buildNetworkNodes(setOf(peerInfo1, peerInfo2), XPeerID(peerInfo1.pubKey))
            on { resolvePeer(peerInfo2.pubKey) } doReturn peerInfo2
        }
        val chainPeerConfig: XChainPeersConfiguration = mock {
            on { chainId } doReturn 1L
            on { blockchainRid } doReturn blockchainRid
            on { commConfiguration } doReturn communicationConfig
        }

        val loggerName = BlockchainProcessName(
            peerInfo1.pubKey.byteArrayKeyOf().toString(), blockchainRid
        ).toString()

        // When
        val connectionManager = DefaultXConnectionManager(
            connectorFactory, packetEncoderFactory, packetDecoderFactory, SECP256K1CryptoSystem()
        )
            .apply {
                connectChain(chainPeerConfig, false, mock()) // Without connecting to peers
                connectChainPeer(1, peerInfo2.peerId())
            }

        // Then
        verify(chainPeerConfig, atLeast(1)).chainId
        verify(chainPeerConfig, atLeast(1)).commConfiguration
        verify(chainPeerConfig, atLeast(1)).blockchainRid

        connectionManager.shutdown()
    }

    @Test
    fun connectChainPeer_connects_already_connected_peer_and_nothing_happens() {
        // Given
        val communicationConfig: PeerCommConfiguration = mock {
            on { pubKey } doReturn peerInfo2.pubKey // See DefaultPeersConnectionStrategy
            on { myPeerInfo() } doReturn peerInfo2
            on { networkNodes } doReturn NetworkNodes.buildNetworkNodes(setOf(peerInfo1, peerInfo2), XPeerID(peerInfo2.pubKey))
            on { resolvePeer(peerInfo1.pubKey) } doReturn peerInfo1
        }
        val chainPeerConfig: XChainPeersConfiguration = mock {
            on { chainId } doReturn 1L
            on { blockchainRid } doReturn blockchainRid
            on { commConfiguration } doReturn communicationConfig
        }

        // When
        val connectionManager = DefaultXConnectionManager(
            connectorFactory, packetEncoderFactory, packetDecoderFactory, SECP256K1CryptoSystem()
        ).apply {
            connectChain(chainPeerConfig, true, mock()) // Auto connect all peers

            // Emulates call of onPeerConnected() by XConnector
            onPeerConnected(mockConnection(peerConnectionDescriptor1))

            connectChainPeer(1, peerInfo1.peerId())
        }

        // Then
        verify(chainPeerConfig, atLeast(3)).chainId
        verify(chainPeerConfig, times(6)).commConfiguration

        connectionManager.shutdown()
    }

    @Test(expected = ProgrammerMistake::class)
    fun disconnectChainPeer_will_result_in_exception_if_chain_is_not_connected() {
        emptyManager().disconnectChainPeer(1L, peerInfo1.peerId())
    }

    @Test
    fun disconnectChain_wont_result_in_exception_if_chain_is_not_connected() {
        emptyManager().disconnectChain(1, mock())
    }

    @Test(expected = ProgrammerMistake::class)
    fun isPeerConnected_will_result_in_exception_if_chain_is_not_connected() {
        emptyManager().isPeerConnected(1, peerInfo1.peerId())
    }

    @Test(expected = ProgrammerMistake::class)
    fun getConnectedPeers_will_result_in_exception_if_chain_is_not_connected() {
        emptyManager().getConnectedPeers(1)
    }

    @Test
    fun isPeerConnected_and_getConnectedPeers_are_succeeded() {
        // Given
        val communicationConfig: PeerCommConfiguration = mock {
            on { pubKey } doReturn peerInfo2.pubKey // See DefaultPeersConnectionStrategy
            on { myPeerInfo() } doReturn peerInfo2
            on { networkNodes } doReturn NetworkNodes.buildNetworkNodes(setOf(peerInfo1, peerInfo2), XPeerID(peerInfo2.pubKey))
            on { resolvePeer(peerInfo1.pubKey) } doReturn peerInfo1
        }
        val chainPeerConfig: XChainPeersConfiguration = mock {
            on { chainId } doReturn 1L
            on { blockchainRid } doReturn blockchainRid
            on { commConfiguration } doReturn communicationConfig
        }

        // When
        val connectionManager = DefaultXConnectionManager(
            connectorFactory, packetEncoderFactory, packetDecoderFactory, SECP256K1CryptoSystem()
        ).apply {
            connectChain(chainPeerConfig, true, mock()) // With autoConnect

            // Then / before peers connected
            // - isPeerConnected
            assertFalse { isPeerConnected(1L, peerInfo1.peerId()) }
            assertFalse { isPeerConnected(1L, peerInfo2.peerId()) }
            assertFalse { isPeerConnected(1L, unknownPeerInfo.peerId()) }
            // - getConnectedPeers
            assert(getConnectedPeers(1L).toTypedArray()).isEmpty()

            // Emulates call of onPeerConnected() by XConnector
            onPeerConnected(mockConnection(peerConnectionDescriptor1))
            onPeerConnected(mockConnection(peerConnectionDescriptor2))

            // Then / after peers connected
            // - isPeerConnected
            assertTrue { isPeerConnected(1L, peerInfo1.peerId()) }
            assertTrue { isPeerConnected(1L, peerInfo2.peerId()) }
            assertFalse { isPeerConnected(1L, unknownPeerInfo.peerId()) }
            // - getConnectedPeers
            assert(getConnectedPeers(1L).toTypedArray()).isContentEqualTo(
                arrayOf(peerInfo1.peerId(), peerInfo2.peerId())
            )


            // When / Disconnecting peer1
            disconnectChainPeer(1L, peerInfo1.peerId())
            // Then
            // - isPeerConnected
            assertFalse { isPeerConnected(1L, peerInfo1.peerId()) }
            assertTrue { isPeerConnected(1L, peerInfo2.peerId()) }
            assertFalse { isPeerConnected(1L, unknownPeerInfo.peerId()) }
            // - getConnectedPeers
            assert(getConnectedPeers(1L).toTypedArray()).isContentEqualTo(
                arrayOf(peerInfo2.peerId())
            )


            // When / Disconnecting the whole chain
            disconnectChain(1L, mock())
            // Then
            val internalChains = FieldUtils.readField(this, "chains", true) as Map<*, *>
            assertTrue { internalChains.isEmpty() }
        }

        connectionManager.shutdown()
    }

    @Test(expected = ProgrammerMistake::class)
    fun sendPacket_will_result_in_exception_if_chain_is_not_connected() {
        emptyManager().sendPacket({ byteArrayOf() }, 1, peerInfo2.peerId())
    }

    @Test
    fun sendPacket_sends_packet_to_receiver_via_connection_successfully() {
        // Given
        val communicationConfig: PeerCommConfiguration = mock {
            on { pubKey } doReturn peerInfo2.pubKey // See DefaultPeersConnectionStrategy
            on { myPeerInfo() } doReturn peerInfo2
            on { networkNodes } doReturn NetworkNodes.buildNetworkNodes(setOf(peerInfo1, peerInfo2), XPeerID(peerInfo2.pubKey))
            on { resolvePeer(peerInfo1.pubKey) } doReturn peerInfo1
        }
        val chainPeerConfig: XChainPeersConfiguration = mock {
            on { chainId } doReturn 1L
            on { blockchainRid } doReturn blockchainRid
            on { commConfiguration } doReturn communicationConfig
        }
        val connection1: XPeerConnection = mockConnection(peerConnectionDescriptor1)
        val connection2: XPeerConnection = mockConnection(peerConnectionDescriptor2)

        // When
        val connectionManager = DefaultXConnectionManager(
            connectorFactory, packetEncoderFactory, packetDecoderFactory, SECP256K1CryptoSystem()
        ).apply {
            connectChain(chainPeerConfig, true, mock()) // With autoConnect

            // Emulates call of onPeerConnected() by XConnector
            onPeerConnected(connection1)
            onPeerConnected(connection2)

            sendPacket({ byteArrayOf(0x04, 0x02) }, 1L, peerInfo2.peerId())
        }

        // Then / verify and assert
        verify(connection1, times(0)).sendPacket(any())
        argumentCaptor<LazyPacket>().apply {
            verify(connection2, times(1)).sendPacket(capture())
            assert(firstValue()).isContentEqualTo(byteArrayOf(0x04, 0x02))
        }

        connectionManager.shutdown()
    }

    @Test(expected = ProgrammerMistake::class)
    fun broadcastPacket_will_result_in_exception_if_chain_is_not_connected() {
        emptyManager().broadcastPacket({ byteArrayOf() }, 1)
    }

    private fun emptyManager() = DefaultXConnectionManager(connectorFactory, mock(), mock(), SECP256K1CryptoSystem())

    private fun emptyCommConf(): PeerCommConfiguration {
        return mock {
            on { myPeerInfo() } doReturn peerInfo1
        }
    }

    @Test
    fun broadcastPacket_sends_packet_to_all_receivers_successfully() {
        // Given
        val communicationConfig: PeerCommConfiguration = mock {
            on { pubKey } doReturn peerInfo1.pubKey
            on { myPeerInfo() } doReturn peerInfo1
            on { networkNodes } doReturn NetworkNodes.buildNetworkNodes(setOf(peerInfo1, peerInfo2), XPeerID(peerInfo1.pubKey))
            on { resolvePeer(peerInfo2.pubKey) } doReturn peerInfo2
        }
        val chainPeerConfig: XChainPeersConfiguration = mock {
            on { chainId } doReturn 1L
            on { blockchainRid } doReturn blockchainRid
            on { commConfiguration } doReturn communicationConfig
        }
        val connection1: XPeerConnection = mockConnection(peerConnectionDescriptor1)
        val connection2: XPeerConnection = mockConnection(peerConnectionDescriptor2)

        // When
        val connectionManager = DefaultXConnectionManager(
            connectorFactory, packetEncoderFactory, packetDecoderFactory, SECP256K1CryptoSystem()
        ).apply {
            connectChain(chainPeerConfig, true, mock()) // With autoConnect

            // Emulates call of onPeerConnected() by XConnector
            onPeerConnected(connection1)
            onPeerConnected(connection2)

            broadcastPacket({ byteArrayOf(0x04, 0x02) }, 1L)
        }

        // Then / verify and assert
        argumentCaptor<LazyPacket>().apply {
            verify(connection1, times(1)).sendPacket(capture())
            assert(firstValue()).isContentEqualTo(byteArrayOf(0x04, 0x02))
        }
        argumentCaptor<LazyPacket>().apply {
            verify(connection2, times(1)).sendPacket(capture())
            assert(firstValue()).isContentEqualTo(byteArrayOf(0x04, 0x02))
        }

        connectionManager.shutdown()
    }

    fun mockConnection(descriptor: XPeerConnectionDescriptor): XPeerConnection {
        val m: XPeerConnection = mock()
        whenever(m.descriptor()).thenReturn(descriptor)
        return m
    }
}<|MERGE_RESOLUTION|>--- conflicted
+++ resolved
@@ -41,15 +41,9 @@
         val b1 = BlockchainRid.buildRepeat(0x01)
         val b2 = BlockchainRid.buildRepeat(0x02)
         val b3 = BlockchainRid.buildRepeat(0x03)
-<<<<<<< HEAD
-        peerInfo1 = PeerInfo("localhost", Utils.findFreePort(), b1.data)
-        peerInfo2 = PeerInfo("localhost", Utils.findFreePort(), b2.data)
-        unknownPeerInfo = PeerInfo("localhost", Utils.findFreePort(), b3.data)
-=======
         peerInfo1 = peerInfoFromPublicKey(b1.data)
         peerInfo2 = peerInfoFromPublicKey(b2.data)
         unknownPeerInfo = peerInfoFromPublicKey(b3.data)
->>>>>>> 1428c28d
 
         peerConnectionDescriptor1 = XPeerConnectionDescriptor(peerInfo1.peerId(), blockchainRid)
         peerConnectionDescriptor2 = XPeerConnectionDescriptor(peerInfo2.peerId(), blockchainRid)
@@ -177,7 +171,7 @@
 
         // When / Then exception
         DefaultXConnectionManager(
-            connectorFactory, mock(), mock(), SECP256K1CryptoSystem()
+                connectorFactory, mock(), mock(), cryptoSystem
         ).apply {
             connectChain(chainPeerConfig, false, mock()) // Without connecting to peers
             connectChainPeer(1, unknownPeerInfo.peerId())
