// Copyright (c) 2020 ChromaWay AB. See README for license information.

package net.postchain.cli

import com.beust.jcommander.Parameter
import com.beust.jcommander.Parameters
import org.apache.commons.lang3.builder.ToStringBuilder
import org.apache.commons.lang3.builder.ToStringStyle

@Parameters(commandDescription = "Adds configuration")
class CommandAddConfiguration : Command {

    // TODO: Eliminate it later or reduce to DbConfig only
    @Parameter(
            names = ["-nc", "--node-config"],
            description = "Configuration file of blockchain (.properties file)",
            required = true)
    private var nodeConfigFile: String? = null

    @Parameter(
            names = ["-i", "--infrastructure"],
            description = "The type of blockchain infrastructure. (Not currently used.)")
    private var infrastructureType = "base/ebft"

    @Parameter(
            names = ["-cid", "--chain-id"],
            description = "Id of blockchain",
            required = true)
    private var chainId: Long? = null

    @Parameter(
            names = ["-h", "--height"],
            description = "Height of configuration")
    private var height = 0L

    @Parameter(
            names = ["-bc", "--blockchain-config"],
            description = "Configuration file of blockchain (gtxml or binary)",
            required = true)
    private var blockchainConfigFile: String? = null

    @Parameter(
            names = ["-f", "--force"],
            description = "Force the addition of blockchain configuration " +
                    "which already exists of specified chain-id at height")
    private var force = false

    override fun key(): String = "add-configuration"

    override fun execute(): CliResult {
        println("add-configuration will be executed with options: " +
                ToStringBuilder.reflectionToString(this, ToStringStyle.SHORT_PREFIX_STYLE))

        return try {
            val mode = if (force) AlreadyExistMode.FORCE else AlreadyExistMode.ERROR
<<<<<<< HEAD
            CliExecution.addConfiguration(nodeConfigFile, blockchainConfigFile, chainId, height, mode)
=======
            CliExecution().addConfiguration(nodeConfigFile!!, blockchainConfigFile!!, chainId!!, height, mode)
>>>>>>> d45afb92
            Ok("Configuration has been added successfully")
        } catch (e: CliError.Companion.CliException) {
            CliError.CommandNotAllowed(message = e.message)
        }
    }

}<|MERGE_RESOLUTION|>--- conflicted
+++ resolved
@@ -53,11 +53,7 @@
 
         return try {
             val mode = if (force) AlreadyExistMode.FORCE else AlreadyExistMode.ERROR
-<<<<<<< HEAD
-            CliExecution.addConfiguration(nodeConfigFile, blockchainConfigFile, chainId, height, mode)
-=======
-            CliExecution().addConfiguration(nodeConfigFile!!, blockchainConfigFile!!, chainId!!, height, mode)
->>>>>>> d45afb92
+            CliExecution.addConfiguration(nodeConfigFile!!, blockchainConfigFile!!, chainId!!, height, mode)
             Ok("Configuration has been added successfully")
         } catch (e: CliError.Companion.CliException) {
             CliError.CommandNotAllowed(message = e.message)
