package net.postchain.cli

import com.beust.jcommander.Parameter
import com.beust.jcommander.Parameters
<<<<<<< HEAD
import net.postchain.base.BaseConfigurationDataStore
import net.postchain.gtv.GtvEncoder.encodeGtv
import net.postchain.gtv.gtvml.GtvMLParser
=======
>>>>>>> d0585567
import org.apache.commons.lang3.builder.ToStringBuilder
import org.apache.commons.lang3.builder.ToStringStyle

@Parameters(commandDescription = "Adds configuration")
class CommandAddConfiguration : Command {

    // TODO: Eliminate it later or reduce to DbConfig only
    @Parameter(
            names = ["-nc", "--node-config"],
            description = "Configuration file of blockchain (.properties file)",
            required = true)
    private var nodeConfigFile = ""

    @Parameter(
            names = ["-i", "--infrastructure"],
            description = "The type of blockchain infrastructure. (Not currently used.)")
    private var infrastructureType = "base/ebft"

    @Parameter(
            names = ["-cid", "--chain-id"],
            description = "Id of blockchain",
            required = true)
    private var chainId = 0L

    @Parameter(
            names = ["-h", "--height"],
            description = "Height of configuration",
            required = true)
    private var height = 0L

    @Parameter(
            names = ["-bc", "--blockchain-config"],
            description = "Configuration file of blockchain (gtxml or binary)",
            required = true)
    private var blockchainConfigFile = ""

    @Parameter(
            names = ["-f", "--force"],
            description = "Force the addition of blockchain configuration " +
                    "which already exists of specified chain-id at height")
    private var force = false

    override fun key(): String = "add-configuration"

    override fun execute(): CliResult {
        println("add-configuration will be executed with options: " +
                ToStringBuilder.reflectionToString(this, ToStringStyle.SHORT_PREFIX_STYLE))

<<<<<<< HEAD
        val gtv = GtvMLParser.parseGtvML(
                File(blockchainConfigFile).readText())
        val encodedGtv = encodeGtv(gtv)

        return try {
            var result = false
            runDBCommandBody(nodeConfigFile, chainId) { ctx, _ ->
                if (force || BaseConfigurationDataStore.getConfigurationData(ctx, height) == null) {
                    result = BaseConfigurationDataStore.addConfigurationData(ctx, height, encodedGtv) > 0
                } else {
                    throw CliError.Companion.CliException("Blockchain configuration of chainId $chainId at " +
                            "height $height already exists. Use -f flag to force addition.")
                }
            }
=======
        return try {
            val mode = if (force) AlreadyExistMode.FORCE else AlreadyExistMode.ERROR
            val result = CliExecution().addConfiguration(nodeConfigFile, blockchainConfigFile, chainId, height, mode)
>>>>>>> d0585567
            Ok(reportMessage(result))
        } catch (e: CliError.Companion.CliException) {
            CliError.CommandNotAllowed(message = e.message)
        }
    }

    private fun reportMessage(result: Boolean): String {
        return if (result) "Configuration has been added successfully"
        else "Configuration has not been added"
    }
}<|MERGE_RESOLUTION|>--- conflicted
+++ resolved
@@ -2,12 +2,6 @@
 
 import com.beust.jcommander.Parameter
 import com.beust.jcommander.Parameters
-<<<<<<< HEAD
-import net.postchain.base.BaseConfigurationDataStore
-import net.postchain.gtv.GtvEncoder.encodeGtv
-import net.postchain.gtv.gtvml.GtvMLParser
-=======
->>>>>>> d0585567
 import org.apache.commons.lang3.builder.ToStringBuilder
 import org.apache.commons.lang3.builder.ToStringStyle
 
@@ -56,26 +50,9 @@
         println("add-configuration will be executed with options: " +
                 ToStringBuilder.reflectionToString(this, ToStringStyle.SHORT_PREFIX_STYLE))
 
-<<<<<<< HEAD
-        val gtv = GtvMLParser.parseGtvML(
-                File(blockchainConfigFile).readText())
-        val encodedGtv = encodeGtv(gtv)
-
-        return try {
-            var result = false
-            runDBCommandBody(nodeConfigFile, chainId) { ctx, _ ->
-                if (force || BaseConfigurationDataStore.getConfigurationData(ctx, height) == null) {
-                    result = BaseConfigurationDataStore.addConfigurationData(ctx, height, encodedGtv) > 0
-                } else {
-                    throw CliError.Companion.CliException("Blockchain configuration of chainId $chainId at " +
-                            "height $height already exists. Use -f flag to force addition.")
-                }
-            }
-=======
         return try {
             val mode = if (force) AlreadyExistMode.FORCE else AlreadyExistMode.ERROR
             val result = CliExecution().addConfiguration(nodeConfigFile, blockchainConfigFile, chainId, height, mode)
->>>>>>> d0585567
             Ok(reportMessage(result))
         } catch (e: CliError.Companion.CliException) {
             CliError.CommandNotAllowed(message = e.message)
