--- conflicted
+++ resolved
@@ -2,15 +2,6 @@
 
 import com.beust.jcommander.Parameter
 import com.beust.jcommander.Parameters
-<<<<<<< HEAD
-import net.postchain.base.BaseConfigurationDataStore
-import net.postchain.base.data.BaseBlockStore
-import net.postchain.base.data.SQLDatabaseAccess
-import net.postchain.common.hexStringToByteArray
-import net.postchain.gtv.GtvEncoder.encodeGtv
-import net.postchain.gtv.gtvml.GtvMLParser
-=======
->>>>>>> d0585567
 import org.apache.commons.lang3.builder.ToStringBuilder
 import org.apache.commons.lang3.builder.ToStringStyle
 
@@ -57,26 +48,10 @@
         println("add-blockchain will be executed with options: " +
                 ToStringBuilder.reflectionToString(this, ToStringStyle.SHORT_PREFIX_STYLE))
 
-<<<<<<< HEAD
-        val gtv = GtvMLParser.parseGtvML(
-                File(blockchainConfigFile).readText())
-        val encodedGtv = encodeGtv(gtv)
-        return try {
-            runDBCommandBody(nodeConfigFile, chainId) { ctx, _ ->
-                if (force || SQLDatabaseAccess().getBlockchainRID(ctx) == null) {
-                    BaseBlockStore().initialize(ctx, blockchainRID.hexStringToByteArray())
-                    BaseConfigurationDataStore.addConfigurationData(ctx, 0, encodedGtv)
-                } else {
-                    throw CliError.Companion.CliException(
-                            "Blockchain with chainId $chainId already exists. Use -f flag to force addition.")
-                }
-            }
-=======
         return try {
             val cliExecution = CliExecution()
             val mode = if (force) AlreadyExistMode.FORCE else AlreadyExistMode.ERROR
             cliExecution.addBlockchain(nodeConfigFile, chainId, blockchainRID, blockchainConfigFile, mode);
->>>>>>> d0585567
             Ok("Configuration has been added successfully")
         } catch (e: CliError.Companion.CliException) {
             CliError.CommandNotAllowed(message = e.message)
