// Copyright (c) 2020 ChromaWay AB. See README for license information.

package net.postchain.gtx

import mu.KLogging
<<<<<<< HEAD
import net.postchain.base.BlockchainRid
=======
import net.postchain.core.BlockchainRid
>>>>>>> 7446e9d7
import net.postchain.base.CryptoSystem
import net.postchain.base.SpecialTransactionHandler
import net.postchain.base.SpecialTransactionPosition
import net.postchain.core.BlockEContext
import net.postchain.core.ProgrammerMistake
import net.postchain.core.Transaction
import net.postchain.gtv.Gtv
<<<<<<< HEAD
=======
import net.postchain.gtv.GtvFactory
>>>>>>> 7446e9d7
import net.postchain.gtv.GtvInteger
import net.postchain.gtv.GtvType
import kotlin.math.log


interface GTXSpecialTxExtension {
    fun init(module: GTXModule, blockchainRID: BlockchainRid, cs: CryptoSystem)
    fun getRelevantOps(): Set<String>
    fun needsSpecialTransaction(position: SpecialTransactionPosition): Boolean
    fun createSpecialOperations(position: SpecialTransactionPosition, bctx: BlockEContext): List<OpData>
    fun validateSpecialOperations(position: SpecialTransactionPosition,
                                  bctx: BlockEContext, ops: List<OpData>): Boolean
}

<<<<<<< HEAD
class GTXBESpecialTxExtension: GTXSpecialTxExtension {
=======
class GTXAutoSpecialTxExtension: GTXSpecialTxExtension {
>>>>>>> 7446e9d7
    var wantBegin: Boolean = false
    var wantEnd: Boolean = false

    private val _relevantOps = mutableSetOf<String>()

    companion object {
        const val OP_BEGIN_BLOCK = "__begin_block"
        const val OP_END_BLOCK = "__end_block"
    }

    override fun getRelevantOps() = _relevantOps

    override fun init(module: GTXModule, blockchainRID: BlockchainRid, cs: CryptoSystem) {
        val ops = module.getOperations()
        if (OP_BEGIN_BLOCK in ops) {
            wantBegin = true
            _relevantOps.add(OP_BEGIN_BLOCK)
        }
        if (OP_END_BLOCK in ops) {
            wantEnd = true
            _relevantOps.add(OP_END_BLOCK)
        }
    }

    override fun needsSpecialTransaction(position: SpecialTransactionPosition): Boolean {
        return when (position) {
            SpecialTransactionPosition.Begin -> wantBegin
            SpecialTransactionPosition.End -> wantEnd
        }
    }

    override fun createSpecialOperations(position: SpecialTransactionPosition, bctx: BlockEContext): List<OpData> {
        val op = if (position == SpecialTransactionPosition.Begin)
            OP_BEGIN_BLOCK else OP_END_BLOCK
        return listOf(OpData(op, arrayOf(GtvInteger(bctx.height))))
    }

    fun validateOp( bctx: BlockEContext, op: OpData, requiredOpName: String): Boolean {
        if (op.opName != requiredOpName) return false

        if (op.args.size != 1) return false
        val arg = op.args[0]
        if (arg.type !== GtvType.INTEGER) return false
        if (arg.asInteger() != bctx.height) return false
        return true
    }

    override fun validateSpecialOperations(position: SpecialTransactionPosition, bctx: BlockEContext, ops: List<OpData>): Boolean {
        if (position == SpecialTransactionPosition.Begin) {
            if (wantBegin) {
                if (ops.size != 1) return false
                return validateOp(bctx, ops[0], OP_BEGIN_BLOCK)
            } else {
                return ops.isEmpty()
            }
        } else {
            if (wantEnd) {
                if (ops.size != 1) return false
                return validateOp(bctx, ops[0], OP_END_BLOCK)
            } else {
                return ops.isEmpty()
            }
        }
    }
}

open class GTXSpecialTxHandler(val module: GTXModule,
                               val blockchainRID: BlockchainRid,
                               val cs: CryptoSystem,
                               val factory: GTXTransactionFactory
) : SpecialTransactionHandler {

    private val extensions: List<GTXSpecialTxExtension> = module.getSpecialTxExtensions()

    companion object : KLogging()

    init {
        val opSet = mutableSetOf<String>()
        for (x in extensions) {
            x.init(module, blockchainRID, cs)
            for (op in x.getRelevantOps()) {
                if (op in opSet) throw ProgrammerMistake("Overlapping op: $op")
                opSet.add(op)
            }
        }
    }

    override fun needsSpecialTransaction(position: SpecialTransactionPosition): Boolean {
        return extensions.any { it.needsSpecialTransaction(position) }
    }

    override fun createSpecialTransaction(position: SpecialTransactionPosition, bctx: BlockEContext): Transaction {
        val b = GTXDataBuilder(blockchainRID, arrayOf(), cs)
        for (x in extensions) {
            if (x.needsSpecialTransaction(position)) {
                for (o in x.createSpecialOperations(position, bctx)) {
                    b.addOperation(o.opName, o.args)
                }
            }
        }
<<<<<<< HEAD
=======
        if (b.operations.isEmpty()) {
            // no extension emitted an operation - add nop
            b.addOperation("nop", arrayOf(GtvFactory.gtv(cs.getRandomBytes(32))))
        }
>>>>>>> 7446e9d7
        return factory.decodeTransaction(b.serialize())
    }

    override fun validateSpecialTransaction(position: SpecialTransactionPosition, tx: Transaction, ectx: BlockEContext): Boolean {
        val gtxTransaction = tx as GTXTransaction
        val gtxData = gtxTransaction.gtxData
        val operations = gtxData.transactionBodyData.operations
        if (operations.isEmpty()) return false

        var idx = 0

        for (ext in extensions) {
            if (ext.needsSpecialTransaction(position)) {
                val rops = ext.getRelevantOps()
                val selectesOps = mutableListOf<OpData>()
                // select relevant ops
                while (operations[idx].opName in rops) {
                    selectesOps.add(operations[idx])
                    idx += 1
                    if (idx >= operations.size) break
                }
                if (!ext.validateSpecialOperations(position, ectx, selectesOps)) {
                    logger.warn("Validation failed in special handler ${ext.javaClass.name}")
                    return false
                }
            }
        }

        return if (idx == operations.size) {
            true
        } else if (idx == operations.size - 1) {
            if (operations[idx].opName == "nop") { // nop is allowed as last operation
                true
            } else {
                logger.warn("Unprocessed special op: ${operations[idx].opName}")
                false
            }
        } else {
            val opNames = operations.slice(IntRange(idx, operations.size)).map { it.opName }
                .joinToString()
            logger.warn("Too many operations in special transaction: $opNames")
            false
        }
    }
}<|MERGE_RESOLUTION|>--- conflicted
+++ resolved
@@ -3,25 +3,16 @@
 package net.postchain.gtx
 
 import mu.KLogging
-<<<<<<< HEAD
-import net.postchain.base.BlockchainRid
-=======
-import net.postchain.core.BlockchainRid
->>>>>>> 7446e9d7
 import net.postchain.base.CryptoSystem
 import net.postchain.base.SpecialTransactionHandler
 import net.postchain.base.SpecialTransactionPosition
 import net.postchain.core.BlockEContext
+import net.postchain.core.BlockchainRid
 import net.postchain.core.ProgrammerMistake
 import net.postchain.core.Transaction
-import net.postchain.gtv.Gtv
-<<<<<<< HEAD
-=======
 import net.postchain.gtv.GtvFactory
->>>>>>> 7446e9d7
 import net.postchain.gtv.GtvInteger
 import net.postchain.gtv.GtvType
-import kotlin.math.log
 
 
 interface GTXSpecialTxExtension {
@@ -33,11 +24,7 @@
                                   bctx: BlockEContext, ops: List<OpData>): Boolean
 }
 
-<<<<<<< HEAD
-class GTXBESpecialTxExtension: GTXSpecialTxExtension {
-=======
 class GTXAutoSpecialTxExtension: GTXSpecialTxExtension {
->>>>>>> 7446e9d7
     var wantBegin: Boolean = false
     var wantEnd: Boolean = false
 
@@ -138,13 +125,10 @@
                 }
             }
         }
-<<<<<<< HEAD
-=======
         if (b.operations.isEmpty()) {
             // no extension emitted an operation - add nop
             b.addOperation("nop", arrayOf(GtvFactory.gtv(cs.getRandomBytes(32))))
         }
->>>>>>> 7446e9d7
         return factory.decodeTransaction(b.serialize())
     }
 
