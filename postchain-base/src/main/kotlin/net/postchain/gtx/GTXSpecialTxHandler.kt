--- conflicted
+++ resolved
@@ -3,11 +3,7 @@
 package net.postchain.gtx
 
 import mu.KLogging
-<<<<<<< HEAD
-import net.postchain.base.BlockchainRid
-=======
 import net.postchain.core.BlockchainRid
->>>>>>> 208946a2
 import net.postchain.base.CryptoSystem
 import net.postchain.base.SpecialTransactionHandler
 import net.postchain.base.SpecialTransactionPosition
@@ -15,10 +11,7 @@
 import net.postchain.core.ProgrammerMistake
 import net.postchain.core.Transaction
 import net.postchain.gtv.Gtv
-<<<<<<< HEAD
-=======
 import net.postchain.gtv.GtvFactory
->>>>>>> 208946a2
 import net.postchain.gtv.GtvInteger
 import net.postchain.gtv.GtvType
 import kotlin.math.log
@@ -33,11 +26,7 @@
                                   bctx: BlockEContext, ops: List<OpData>): Boolean
 }
 
-<<<<<<< HEAD
-class GTXBESpecialTxExtension: GTXSpecialTxExtension {
-=======
 class GTXAutoSpecialTxExtension: GTXSpecialTxExtension {
->>>>>>> 208946a2
     var wantBegin: Boolean = false
     var wantEnd: Boolean = false
 
@@ -138,13 +127,10 @@
                 }
             }
         }
-<<<<<<< HEAD
-=======
         if (b.operations.isEmpty()) {
             // no extension emitted an operation - add nop
             b.addOperation("nop", arrayOf(GtvFactory.gtv(cs.getRandomBytes(32))))
         }
->>>>>>> 208946a2
         return factory.decodeTransaction(b.serialize())
     }
 
