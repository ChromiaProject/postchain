// Copyright (c) 2020 ChromaWay AB. See README for license information.

package net.postchain.gtx

import mu.KLogging
import net.postchain.base.CryptoSystem
import net.postchain.base.SpecialTransactionHandler
import net.postchain.base.SpecialTransactionPosition
import net.postchain.core.BlockEContext
import net.postchain.core.BlockchainRid
import net.postchain.core.ProgrammerMistake
import net.postchain.core.Transaction
import net.postchain.gtv.GtvFactory
import net.postchain.gtv.GtvInteger
import net.postchain.gtv.GtvType

/**
<<<<<<< HEAD
 * The "special transaction" is a transaction not created by the user, but by the system itself.
 * Since we don't get these transactions from any external party, we extend this interface to create them.
=======
 * Holds various info regarding special TXs used by an extension, when a Spec TX is needed and how to create Spec TX etc.
 *
 * NOTE: Remember that the Sync Infra Extension is just a part of many extension interfaces working together
 * (examples: BBB Ext and Sync Ext).
 * To see how it all goes together, see: doc/extension_classes.graphml
>>>>>>> 10dea476
 */
interface GTXSpecialTxExtension {
    fun init(module: GTXModule, blockchainRID: BlockchainRid, cs: CryptoSystem)
    fun getRelevantOps(): Set<String>
    fun needsSpecialTransaction(position: SpecialTransactionPosition): Boolean
    fun createSpecialOperations(position: SpecialTransactionPosition, bctx: BlockEContext): List<OpData>
    fun validateSpecialOperations(position: SpecialTransactionPosition,
                                  bctx: BlockEContext, ops: List<OpData>): Boolean
}

/**
<<<<<<< HEAD
 * This extension adds "begin" and "end" to the block, which how a block should be constructed.
 *
 * Note: This extension is called "auto" because it's always needed (so technically not extending the protocol,
 * but part of it, but the extension mechanism is the cleanest way to add extra TXs).
=======
 * Auto TX adds "__begin_block" and "__end_block" to the block.
>>>>>>> 10dea476
 */
class GTXAutoSpecialTxExtension: GTXSpecialTxExtension {
    var wantBegin: Boolean = false
    var wantEnd: Boolean = false

    private val _relevantOps = mutableSetOf<String>()

    companion object {
        const val OP_BEGIN_BLOCK = "__begin_block"
        const val OP_END_BLOCK = "__end_block"
    }

    override fun getRelevantOps() = _relevantOps

    /**
     * (Alex:) We only add the "__begin_.." and "__end.." if they are used by the Rell programmer writing the module,
     * so we must check the module for these operations before we know if they are relevant.
     */
    override fun init(module: GTXModule, blockchainRID: BlockchainRid, cs: CryptoSystem) {
        val ops = module.getOperations()
        if (OP_BEGIN_BLOCK in ops) {
            wantBegin = true
            _relevantOps.add(OP_BEGIN_BLOCK)
        }
        if (OP_END_BLOCK in ops) {
            wantEnd = true
            _relevantOps.add(OP_END_BLOCK)
        }
    }

    override fun needsSpecialTransaction(position: SpecialTransactionPosition): Boolean {
        return when (position) {
            SpecialTransactionPosition.Begin -> wantBegin
            SpecialTransactionPosition.End -> wantEnd
        }
    }

    override fun createSpecialOperations(position: SpecialTransactionPosition, bctx: BlockEContext): List<OpData> {
        val op = if (position == SpecialTransactionPosition.Begin)
            OP_BEGIN_BLOCK else OP_END_BLOCK
        return listOf(OpData(op, arrayOf(GtvInteger(bctx.height))))
    }

    fun validateOp( bctx: BlockEContext, op: OpData, requiredOpName: String): Boolean {
        if (op.opName != requiredOpName) return false

        if (op.args.size != 1) return false
        val arg = op.args[0]
        if (arg.type !== GtvType.INTEGER) return false
        if (arg.asInteger() != bctx.height) return false
        return true
    }

    override fun validateSpecialOperations(position: SpecialTransactionPosition, bctx: BlockEContext, ops: List<OpData>): Boolean {
        if (position == SpecialTransactionPosition.Begin) {
            if (wantBegin) {
                if (ops.size != 1) return false
                return validateOp(bctx, ops[0], OP_BEGIN_BLOCK)
            } else {
                return ops.isEmpty()
            }
        } else {
            if (wantEnd) {
                if (ops.size != 1) return false
                return validateOp(bctx, ops[0], OP_END_BLOCK)
            } else {
                return ops.isEmpty()
            }
        }
    }
}

/**
 *
 */
open class GTXSpecialTxHandler(val module: GTXModule,
                               val blockchainRID: BlockchainRid,
                               val cs: CryptoSystem,
                               val factory: GTXTransactionFactory
) : SpecialTransactionHandler {

    private val extensions: List<GTXSpecialTxExtension> = module.getSpecialTxExtensions()

    companion object : KLogging()

    init {
        val opSet = mutableSetOf<String>()
        for (x in extensions) {
            x.init(module, blockchainRID, cs)
            for (op in x.getRelevantOps()) {
                if (op in opSet) throw ProgrammerMistake("Overlapping op: $op")
                opSet.add(op)
            }
        }
    }

    override fun needsSpecialTransaction(position: SpecialTransactionPosition): Boolean {
        return extensions.any { it.needsSpecialTransaction(position) }
    }

    override fun createSpecialTransaction(position: SpecialTransactionPosition, bctx: BlockEContext): Transaction {
        val b = GTXDataBuilder(blockchainRID, arrayOf(), cs)
        for (x in extensions) {
            if (x.needsSpecialTransaction(position)) {
                for (o in x.createSpecialOperations(position, bctx)) {
                    b.addOperation(o.opName, o.args)
                }
            }
        }
        if (b.operations.isEmpty()) {
            // no extension emitted an operation - add nop
            b.addOperation("nop", arrayOf(GtvFactory.gtv(cs.getRandomBytes(32))))
        }
        return factory.decodeTransaction(b.serialize())
    }

    override fun validateSpecialTransaction(position: SpecialTransactionPosition, tx: Transaction, ectx: BlockEContext): Boolean {
        val gtxTransaction = tx as GTXTransaction
        val gtxData = gtxTransaction.gtxData
        val operations = gtxData.transactionBodyData.operations
        if (operations.isEmpty()) return false

        var idx = 0

        for (ext in extensions) {
            if (ext.needsSpecialTransaction(position)) {
                val rops = ext.getRelevantOps()
                val selectesOps = mutableListOf<OpData>()
                // select relevant ops
                while (operations[idx].opName in rops) {
                    selectesOps.add(operations[idx])
                    idx += 1
                    if (idx >= operations.size) break
                }
                if (!ext.validateSpecialOperations(position, ectx, selectesOps)) {
                    logger.warn("Validation failed in special handler ${ext.javaClass.name}")
                    return false
                }
            }
        }

        return if (idx == operations.size) {
            true
        } else if (idx == operations.size - 1) {
            if (operations[idx].opName == "nop") { // nop is allowed as last operation
                true
            } else {
                logger.warn("Unprocessed special op: ${operations[idx].opName}")
                false
            }
        } else {
            val opNames = operations.slice(IntRange(idx, operations.size)).map { it.opName }
                .joinToString()
            logger.warn("Too many operations in special transaction: $opNames")
            false
        }
    }
}<|MERGE_RESOLUTION|>--- conflicted
+++ resolved
@@ -15,16 +15,11 @@
 import net.postchain.gtv.GtvType
 
 /**
-<<<<<<< HEAD
- * The "special transaction" is a transaction not created by the user, but by the system itself.
- * Since we don't get these transactions from any external party, we extend this interface to create them.
-=======
  * Holds various info regarding special TXs used by an extension, when a Spec TX is needed and how to create Spec TX etc.
  *
  * NOTE: Remember that the Sync Infra Extension is just a part of many extension interfaces working together
  * (examples: BBB Ext and Sync Ext).
  * To see how it all goes together, see: doc/extension_classes.graphml
->>>>>>> 10dea476
  */
 interface GTXSpecialTxExtension {
     fun init(module: GTXModule, blockchainRID: BlockchainRid, cs: CryptoSystem)
@@ -36,14 +31,10 @@
 }
 
 /**
-<<<<<<< HEAD
  * This extension adds "begin" and "end" to the block, which how a block should be constructed.
  *
  * Note: This extension is called "auto" because it's always needed (so technically not extending the protocol,
  * but part of it, but the extension mechanism is the cleanest way to add extra TXs).
-=======
- * Auto TX adds "__begin_block" and "__end_block" to the block.
->>>>>>> 10dea476
  */
 class GTXAutoSpecialTxExtension: GTXSpecialTxExtension {
     var wantBegin: Boolean = false
