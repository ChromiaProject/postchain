--- conflicted
+++ resolved
@@ -9,31 +9,18 @@
 import net.postchain.core.EContext
 import net.postchain.crypto.CryptoSystem
 import net.postchain.crypto.SigMaker
-<<<<<<< HEAD
-import net.postchain.gtv.mapper.toObject
-
-/**
- * TODO: [Olle] This should be in the "net.postchain.base.gtx" package (setting it apart from the GTX module),
-=======
+import net.postchain.crypto.SigMaker
 import net.postchain.crypto.Signature
 import net.postchain.gtv.Gtv
 import net.postchain.gtv.GtvEncoder
 import net.postchain.gtv.mapper.toObject
 
 /**
- * TODO: (Olle) This should be in the "net.postchain.base.gtx" pagkage (setting it apart from the GTX module),
->>>>>>> 56ac72b9
+ * TODO: (Olle) This should be in the "net.postchain.base.gtx" package (setting it apart from the GTX module),
  *       but that would mean many BC configurations get a new BC RID, messing up many tests :-(
  */
 open class GTXBlockchainConfigurationFactory : BlockchainConfigurationFactory {
 
-<<<<<<< HEAD
-    override fun makeBlockchainConfiguration(configurationData: Any,
-                                             partialContext: BlockchainContext,
-                                             blockSigMaker: SigMaker,
-                                             eContext: EContext,
-                                             cryptoSystem: CryptoSystem): GTXBlockchainConfiguration {
-=======
     companion object {
         fun validateConfiguration(config: Gtv, blockchainRid: BlockchainRid) {
             val configurationData = try {
@@ -80,8 +67,11 @@
         }
     }
 
-    override fun makeBlockchainConfiguration(configurationData: Any, eContext: EContext, cryptoSystem: CryptoSystem): GTXBlockchainConfiguration {
->>>>>>> 56ac72b9
+    override fun makeBlockchainConfiguration(configurationData: Any,
+                                             partialContext: BlockchainContext,
+                                             blockSigMaker: SigMaker,
+                                             eContext: EContext,
+                                             cryptoSystem: CryptoSystem): GTXBlockchainConfiguration {
         val cfData = configurationData as BlockchainConfigurationData
         val effectiveBRID = cfData.historicBrid ?: partialContext.blockchainRID
         return GTXBlockchainConfiguration(
@@ -93,6 +83,47 @@
         )
     }
 
+        private fun makeGtxModule(blockchainRID: BlockchainRid, data: BlockchainConfigurationData): GTXModule {
+            val gtxConfig = data.gtx?.toObject() ?: GtxConfigurationData.default
+            val list = gtxConfig.modules.distinct()
+            if (list.isEmpty()) {
+                throw UserMistake("Missing GTX module in config. expected property 'blockchain.<chainId>.gtx.modules'")
+            }
+
+            fun makeModule(name: String): GTXModule {
+                // Alias function for GTX modules that have been moved
+                val className = when (name) {
+                    "PatchOpsGTXModule" -> PatchOpsGTXModule::class.qualifiedName
+                    else -> name
+                }
+
+                val moduleClass = Class.forName(className).getConstructor()
+                return when (val instance = moduleClass.newInstance()) {
+                    is GTXModule -> instance
+                    is GTXModuleFactory -> instance.makeModule(data.rawConfig, blockchainRID) //TODO
+                    else -> throw UserMistake("Module class not recognized")
+                }
+            }
+
+            return if (list.size == 1) {
+                makeModule(list[0])
+            } else {
+                val moduleList = list.map(::makeModule)
+                CompositeGTXModule(moduleList.toTypedArray(), gtxConfig.allowOverrides)
+            }
+        }
+    }
+
+    override fun makeBlockchainConfiguration(configurationData: Any, eContext: EContext, cryptoSystem: CryptoSystem): GTXBlockchainConfiguration {
+        val cfData = configurationData as BlockchainConfigurationData
+        val effectiveBRID = cfData.historicBrid ?: configurationData.context.blockchainRID
+        return GTXBlockchainConfiguration(
+                cfData,
+                cryptoSystem,
+                createGtxModule(effectiveBRID, configurationData, eContext)
+        )
+    }
+
     open fun createGtxModule(blockchainRID: BlockchainRid, data: BlockchainConfigurationData, eContext: EContext): GTXModule =
             makeGtxModule(blockchainRID, data).apply {
                 GTXSchemaManager.initializeDB(eContext)
