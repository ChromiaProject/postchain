--- conflicted
+++ resolved
@@ -3,16 +3,11 @@
 package net.postchain.gtx
 
 import net.postchain.common.data.Hash
-<<<<<<< HEAD
+import net.postchain.common.exception.TransactionIncorrect
 import net.postchain.common.exception.UserMistake
 import net.postchain.core.Transaction
 import net.postchain.core.Transactor
 import net.postchain.core.TxEContext
-=======
-import net.postchain.common.exception.TransactionIncorrect
-import net.postchain.common.exception.UserMistake
-import net.postchain.core.*
->>>>>>> 2f2e48c7
 import net.postchain.crypto.CryptoSystem
 import net.postchain.crypto.Signature
 import net.postchain.gtv.Gtv
@@ -29,19 +24,18 @@
  * @property ops are the operations of the TX
  * @property myHash is the merkle root of the TX
  * @property myRID  is the merkle root of the TX body
- * @property module is the module the transaction is related to
  * @property cs is the [CryptoSystem] we use
  */
 class GTXTransaction (
-    val _rawData: ByteArray?,
-    val gtvData: Gtv,
-    val gtxData: GTXTransactionData,
-    val signers: Array<ByteArray>,
-    val signatures: Array<ByteArray>,
-    val ops: Array<Transactor>,
-    val myHash: Hash,
-    val myRID: ByteArray,
-    val cs: CryptoSystem
+        val _rawData: ByteArray?,
+        val gtvData: Gtv,
+        val gtxData: GTXTransactionData,
+        val signers: Array<ByteArray>,
+        val signatures: Array<ByteArray>,
+        val ops: Array<Transactor>,
+        val myHash: Hash,
+        val myRID: ByteArray,
+        val cs: CryptoSystem
 ): Transaction {
 
     var cachedRawData: ByteArray? = null // We are not sure we have the rawData, and if ever need to calculate it it will be cache here.
