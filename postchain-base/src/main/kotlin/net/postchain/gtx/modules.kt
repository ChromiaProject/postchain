// Copyright (c) 2020 ChromaWay AB. See README for license information.

package net.postchain.gtx

import mu.KLogging
import net.postchain.base.BaseBlockBuilderExtension
<<<<<<< HEAD
import net.postchain.base.BlockchainRid
=======
import net.postchain.core.BlockchainRid
>>>>>>> 208946a2
import net.postchain.core.EContext
import net.postchain.core.Transactor
import net.postchain.core.UserMistake
import net.postchain.gtv.Gtv

interface GTXModule {
    fun makeTransactor(opData: ExtOpData): Transactor
    fun getOperations(): Set<String>
    fun getQueries(): Set<String>
    fun query(ctxt: EContext, name: String, args: Gtv): Gtv
    fun initializeDB(ctx: EContext)
    fun makeBlockBuilderExtensions(): List<BaseBlockBuilderExtension>
    fun getSpecialTxExtensions(): List<GTXSpecialTxExtension>
}

interface GTXModuleFactory {
    fun makeModule(config: Gtv, blockchainRID: BlockchainRid): GTXModule
}

abstract class SimpleGTXModule<ConfT>(
        val conf: ConfT,
        val opmap: Map<String, (ConfT, ExtOpData) -> Transactor>,
        val querymap: Map<String, (ConfT, EContext, Gtv) -> Gtv>
) : GTXModule {

    override fun getSpecialTxExtensions(): List<GTXSpecialTxExtension> {
        return listOf()
    }

    override fun makeBlockBuilderExtensions(): List<BaseBlockBuilderExtension> {
        return listOf()
    }

    override fun makeTransactor(opData: ExtOpData): Transactor {
        if (opData.opName in opmap) {
            return opmap[opData.opName]!!(conf, opData)
        } else {
            throw UserMistake("Unknown operation: ${opData.opName}")
        }
    }

    override fun getOperations(): Set<String> {
        return opmap.keys
    }

    override fun getQueries(): Set<String> {
        return querymap.keys
    }

    override fun query(ctxt: EContext, name: String, args: Gtv): Gtv {
        if (name in querymap) {
            return querymap[name]!!(conf, ctxt, args)
        } else throw UserMistake("Unknown query: $name")
    }
}

class CompositeGTXModule(val modules: Array<GTXModule>, val allowOverrides: Boolean) : GTXModule {

    lateinit var opmap: Map<String, GTXModule>
    lateinit var qmap: Map<String, GTXModule>
    lateinit var ops: Set<String>
    lateinit var _queries: Set<String>
    lateinit var _specialTxExtensions: List<GTXSpecialTxExtension>

    companion object : KLogging()

    override fun makeBlockBuilderExtensions(): List<BaseBlockBuilderExtension> {
        val l = mutableListOf<BaseBlockBuilderExtension>()
        for (m in modules) {
            l.addAll(m.makeBlockBuilderExtensions())
        }
        return l
    }

    override fun getSpecialTxExtensions() = _specialTxExtensions

<<<<<<< HEAD
=======

>>>>>>> 208946a2
    override fun makeTransactor(opData: ExtOpData): Transactor {
        if (opData.opName in opmap) {
            return opmap[opData.opName]!!.makeTransactor(opData)
        } else {
            throw UserMistake("Unknown operation: ${opData.opName}")
        }
    }

    override fun getOperations(): Set<String> {
        return ops
    }

    override fun getQueries(): Set<String> {
        return _queries
    }

    override fun query(ctxt: EContext, name: String, args: Gtv): Gtv {
        if (name in qmap) {
            return qmap[name]!!.query(ctxt, name, args)
        } else {
            throw UserMistake("Unknown query: ${name}")
        }
    }

    override fun initializeDB(ctx: EContext) {
        for (module in modules) {
            logger.debug("Initialize DB for module: $module") // TODO: Should probably write the module name here
            module.initializeDB(ctx)
        }
        val _opmap = mutableMapOf<String, GTXModule>()
        val _qmap = mutableMapOf<String, GTXModule>()
<<<<<<< HEAD
        val _stxs = mutableListOf<GTXSpecialTxExtension>(GTXBESpecialTxExtension())
=======
        val _stxs = mutableListOf<GTXSpecialTxExtension>()
>>>>>>> 208946a2
        for (m in modules) {
            for (op in m.getOperations()) {
                if (!allowOverrides && op in _opmap) throw UserMistake("Duplicated operation")
                _opmap[op] = m
            }
            for (q in m.getQueries()) {
                if (!allowOverrides && q in _qmap) throw UserMistake("Duplicated operation")
                _qmap[q] = m
            }
            _stxs.addAll(m.getSpecialTxExtensions())
        }
        opmap = _opmap.toMap()
        qmap = _qmap.toMap()
        ops = opmap.keys
        _queries = qmap.keys
        _specialTxExtensions = _stxs.toList()
    }
}<|MERGE_RESOLUTION|>--- conflicted
+++ resolved
@@ -3,15 +3,11 @@
 package net.postchain.gtx
 
 import mu.KLogging
-import net.postchain.base.BaseBlockBuilderExtension
-<<<<<<< HEAD
-import net.postchain.base.BlockchainRid
-=======
 import net.postchain.core.BlockchainRid
->>>>>>> 208946a2
 import net.postchain.core.EContext
 import net.postchain.core.Transactor
 import net.postchain.core.UserMistake
+import net.postchain.base.BaseBlockBuilderExtension
 import net.postchain.gtv.Gtv
 
 interface GTXModule {
@@ -85,10 +81,7 @@
 
     override fun getSpecialTxExtensions() = _specialTxExtensions
 
-<<<<<<< HEAD
-=======
 
->>>>>>> 208946a2
     override fun makeTransactor(opData: ExtOpData): Transactor {
         if (opData.opName in opmap) {
             return opmap[opData.opName]!!.makeTransactor(opData)
@@ -120,11 +113,7 @@
         }
         val _opmap = mutableMapOf<String, GTXModule>()
         val _qmap = mutableMapOf<String, GTXModule>()
-<<<<<<< HEAD
-        val _stxs = mutableListOf<GTXSpecialTxExtension>(GTXBESpecialTxExtension())
-=======
         val _stxs = mutableListOf<GTXSpecialTxExtension>()
->>>>>>> 208946a2
         for (m in modules) {
             for (op in m.getOperations()) {
                 if (!allowOverrides && op in _opmap) throw UserMistake("Duplicated operation")
