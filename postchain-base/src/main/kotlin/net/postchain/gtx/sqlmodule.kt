package net.postchain.gtx

import net.postchain.core.*
import org.apache.commons.dbutils.QueryRunner
import org.apache.commons.dbutils.handlers.MapListHandler
import org.apache.commons.dbutils.handlers.ScalarHandler
<<<<<<< HEAD
import java.nio.charset.StandardCharsets
import java.nio.file.Files
import java.nio.file.Paths
import net.postchain.gtv.GtvFactory.gtv
import net.postchain.gtv.*
=======
import java.io.File
>>>>>>> b78e989d

fun decodeSQLTextArray(a: Any): Array<String> {
    val arr = a as java.sql.Array
    return (arr.array as Array<String>)
}

class SQLOpArg(val name: String,
               val type: GtvType,
               val isSigner: Boolean,
               val isNullable: Boolean)

class SQLOpDesc(val name: String, val query: String, val args: Array<SQLOpArg>)

fun makeSQLQueryDesc(opName: String, argNames: Array<String>, argTypes: Array<String>): SQLOpDesc {
    var fixedArgNames = if (argNames.size > argTypes.size) {
        // Queries returns a table. The column names of that table are also
        // included in argNames for some reason
        argNames.slice(0..argTypes.size - 1).toTypedArray()
    } else argNames
    if (fixedArgNames.size != fixedArgNames.size)
        throw UserMistake("Cannot define SQL op ${opName}: wrong parameter list")

    val args = convertArgs(fixedArgNames, argTypes, opName)
    val query = "SELECT * FROM ${opName} (?${Array(args.size, { ",?" }).joinToString(", ")})"
    return SQLOpDesc(opName, query, args.toTypedArray())
}

fun makeSQLOpDesc(opName: String, argNames: Array<String>, argTypes: Array<String>): SQLOpDesc {
    if (argNames.size != argTypes.size)
        throw UserMistake("Cannot define SQL op ${opName}: wrong parameter list")
    if (argTypes[0] != "gtx_ctx")
        throw UserMistake("Cannot define SQL op ${opName}: gtx_ctx must be the first parameter")

    val args = convertArgs(argNames, argTypes, opName)
    val query = "SELECT ${opName} (?::gtx_ctx, ${Array(args.size, { "?" }).joinToString(", ")})"
    return SQLOpDesc(opName, query, args.toTypedArray())
}

private fun convertArgs(argNames: Array<String>, argTypes: Array<String>, opName: String): MutableList<SQLOpArg> {
    val args = mutableListOf<SQLOpArg>()
    for (i in 1 until argNames.size) {
        val gtxType = when (argTypes[i]) {
            "bigint" -> Pair(GtvType.INTEGER, false)
            "int" -> Pair(GtvType.INTEGER, false)
            "text" -> Pair(GtvType.STRING, false)
            "gtx_signer" -> Pair(GtvType.BYTEARRAY, true)
            "bytea" -> Pair(GtvType.BYTEARRAY, false)
            else -> throw UserMistake("Unsupported argument type ${argTypes[i]} in ${opName}")
        }
        // only signer is not nullable
        args.add(SQLOpArg(argNames[i], gtxType.first, gtxType.second, !gtxType.second))
    }
    return args
}

fun convertExtOpDataToPrimitives(opDesc: SQLOpDesc, opData: ExtOpData): MutableList<Any?> {
    if (opDesc.args.size != opData.args.size)
        throw GTXOpMistake("Wrong number of arguments", opData)

    val myArgs = mutableListOf<Any?>()
    for (i in 0 until opDesc.args.size) {
        val spec = opDesc.args[i]
        val arg = opData.args[i]
        if (arg.type != spec.type) {
            if (!(arg.isNull() && spec.isNullable)) {
                throw GTXOpMistake("Wrong argument type", opData, i)
            }
        }
        if (spec.isSigner) {
            val signer = arg.asByteArray()
            if (!opData.signers.any { it.contentEquals(signer) })
                throw GTXOpMistake("Signer is not present", opData, i)
        }

        myArgs.add(arg.asPrimitive())
    }
    return myArgs
}

class SQLGTXOperation(val opDesc: SQLOpDesc, opData: ExtOpData) :
        GTXOperation(opData) {
    lateinit var args: Array<Any?>
    override fun isCorrect(): Boolean {
        val myArgs = convertExtOpDataToPrimitives(opDesc, data)
        args = myArgs.toTypedArray()
        return true
    }

    override fun apply(ctx: TxEContext): Boolean {
        val r = QueryRunner()
        return r.query(ctx.conn, opDesc.query, ScalarHandler<Boolean>(),
                "(${ctx.chainID}, ${ctx.txIID}, ${data.opIndex})",
                *args)
    }
}

class SQLGTXModule(private val moduleFiles: Array<String>) : GTXModule {
    lateinit var ops: Map<String, SQLOpDesc>
    lateinit var queries: Map<String, SQLOpDesc>

    override fun getOperations(): Set<String> {
        return ops.keys
    }

    override fun getQueries(): Set<String> {
        return queries.keys
    }

    override fun makeTransactor(opData: ExtOpData): Transactor {
        if (opData.opName in ops) {
            return SQLGTXOperation(ops[opData.opName]!!, opData)
        } else {
            throw UserMistake("Operation not found")
        }
    }

    override fun query(ctx: EContext, name: String, args: Gtv): Gtv {
        val opDesc = queries.get(name)

        if (opDesc == null) {
            throw UserMistake("Query of type ${name} is not available")
        }

        if (args !is GtvDictionary) {
            throw ProgrammerMistake("args is not a GtvDictionary")
        }

        val myArgs = mutableListOf<Any?>()
        opDesc.args.forEach { spec ->
            val arg = args.get(spec.name) ?: GtvNull

            if (arg.isNull() && !spec.isNullable) {
                throw UserMistake("Missing non-nullable argument ${spec.name}")
            }
            myArgs.add(arg.asPrimitive())
        }

        val primitiveArgs = (myArgs.toTypedArray())

        val r = QueryRunner()
        val qResult = r.query(ctx.conn, opDesc.query, MapListHandler(),
                ctx.chainID, *primitiveArgs)

        val list = mutableListOf<Gtv>()
        qResult.forEach {
            val obj = mutableMapOf<String, Gtv>()
            it.entries.forEach {
                // Integer, String, ByteArray accepted as column type
                val dbValue = it.value
                val Gtv = when (dbValue) {
                    is Int, is Long, is Short, is Byte -> gtv((dbValue as Number).toLong())
                    is String -> gtv(dbValue)
                    is ByteArray -> gtv(dbValue)
                    else -> throw ProgrammerMistake("Unsupported return type" +
                            " ${dbValue.javaClass.simpleName} of column ${it.key} " +
                            "from query ${name}")
                }
                obj.set(it.key, Gtv)
            }
            list.add(GtvDictionary(obj))
        }
        return GtvArray(list.toTypedArray())
    }


    private fun getOperatorMap(oplist: MutableList<MutableMap<String, Any>>): Map<String, SQLOpDesc> {
        val opList = mutableListOf<Pair<String, SQLOpDesc>>()
        for (op in oplist) {
            val name = op["name"] as String
            val opDesc = makeSQLOpDesc(name,
                    decodeSQLTextArray(op["argnames"]!!),
                    decodeSQLTextArray(op["argtypes"]!!))
            opList.add(name to opDesc)
        }
        val result = mapOf(*opList.toTypedArray())
        return result
    }

    private fun getQueryMap(oplist: MutableList<MutableMap<String, Any>>): Map<String, SQLOpDesc> {
        val opList = mutableListOf<Pair<String, SQLOpDesc>>()
        for (op in oplist) {
            val name = op["name"] as String
            val opDesc = makeSQLQueryDesc(name,
                    decodeSQLTextArray(op["argnames"]!!),
                    decodeSQLTextArray(op["argtypes"]!!))
            opList.add(name to opDesc)
        }
        val result = mapOf(*opList.toTypedArray())
        return result
    }

    private fun populateOps(ctx: EContext) {
        val r = QueryRunner()
        val oplist = r.query(ctx.conn, "SELECT * FROM gtx_sqlm_get_functions()", MapListHandler())
        ops = getOperatorMap(oplist)
    }


    private fun populateQueries(ctx: EContext) {
        val r = QueryRunner()
        val oplist = r.query(ctx.conn, "SELECT * FROM gtx_sqlm_get_queries()", MapListHandler())
        queries = getQueryMap(oplist)

    }

    override fun initializeDB(ctx: EContext) {
        GTXSchemaManager.autoUpdateSQLSchema(ctx, 0, javaClass, "sqlgtx.sql")
        for (filename in moduleFiles) {
            val moduleName = "SQLM_$filename"
            if (GTXSchemaManager.getModuleVersion(ctx, moduleName) == null) {
                try {
                    val sql = readModuleFileContent(filename)
                    ctx.conn.createStatement().use {
                        it.execute(sql)
                    }
                    GTXSchemaManager.setModuleVersion(ctx, moduleName, 0)
                } catch (e: Exception) {
                    e.printStackTrace()
                    throw UserMistake("Failed to load SQL GTX module ${filename}", e)
                }
            }
        }
        populateOps(ctx)
        populateQueries(ctx)
    }

    private fun readModuleFileContent(filename: String): String {
        /*
        * We use Spring convention here when files under resources are labeled with prefix 'classpath:'.
        * */
        val resourcePrefix = "classpath:"
        return if (filename.startsWith(resourcePrefix)) {
            javaClass.getResource(filename.substringAfter(resourcePrefix))
                    .readText()
        } else {
            File(filename).readText()
        }
    }
}

<<<<<<< HEAD
class SQLGTXModuleFactory: GTXModuleFactory {
    override fun makeModule(data: Gtv, blockchainRID: ByteArray): GTXModule {
        val dataDict = data as GtvDictionary
        val gtvValue = dataDict["gtx"]  as GtvDictionary
        return SQLGTXModule(gtvValue!!["sqlmodules"]?.asArray()?.map { it.asString() }!!.toTypedArray())
=======
class SQLGTXModuleFactory : GTXModuleFactory {
    override fun makeModule(data: GTXValue, blockchainRID: ByteArray): GTXModule {
        return SQLGTXModule(
                data["gtx"]!!["sqlmodules"]
                        ?.asArray()
                        ?.map(GTXValue::asString)
                !!.toTypedArray())
>>>>>>> b78e989d
    }
}<|MERGE_RESOLUTION|>--- conflicted
+++ resolved
@@ -4,15 +4,9 @@
 import org.apache.commons.dbutils.QueryRunner
 import org.apache.commons.dbutils.handlers.MapListHandler
 import org.apache.commons.dbutils.handlers.ScalarHandler
-<<<<<<< HEAD
-import java.nio.charset.StandardCharsets
-import java.nio.file.Files
-import java.nio.file.Paths
+import java.io.File
 import net.postchain.gtv.GtvFactory.gtv
 import net.postchain.gtv.*
-=======
-import java.io.File
->>>>>>> b78e989d
 
 fun decodeSQLTextArray(a: Any): Array<String> {
     val arr = a as java.sql.Array
@@ -253,20 +247,12 @@
     }
 }
 
-<<<<<<< HEAD
-class SQLGTXModuleFactory: GTXModuleFactory {
+class SQLGTXModuleFactory : GTXModuleFactory {
     override fun makeModule(data: Gtv, blockchainRID: ByteArray): GTXModule {
-        val dataDict = data as GtvDictionary
-        val gtvValue = dataDict["gtx"]  as GtvDictionary
-        return SQLGTXModule(gtvValue!!["sqlmodules"]?.asArray()?.map { it.asString() }!!.toTypedArray())
-=======
-class SQLGTXModuleFactory : GTXModuleFactory {
-    override fun makeModule(data: GTXValue, blockchainRID: ByteArray): GTXModule {
         return SQLGTXModule(
                 data["gtx"]!!["sqlmodules"]
                         ?.asArray()
-                        ?.map(GTXValue::asString)
+                        ?.map(Gtv::asString)
                 !!.toTypedArray())
->>>>>>> b78e989d
     }
 }