--- conflicted
+++ resolved
@@ -166,18 +166,11 @@
             it.entries.forEach {
                 // Integer, String, ByteArray accepted as column type
                 val dbValue = it.value
-<<<<<<< HEAD
                 val gtv = when (dbValue) {
                     is Int, is Long, is Short, is Byte -> gtv((dbValue as Number).toLong())
                     is String -> gtv(dbValue)
                     is ByteArray -> gtv(dbValue)
-=======
-                val gtxValue = when (dbValue) {
-                    is Int, is Long, is Short, is Byte -> gtx((dbValue as Number).toLong())
-                    is String -> gtx(dbValue)
-                    is ByteArray -> gtx(dbValue)
-                    null -> GTXNull
->>>>>>> 96d9dd1c
+                    null -> GtvNull
                     else -> throw ProgrammerMistake("Unsupported return type" +
                             " ${dbValue.javaClass.simpleName} of column ${it.key} " +
                             "from query ${name}")
