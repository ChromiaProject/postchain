// Copyright (c) 2020 ChromaWay AB. See README for license information.

package net.postchain.gtx

import mu.KLogging
import net.postchain.base.*
import net.postchain.base.data.BaseBlockchainConfiguration
import net.postchain.core.*
import net.postchain.gtv.Gtv
import net.postchain.gtv.gtvToJSON
import net.postchain.gtv.make_gtv_gson
import nl.komponents.kovenant.Promise

open class GTXBlockchainConfiguration(configData: BaseBlockchainConfigurationData, val module: GTXModule)
    : BaseBlockchainConfiguration(configData) {
    private val txFactory = GTXTransactionFactory(
<<<<<<< HEAD
            effectiveBlockchainRID, module, cryptoSystem, configData.getMaxTransactionSize())
=======
        effectiveBlockchainRID, module, cryptoSystem, configData.getMaxTransactionSize())
>>>>>>> 7446e9d7
    private lateinit var specTxHandler: GTXSpecialTxHandler

    companion object : KLogging()

    override fun getTransactionFactory(): TransactionFactory {
        return txFactory
    }

    override fun getSpecialTxHandler(): SpecialTransactionHandler {
        return specTxHandler
    }

    override fun initializeDB(ctx: EContext) {
        super.initializeDB(ctx)
        logger.debug("Running initialize DB of class GTXBlockchainConfiguration")
        GTXSchemaManager.initializeDB(ctx)
        module.initializeDB(ctx)
        specTxHandler = GTXSpecialTxHandler(module, effectiveBlockchainRID, cryptoSystem,
<<<<<<< HEAD
                txFactory
=======
            txFactory
>>>>>>> 7446e9d7
        )
    }

    override fun makeBlockQueries(storage: Storage): BlockQueries {
        return object : BaseBlockQueries(this@GTXBlockchainConfiguration, storage, blockStore,
                chainID, configData.subjectID) {
            private val gson = make_gtv_gson()

            override fun query(query: String): Promise<String, Exception> {
                val gtxQuery = gson.fromJson<Gtv>(query, Gtv::class.java)
                return runOp {
                    val type = gtxQuery.asDict()["type"] ?: throw UserMistake("Missing query type")
                    val queryResult = module.query(it, type.asString(), gtxQuery)
                    gtvToJSON(queryResult, gson)
                }
            }

            override fun query(name: String, args: Gtv): Promise<Gtv, Exception> {
                return runOp {
                    module.query(it, name, args)
                }
            }

        }
    }
}

open class GTXBlockchainConfigurationFactory : BlockchainConfigurationFactory {

    override fun makeBlockchainConfiguration(configurationData: Any): BlockchainConfiguration {
        val cfData = configurationData as BaseBlockchainConfigurationData
        val effectiveBRID = cfData.getHistoricBRID() ?: configurationData.context.blockchainRID
        return GTXBlockchainConfiguration(
                cfData,
                createGtxModule(effectiveBRID, configurationData.data))
    }

    open fun createGtxModule(blockchainRID: BlockchainRid, data: Gtv): GTXModule {
        val gtxConfig = data["gtx"]!!
        val list = gtxConfig["modules"]!!.asArray().map { it.asString() }
        if (list.isEmpty()) {
            throw UserMistake("Missing GTX module in config. expected property 'blockchain.<chainId>.gtx.modules'")
        }

        fun makeModule(name: String): GTXModule {
            val moduleClass = Class.forName(name)
            return when (val instance = moduleClass.newInstance()) {
                is GTXModule -> instance
                is GTXModuleFactory -> instance.makeModule(data, blockchainRID) //TODO
                else -> throw UserMistake("Module class not recognized")
            }
        }

        return if (list.size == 1) {
            makeModule(list[0])
        } else {
            val moduleList = list.map(::makeModule)
            val allowOverrides = (gtxConfig["allowoverrides"]?.asInteger() ?: 0L) == 0L
            CompositeGTXModule(moduleList.toTypedArray(), allowOverrides)
        }
    }
}<|MERGE_RESOLUTION|>--- conflicted
+++ resolved
@@ -14,11 +14,7 @@
 open class GTXBlockchainConfiguration(configData: BaseBlockchainConfigurationData, val module: GTXModule)
     : BaseBlockchainConfiguration(configData) {
     private val txFactory = GTXTransactionFactory(
-<<<<<<< HEAD
-            effectiveBlockchainRID, module, cryptoSystem, configData.getMaxTransactionSize())
-=======
         effectiveBlockchainRID, module, cryptoSystem, configData.getMaxTransactionSize())
->>>>>>> 7446e9d7
     private lateinit var specTxHandler: GTXSpecialTxHandler
 
     companion object : KLogging()
@@ -37,11 +33,7 @@
         GTXSchemaManager.initializeDB(ctx)
         module.initializeDB(ctx)
         specTxHandler = GTXSpecialTxHandler(module, effectiveBlockchainRID, cryptoSystem,
-<<<<<<< HEAD
-                txFactory
-=======
             txFactory
->>>>>>> 7446e9d7
         )
     }
 
