// Copyright (c) 2020 ChromaWay AB. See README for license information.

package net.postchain.managed

import mu.KLogging
import net.postchain.base.PeerInfo
import net.postchain.base.configuration.KEY_SIGNERS
import net.postchain.common.BlockchainRid
import net.postchain.common.wrap
import net.postchain.config.app.AppConfig
import net.postchain.core.NodeRid
import net.postchain.crypto.PubKey
import net.postchain.gtv.Gtv
import net.postchain.gtv.GtvFactory.gtv
import net.postchain.managed.query.QueryRunner

open class BaseManagedNodeDataSource(val queryRunner: QueryRunner, val appConfig: AppConfig)
    : ManagedNodeDataSource, QueryRunner by queryRunner {

    companion object : KLogging()

    override val nmApiVersion by lazy {
        query("nm_api_version", buildArgs()).asInteger().toInt()
    }

    override fun getPeerInfos(): Array<PeerInfo> {
        val res = query("nm_get_peer_infos", buildArgs())
        return res.asArray().map { PeerInfo.fromGtv(it) }.toTypedArray()
    }

    override fun getPeerListVersion(): Long {
        val res = query("nm_get_peer_list_version", buildArgs())
        return res.asInteger()
    }

    override fun computeBlockchainList(): List<ByteArray> {
        val res = query(
                "nm_compute_blockchain_list",
                buildArgs("node_id" to gtv(appConfig.pubKeyByteArray))
        )

        return res.asArray().map { it.asByteArray() }
    }

    override fun computeBlockchainInfoList(): List<BlockchainInfo> {
        return if (nmApiVersion >= 4) {
            val res = query(
                    "nm_compute_blockchain_info_list",
                    buildArgs("node_id" to gtv(appConfig.pubKeyByteArray))
            )
            res.asArray().map { BlockchainInfo(BlockchainRid(it["rid"]!!.asByteArray()), it["system"]!!.asBoolean()) }
        } else {
            // Fallback for legacy API versions
            computeBlockchainList().map { BlockchainInfo(BlockchainRid(it), false) }
        }
    }

    override fun getLastBuiltHeight(blockchainRidRaw: ByteArray): Long {
        return if (nmApiVersion >= 4) {
            query(
                    "nm_get_blockchain_last_built_height",
                    buildArgs("blockchain_rid" to gtv(blockchainRidRaw))
            ).asInteger()
        } else {
            -1L
        }
    }

    override fun getConfiguration(blockchainRidRaw: ByteArray, height: Long): ByteArray? {
        val res = query(
                "nm_get_blockchain_configuration",
                buildArgs(
                        "blockchain_rid" to gtv(blockchainRidRaw),
                        "height" to gtv(height))
        )

        return if (res.isNull()) null else res.asByteArray()
    }

    override fun findNextConfigurationHeight(blockchainRidRaw: ByteArray, height: Long): Long? {
        val res = query(
                "nm_find_next_configuration_height",
                buildArgs(
                        "blockchain_rid" to gtv(blockchainRidRaw),
                        "height" to gtv(height))
        )

        return if (res.isNull()) null else res.asInteger()
    }

    override fun getPendingBlockchainConfiguration(blockchainRid: BlockchainRid, height: Long): PendingBlockchainConfiguration? {
        if (nmApiVersion < 5) return null

        val res = query(
                "nm_get_pending_blockchain_configuration",
                buildArgs(
                        "blockchain_rid" to gtv(blockchainRid.data),
                        "height" to gtv(height))
        )

        return if (res.isNull()) null else {
            PendingBlockchainConfiguration(
                    res["base_config"]!!.asByteArray().wrap(),
<<<<<<< HEAD
                    res[KEY_SIGNERS]!!
=======
                    res["signers"]!!.asArray().map { PubKey(it.asByteArray()) }
>>>>>>> 9a7d28ee
            )
        }
    }

    override fun isPendingBlockchainConfigurationApplied(blockchainRid: BlockchainRid, height: Long, baseConfigHash: ByteArray): Boolean {
        if (nmApiVersion < 5) return false

        val res = query(
                "nm_is_pending_blockchain_configuration_applied",
                buildArgs(
                        "blockchain_rid" to gtv(blockchainRid.data),
                        "height" to gtv(height),
                        "base_config_hash" to gtv(baseConfigHash))
        )

        return res.asBoolean()
    }

    override fun getSyncUntilHeight(): Map<BlockchainRid, Long> {
        return if (nmApiVersion >= 2) {
            val blockchains = computeBlockchainInfoList()
            val heights = query(
                    "nm_get_blockchain_last_height_map",
                    buildArgs("blockchain_rids" to gtv(
                            *(blockchains.map { gtv(it.rid) }.toTypedArray())
                    ))
            ).asArray()

            blockchains.mapIndexed { i, bcInfo ->
                bcInfo.rid to if (i < heights.size) heights[i].asInteger() else -1
            }.toMap()

        } else {
            mapOf()
        }
    }

    override fun getBlockchainReplicaNodeMap(): Map<BlockchainRid, List<NodeRid>> {
        val blockchains = computeBlockchainInfoList()

        val replicasGtv = query(
                "nm_get_blockchain_replica_node_map",
                buildArgs("blockchain_rids" to gtv(blockchains.map { gtv(it.rid) }))
        ).asArray()

        return replicasGtv.associate { pair ->
            val brid = pair.asArray()[0]
            val peers = pair.asArray()[1].asArray()
            BlockchainRid(brid.asByteArray()) to peers.map { NodeRid(it.asByteArray()) }
        }
    }

    fun buildArgs(vararg args: Pair<String, Gtv>): Gtv = gtv(*args)
}<|MERGE_RESOLUTION|>--- conflicted
+++ resolved
@@ -4,7 +4,6 @@
 
 import mu.KLogging
 import net.postchain.base.PeerInfo
-import net.postchain.base.configuration.KEY_SIGNERS
 import net.postchain.common.BlockchainRid
 import net.postchain.common.wrap
 import net.postchain.config.app.AppConfig
@@ -101,11 +100,7 @@
         return if (res.isNull()) null else {
             PendingBlockchainConfiguration(
                     res["base_config"]!!.asByteArray().wrap(),
-<<<<<<< HEAD
-                    res[KEY_SIGNERS]!!
-=======
                     res["signers"]!!.asArray().map { PubKey(it.asByteArray()) }
->>>>>>> 9a7d28ee
             )
         }
     }
