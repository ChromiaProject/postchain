// Copyright (c) 2020 ChromaWay AB. See README for license information.

package net.postchain.managed

import mu.KLogging
import net.postchain.base.data.DatabaseAccess
import net.postchain.config.blockchain.BlockchainConfigurationProvider
import net.postchain.config.blockchain.ManualBlockchainConfigurationProvider
import net.postchain.core.EContext

class ManagedBlockchainConfigurationProvider : BlockchainConfigurationProvider {

    private lateinit var dataSource: ManagedNodeDataSource
    private val systemProvider = ManualBlockchainConfigurationProvider()

    companion object: KLogging()

    fun setDataSource(dataSource: ManagedNodeDataSource) {
        this.dataSource = dataSource
    }

    override fun getConfiguration(eContext: EContext, chainId: Long): ByteArray? {
        return if (chainId == 0L) {
            systemProvider.getConfiguration(eContext, chainId)
        } else {
            systemProvider.getConfiguration(eContext, chainId)
                    ?: if (::dataSource.isInitialized) {
                        check(eContext.chainID == chainId) { "chainID mismatch" }
                        getConfigurationFromDataSource(eContext)
                    } else {
                        throw IllegalStateException("Using managed blockchain configuration provider before it's properly initialized")
                    }
        }
    }

    override fun needsConfigurationChange(eContext: EContext, chainId: Long): Boolean {
        fun checkNeedConfChangeViaDataSource(): Boolean {
            val dba = DatabaseAccess.of(eContext)
            val blockchainRid = dba.getBlockchainRid(eContext)
            val height = dba.getLastBlockHeight(eContext)
<<<<<<< HEAD
            val nextConfigHeight = dataSource.findNextConfigurationHeight(blockchainRid!!.data, height)
=======
            val nextConfigHeight = dataSource.findNextConfigurationHeight(blockchainRID!!.data, height)
            logger.debug("needsConfigurationChange() - height: $height, next conf at: $nextConfigHeight")
>>>>>>> 469268a2
            return (nextConfigHeight != null) && (nextConfigHeight == height + 1)
        }

        return if (chainId == 0L) {
            systemProvider.needsConfigurationChange(eContext, chainId)
        } else {
            if (::dataSource.isInitialized) {
                checkNeedConfChangeViaDataSource()
            } else {
                throw IllegalStateException("Using managed blockchain configuration provider before it's properly initialized")
            }
        }
    }

    private fun getConfigurationFromDataSource(eContext: EContext): ByteArray? {
        val dba = DatabaseAccess.of(eContext)
        /* val newCtx = BaseEContext(eContext.conn,
                eContext.chainID, eContext.nodeID, dba)*/
        val blockchainRID = dba.getBlockchainRid(eContext)
        val height = dba.getLastBlockHeight(eContext) + 1
        return dataSource.getConfiguration(blockchainRID!!.data, height)
    }

}<|MERGE_RESOLUTION|>--- conflicted
+++ resolved
@@ -38,12 +38,8 @@
             val dba = DatabaseAccess.of(eContext)
             val blockchainRid = dba.getBlockchainRid(eContext)
             val height = dba.getLastBlockHeight(eContext)
-<<<<<<< HEAD
             val nextConfigHeight = dataSource.findNextConfigurationHeight(blockchainRid!!.data, height)
-=======
-            val nextConfigHeight = dataSource.findNextConfigurationHeight(blockchainRID!!.data, height)
             logger.debug("needsConfigurationChange() - height: $height, next conf at: $nextConfigHeight")
->>>>>>> 469268a2
             return (nextConfigHeight != null) && (nextConfigHeight == height + 1)
         }
 
