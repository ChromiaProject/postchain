// Copyright (c) 2020 ChromaWay AB. See README for license information.

package net.postchain.managed

import mu.KLogging
import net.postchain.base.data.DatabaseAccess
import net.postchain.config.blockchain.BlockchainConfigurationProvider
import net.postchain.config.blockchain.ManualBlockchainConfigurationProvider
import net.postchain.core.EContext

open class ManagedBlockchainConfigurationProvider : BlockchainConfigurationProvider {

    private lateinit var dataSource: ManagedNodeDataSource
    private val systemProvider = ManualBlockchainConfigurationProvider()

    companion object : KLogging()

    fun setDataSource(dataSource: ManagedNodeDataSource) {
        this.dataSource = dataSource
    }

    override fun getConfiguration(eContext: EContext, chainId: Long): ByteArray? {
        return if (chainId == 0L) {
            systemProvider.getConfiguration(eContext, chainId)
        } else {
            systemProvider.getConfiguration(eContext, chainId)
                    ?: if (::dataSource.isInitialized) {
                        check(eContext.chainID == chainId) { "chainID mismatch" }
                        getConfigurationFromDataSource(eContext)
                    } else {
                        throw IllegalStateException("Using managed blockchain configuration provider before it's properly initialized")
                    }
        }
    }

    override fun needsConfigurationChange(eContext: EContext, chainId: Long): Boolean {
        fun checkNeedConfChangeViaDataSource(): Boolean {
<<<<<<< HEAD
            val db = DatabaseAccess.of(eContext)
            val blockchainRid = db.getBlockchainRid(eContext)
            val height = db.getLastBlockHeight(eContext)
            val nextConfigHeight = dataSource.findNextConfigurationHeight(blockchainRid!!.data, height)
            logger.debug("needsConfigurationChange() - height: $height, next conf at: $nextConfigHeight")
=======
            val dba = DatabaseAccess.of(eContext)
            val blockchainRID = dba.getBlockchainRid(eContext)
            val height = dba.getLastBlockHeight(eContext)
            val nextConfigHeight = dataSource.findNextConfigurationHeight(blockchainRID!!.data, height)
            logger.debug { "needsConfigurationChange() - height: $height, next conf at: $nextConfigHeight" }
>>>>>>> cd6124dd
            return (nextConfigHeight != null) && (nextConfigHeight == height + 1)
        }

        return if (chainId == 0L) {
            systemProvider.needsConfigurationChange(eContext, chainId)
        } else {
            if (::dataSource.isInitialized) {
                checkNeedConfChangeViaDataSource()
            } else {
                throw IllegalStateException("Using managed blockchain configuration provider before it's properly initialized")
            }
        }
    }

    override fun findNextConfigurationHeight(eContext: EContext, height: Long): Long? {
        val db = DatabaseAccess.of(eContext)
        val brid = db.getBlockchainRid(eContext)
        return dataSource.findNextConfigurationHeight(brid!!.data, height)
    }

    private fun getConfigurationFromDataSource(eContext: EContext): ByteArray? {
        val dba = DatabaseAccess.of(eContext)
        /* val newCtx = BaseEContext(eContext.conn,
                eContext.chainID, eContext.nodeID, dba)*/
        val blockchainRID = dba.getBlockchainRid(eContext)
        val height = dba.getLastBlockHeight(eContext) + 1
        return dataSource.getConfiguration(blockchainRID!!.data, height)
    }

}<|MERGE_RESOLUTION|>--- conflicted
+++ resolved
@@ -35,19 +35,11 @@
 
     override fun needsConfigurationChange(eContext: EContext, chainId: Long): Boolean {
         fun checkNeedConfChangeViaDataSource(): Boolean {
-<<<<<<< HEAD
-            val db = DatabaseAccess.of(eContext)
-            val blockchainRid = db.getBlockchainRid(eContext)
-            val height = db.getLastBlockHeight(eContext)
-            val nextConfigHeight = dataSource.findNextConfigurationHeight(blockchainRid!!.data, height)
-            logger.debug("needsConfigurationChange() - height: $height, next conf at: $nextConfigHeight")
-=======
             val dba = DatabaseAccess.of(eContext)
             val blockchainRID = dba.getBlockchainRid(eContext)
             val height = dba.getLastBlockHeight(eContext)
             val nextConfigHeight = dataSource.findNextConfigurationHeight(blockchainRID!!.data, height)
             logger.debug { "needsConfigurationChange() - height: $height, next conf at: $nextConfigHeight" }
->>>>>>> cd6124dd
             return (nextConfigHeight != null) && (nextConfigHeight == height + 1)
         }
 
