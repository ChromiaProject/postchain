--- conflicted
+++ resolved
@@ -11,12 +11,9 @@
 import net.postchain.config.node.NodeConfigurationProvider
 import net.postchain.core.*
 import net.postchain.debug.NodeDiagnosticContext
-<<<<<<< HEAD
 import net.postchain.debug.BlockTrace
 import net.postchain.debug.BlockchainProcessName
-=======
 import net.postchain.network.x.XPeerID
->>>>>>> f44334af
 
 /**
  * Extends on the [BaseBlockchainProcessManager] with managed mode. "Managed" means that the nodes automatically
@@ -253,7 +250,7 @@
 
             // Launching blockchain 0
             if (reloadChain0) {
-                ssaInfo("Reloading of blockchain 0 is required, launching it", 0L)
+                ssaInfo("Reloading of blockchai 0 is required, launching it", 0L)
                 startBlockchain(0L, bTrace)
             }
 
@@ -340,7 +337,23 @@
 
         withWriteConnection(storage, 0) { ctx0 ->
             val db = DatabaseAccess.of(ctx0)
-<<<<<<< HEAD
+            /*
+            // These are Alex's changes. Don't know how to merge this
+            // with kalle's stuff.
+
+            val bcsFromChain0 = dataSource.computeBlockchainList().map { BlockchainRid(it) }.toSet()
+            val nodeConfig = nodeConfigProvider.getConfiguration()
+            val myPeerID = XPeerID(nodeConfig.pubKeyByteArray)
+
+            // TODO: optimize, move this computation to NodeConfig
+            val bcsFromLocalReplicaConfig = nodeConfig.blockchainReplicaNodes.filter {
+              it.value.contains(myPeerID)
+             }.keys
+
+            bcsFromChain0.union(bcsFromLocalReplicaConfig)
+                                .map { blockchainRid ->
+                                    */
+
             val locallyConfiguredReplicas = db.getBlockchainsToReplicate(ctx0, nodeConfig.pubKey)
 
             val domainBlockchainList = dataSource.computeBlockchainList().map { BlockchainRid(it) }
@@ -359,37 +372,6 @@
                             ?: 100
                     withReadWriteConnection(storage, newChainId) { newCtx ->
                         db.initializeBlockchain(newCtx, blockchainRid)
-=======
-
-            val bcsFromChain0 = dataSource.computeBlockchainList().map { BlockchainRid(it) }.toSet()
-            val nodeConfig = nodeConfigProvider.getConfiguration()
-            val myPeerID = XPeerID(nodeConfig.pubKeyByteArray)
-
-            // TODO: optimize, move this computation to NodeConfig
-            val bcsFromLocalReplicaConfig = nodeConfig.blockchainReplicaNodes.filter {
-                it.value.contains(myPeerID)
-            }.keys
-
-            bcsFromChain0.union(bcsFromLocalReplicaConfig)
-                    .map { blockchainRid ->
-                        val chainId = db.getChainId(ctx0, blockchainRid)
-                        logger.debug("Blockchain to launch: chainIid: $chainId,  BC RID: ${blockchainRid.toShortHex()} ")
-                        if (chainId == null) {
-                            val newChainId = db.getMaxChainId(ctx0)
-                                    ?.let { maxOf(it + 1, 100) }
-                                    ?: 100
-                            withReadWriteConnection(storage, newChainId) { newCtx ->
-                                db.initializeBlockchain(newCtx, blockchainRid)
-                            }
-                            newChainId
-                        } else {
-                            chainId
-                        }
-                    }
-                    .filter { it != 0L }
-                    .forEach {
-                        blockchains.add(it)
->>>>>>> f44334af
                     }
                     newChainId
                 } else {
