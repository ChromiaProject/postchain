--- conflicted
+++ resolved
@@ -177,11 +177,7 @@
         fun wrappedRestartHandler(blockTimestamp: Long): Boolean {
             return try {
                 synchronized(synchronizer) {
-<<<<<<< HEAD
-                    if (chainId == CHAIN0) restartHandlerChain0() else restartHandlerChainN()
-=======
-                    if (chainId == 0L) restartHandlerChain0(blockTimestamp) else restartHandlerChainN()
->>>>>>> 6711f0c0
+                    if (chainId == CHAIN0) restartHandlerChain0(blockTimestamp) else restartHandlerChainN()
                 }
             } catch (e: Exception) {
                 logger.error("Exception in restart handler: $e")
