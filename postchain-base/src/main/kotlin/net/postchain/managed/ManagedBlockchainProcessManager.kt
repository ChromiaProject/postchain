--- conflicted
+++ resolved
@@ -106,14 +106,9 @@
         val storage = StorageBuilder.buildStorage(
                 postchainContext.nodeConfig.appConfig, NODE_ID_NA)
 
-<<<<<<< HEAD
-        val blockQueries = withReadWriteConnection(storage, chain0) { ctx0 ->
-            val configuration = blockchainConfigProvider.getActiveBlocksConfiguration(ctx0, chain0)
-=======
-        // Building blockQueries of Rell module for ManagedDataSource
         val blockQueries = withReadWriteConnection(storage, CHAIN0) { ctx0 ->
-            val configuration = blockchainConfigProvider.getConfiguration(ctx0, CHAIN0)
->>>>>>> 6e788125
+            val configuration = blockchainConfigProvider.getActiveBlocksConfiguration(ctx0, CHAIN0)
+
                     ?: throw ProgrammerMistake("chain0 configuration not found")
 
             val blockchainConfig = blockchainInfrastructure.makeBlockchainConfiguration(
@@ -141,14 +136,16 @@
          *
          * @return "true" if a restart was needed
          */
-        fun restartHandlerChain0(blockTimestamp: Long, bTrace: BlockTrace?): Boolean {
+        fun restartHandlerChain0(bTrace: BlockTrace?): Boolean {
             wrTrace("chain0 begin", chainId, bTrace)
 
             // Preloading blockchain configuration
             preloadChain0Configuration()
 
-            // Checking out the peer list changes
-            val doReload = isPeerListChanged()
+            // Checking out for a peers set changes
+            val peerListVersion = dataSource.getPeerListVersion()
+            val doReload = (this.peerListVersion != peerListVersion)
+            this.peerListVersion = peerListVersion
 
             return if (doReload) {
                 logger.info { "Reloading of blockchains are required" }
@@ -158,15 +155,9 @@
 
             } else {
                 wrTrace("about to restart chain0", chainId, bTrace)
-<<<<<<< HEAD
-                // Checking out for a chain0 configuration changes
-                val reloadChain0 = withReadConnection(storage, 0L) { eContext ->
-                    blockchainConfigProvider.activeBlockNeedsConfigurationChange(eContext, 0L)
-                }
-=======
+
                 // Checking out for chain0 configuration changes
                 val reloadChain0 = isConfigurationChanged(CHAIN0)
->>>>>>> 6e788125
                 startStopBlockchainsAsync(reloadChain0, bTrace)
                 reloadChain0
             }
@@ -182,15 +173,8 @@
         fun restartHandlerChainN(bTrace: BlockTrace?): Boolean {
             // Checking out for a chain configuration changes
             wrTrace("chainN, begin", chainId, bTrace)
-<<<<<<< HEAD
-            val reloadConfig = withReadConnection(storage, chainId) { eContext ->
-                (blockchainConfigProvider.activeBlockNeedsConfigurationChange(eContext, chainId))
-            }
-
-            return if (reloadConfig) {
-=======
+
             return if (isConfigurationChanged(chainId)) {
->>>>>>> 6e788125
                 wrTrace("chainN, restart needed", chainId, bTrace)
                 restartBlockchainAsync(chainId, bTrace)
                 true
@@ -200,7 +184,6 @@
             }
         }
 
-<<<<<<< HEAD
         /**
          * Wrapping the [AfterCommitHandler] in a try-catch.
          */
@@ -214,15 +197,6 @@
 
                     val x = if (chainId == 0L) restartHandlerChain0(bTrace) else restartHandlerChainN(bTrace)
                     wrTrace("After", chainId, bTrace)
-=======
-        fun wrappedRestartHandler(blockTimestamp: Long, bTrace: BlockTrace?): Boolean {
-            return try {
-                wrTrace("Before", chainId, bTrace)
-                synchronized(synchronizer) {
-                    wrTrace("Sync block / before", chainId, bTrace)
-                    val x = if (chainId == 0L) restartHandlerChain0(blockTimestamp, bTrace) else restartHandlerChainN(bTrace)
-                    wrTrace("Sync block / after", chainId, bTrace)
->>>>>>> 6e788125
                     x
                 }
             } catch (e: Exception) {
@@ -242,15 +216,10 @@
     private fun reloadBlockchainsAsync(bTrace: BlockTrace?) {
         executor.submit {
             reloadAllDebug("Begin", bTrace)
-<<<<<<< HEAD
             val toLaunchInfos = retrieveBlockchainsToLaunch()
             val launched = blockchainProcesses.keys
             val toLaunch = toLaunchInfos.map { it.chainId!! }.toTypedArray()
-=======
-            val toLaunch = retrieveBlockchainsToLaunch()
-            val launched = getLaunchedBlockchains()
->>>>>>> 6e788125
-            logChains(toLaunch, launched, true)
+            logChains(toLaunch.toSet(), launched, true)
 
             // Starting blockchains: at first chain0, then the rest
             reloadAllInfo("Launching blockchain", 0)
@@ -265,7 +234,7 @@
 
             // Stopping launched blockchains
             launched.filterNot(toLaunch::contains)
-                    .filter { it in getLaunchedBlockchains() }
+                    .filter { retrieveBlockchain(it) != null }
                     .forEach {
                         reloadAllInfo("Stopping blockchain", it)
                         stopBlockchain(it, bTrace)
@@ -287,15 +256,10 @@
     private fun startStopBlockchainsAsync(reloadChain0: Boolean, bTrace: BlockTrace?) {
         executor.submit {
             ssaTrace("Begin", bTrace)
-<<<<<<< HEAD
             val toLaunchInfos = retrieveBlockchainsToLaunch()
             val launched = blockchainProcesses.keys
             val toLaunch = toLaunchInfos.map { it.chainId!! }.toTypedArray()
-=======
-            val toLaunch = retrieveBlockchainsToLaunch()
-            val launched = getLaunchedBlockchains()
->>>>>>> 6e788125
-            logChains(toLaunch, launched, reloadChain0)
+            logChains(toLaunch.toSet(), launched, reloadChain0)
 
             // Launching blockchain 0
             if (reloadChain0) {
@@ -305,7 +269,7 @@
 
             // Launching new blockchains except blockchain 0
             toLaunch.filter { it != 0L }
-                    .filter { it !in getLaunchedBlockchains() }
+                    .filter { retrieveBlockchain(it) == null }
                     .forEach {
                         ssaInfo("Launching blockchain", it)
                         startBlockchain(it, bTrace)
@@ -313,7 +277,7 @@
 
             // Stopping launched blockchains
             launched.filterNot(toLaunch::contains)
-                    .filter { it in getLaunchedBlockchains() }
+                    .filter { retrieveBlockchain(it) != null }
                     .forEach {
                         ssaInfo("Stopping blockchain", it)
                         stopBlockchain(it, bTrace)
@@ -378,18 +342,11 @@
      *
      * @return all chains chain zero thinks we should run, in the order they should be started.
      */
-<<<<<<< HEAD
     protected open fun retrieveBlockchainsToLaunch(): Array<BlockchainRelatedInfo> {
         retrieveDebug("Begin")
         // chain-zero is always in the list
         val chain0 = BlockchainRelatedInfo(BlockchainRid.ZERO_RID, "chain zero", 0L)
         val levelSorter = IcmfListenerLevelSorter(chain0)
-=======
-    protected open fun retrieveBlockchainsToLaunch(): Set<Long> {
-        retrieveTrace("Begin")
-        // chain-zero is always in the list
-        val blockchains = mutableSetOf(CHAIN0)
->>>>>>> 6e788125
 
         withWriteConnection(storage, 0) { ctx0 ->
             val db = DatabaseAccess.of(ctx0)
@@ -427,32 +384,13 @@
                     }
                     levelSorter.add(level, it)
                 }
-<<<<<<< HEAD
             }
             true
         }
 
         retrieveDebug("End, restart: ${levelSorter.size()}.")
         return levelSorter.getSorted() // Generate a sorted list
-=======
-            }.filter { it != CHAIN0 }.forEach {
-                blockchains.add(it)
-            }
-            true
-        }
-        retrieveTrace("End, restart: ${blockchains.size}.")
-        return blockchains.toSet()
-    }
-
-    protected open fun getLaunchedBlockchains(): Set<Long> {
-        return blockchainProcesses.keys
-    }
-
-    protected fun isPeerListChanged(): Boolean {
-        val prev = peerListVersion
-        peerListVersion = dataSource.getPeerListVersion()
-        return prev != peerListVersion
->>>>>>> 6e788125
+
     }
 
     // ----------------------------------------------
@@ -498,13 +436,8 @@
     }
 
     private fun reloadAllInfo(str: String, chainId: Long) {
-<<<<<<< HEAD
         if (logger.isInfoEnabled) {
             logger.info("${nodeName()}: reloadBlockchainsAsync() -- $str: chainId: $chainId")
-=======
-        if (logger.isDebugEnabled) {
-            logger.debug("[${nodeName()}]: reloadBlockchainsAsync() -- $str: chainId: $chainId")
->>>>>>> 6e788125
         }
     }
 
