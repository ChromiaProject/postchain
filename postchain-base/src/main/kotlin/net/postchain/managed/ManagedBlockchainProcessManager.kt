--- conflicted
+++ resolved
@@ -93,12 +93,8 @@
         }
     }
 
-<<<<<<< HEAD
-    private fun buildChain0ManagedDataSource(): ManagedNodeDataSource {
-=======
+    // TODO: [POS-129]: 'protected open' for tests only. Change that.
     protected open fun buildChain0ManagedDataSource(): ManagedNodeDataSource {
-        val chain0 = 0L
->>>>>>> ae9b875c
         val storage = StorageBuilder.buildStorage(
                 nodeConfigProvider.getConfiguration().appConfig, NODE_ID_NA)
 
@@ -269,20 +265,26 @@
      *
      * @return all chainIids chain zero thinks we should run.
      */
-<<<<<<< HEAD
-    private fun getBlockchainsShouldBeLaunched(): Set<Long> {
-=======
-    open protected fun retrieveBlockchainsToLaunch(): Array<Long> {
->>>>>>> ae9b875c
+    // TODO: [POS-129]: 'protected open' for tests only. Change that.
+    protected open fun getBlockchainsShouldBeLaunched(): Set<Long> {
         // chain-zero is always in the list
         val blockchains = mutableSetOf(CHAIN0)
 
         withWriteConnection(storage, 0) { ctx0 ->
             val db = DatabaseAccess.of(ctx0)
-<<<<<<< HEAD
-            dataSource.computeBlockchainList()
-                    .map { brid ->
-                        val blockchainRid = BlockchainRid(brid)
+
+            val domainBlockchainList = dataSource.computeBlockchainList().map { BlockchainRid(it) }
+            val allMyBlockchains = domainBlockchainList.toMutableList()
+
+            val locallyConfiguredReplicas = db.getBlockchainsToReplicate(ctx0, nodeConfig.pubKey)
+            locallyConfiguredReplicas.forEach {
+                if (it !in domainBlockchainList) {
+                    allMyBlockchains.add(it)
+                }
+            }
+
+            allMyBlockchains
+                    .map { blockchainRid ->
                         val chainId = db.getChainId(ctx0, blockchainRid)
                         logger.debug("Blockchain to launch: chainIid: $chainId,  BC RID: ${blockchainRid.toShortHex()} ")
                         if (chainId == null) {
@@ -300,34 +302,7 @@
                     .filter { it != CHAIN0 }
                     .forEach {
                         blockchains.add(it)
-=======
-            val locallyConfiguredReplicas = db.getBlockchainsToReplicate(ctx0, nodeConfig.pubKey)
-
-            val domainBlockchainList = dataSource.computeBlockchainList().map { BlockchainRid(it) }
-            val allMyBlockchains = domainBlockchainList.toMutableList()
-            locallyConfiguredReplicas.forEach {
-                if (it !in domainBlockchainList) {
-                    allMyBlockchains.add(it)
-                }
-            }
-            allMyBlockchains.map { blockchainRid ->
-                val chainId = db.getChainId(ctx0, blockchainRid)
-                logger.debug("Blockchain to launch: chainIid: $chainId,  BC RID: ${blockchainRid.toShortHex()} ")
-                if (chainId == null) {
-                    val newChainId = db.getMaxChainId(ctx0)
-                            ?.let { maxOf(it + 1, 100) }
-                            ?: 100
-                    withReadWriteConnection(storage, newChainId) { newCtx ->
-                        db.initializeBlockchain(newCtx, blockchainRid)
->>>>>>> ae9b875c
                     }
-                    newChainId
-                } else {
-                    chainId
-                }
-            }.filter { it != 0L }.forEach {
-                blockchains.add(it)
-            }
             true
         }
 
