// Copyright (c) 2020 ChromaWay AB. See README for license information.

package net.postchain.managed

import net.postchain.base.BaseBlockWitness
import net.postchain.base.SECP256K1CryptoSystem
import net.postchain.base.data.DatabaseAccess
import net.postchain.base.withReadConnection
import net.postchain.config.blockchain.BlockchainConfigurationProvider
import net.postchain.config.node.NodeConfigurationProvider
import net.postchain.core.BlockchainInfrastructure
import net.postchain.core.ByteArrayKey
import net.postchain.core.RestartHandler
import net.postchain.debug.BlockTrace
import net.postchain.debug.NodeDiagnosticContext
import net.postchain.gtv.GtvArray
import net.postchain.gtv.GtvByteArray
import net.postchain.gtv.GtvDecoder
import net.postchain.gtx.GTXDataBuilder

class Chromia0BlockchainProcessManager(
        blockchainInfrastructure: BlockchainInfrastructure,
        nodeConfigProvider: NodeConfigurationProvider,
        blockchainConfigProvider: BlockchainConfigurationProvider,
        nodeDiagnosticContext: NodeDiagnosticContext
) : ManagedBlockchainProcessManager(
        blockchainInfrastructure,
        nodeConfigProvider,
        blockchainConfigProvider,
        nodeDiagnosticContext) {

    override fun restartHandler(chainId: Long): RestartHandler {
        val baseHandler = super.restartHandler(chainId)
        if (chainId == 0L)
            return baseHandler
        else {
            return { blockTimestamp: Long ->
                try {
                    anchorLastBlock(chainId)
                } catch (e: Exception) {
                    logger.error("Error when anchoring ${e.toString()}")
                    e.printStackTrace()
                }
                baseHandler(blockTimestamp)
            }
        }
    }

    private fun anchorLastBlock(chainId: Long) {
        withReadConnection(storage, chainId) { eContext ->
            val dba = DatabaseAccess.of(eContext)
            val blockRID = dba.getLastBlockRid(eContext, chainId)
            val chain0Engine = blockchainProcesses[0L]!!.getEngine()
            if (blockRID != null) {
                val blockHeader = dba.getBlockHeader(eContext, blockRID)
                val witnessData = dba.getWitnessData(eContext, blockRID)
                val witness = BaseBlockWitness.fromBytes(witnessData)
                val txb = GTXDataBuilder(chain0Engine.getConfiguration().blockchainRid,
                        arrayOf(), SECP256K1CryptoSystem())
                // sorting signatures makes it more likely we can avoid duplicate anchor transactions
                val sortedSignatures = witness.getSignatures().sortedBy { ByteArrayKey(it.subjectID) }
                txb.addOperation("anchor_block",
                        arrayOf(
                                GtvDecoder.decodeGtv(blockHeader),
                                GtvArray(
                                        sortedSignatures.map { GtvByteArray(it.subjectID) }.toTypedArray()
                                ),
                                GtvArray(
                                        sortedSignatures.map { GtvByteArray(it.data) }.toTypedArray()
                                )
                        )
                )
                txb.finish()
                val tx = chain0Engine.getConfiguration().getTransactionFactory().decodeTransaction(
                        txb.serialize()
                )
                chain0Engine.getTransactionQueue().enqueue(tx)
            }
        }
    }

<<<<<<< HEAD
=======
    override fun buildRestartHandler(chainId: Long): RestartHandler {
        val baseHandler = super.buildRestartHandler(chainId)
        if (chainId == 0L)
            return baseHandler
        else {
            return {
                rhTrace("Begin", chainId, it)
                try {
                    anchorLastBlock(chainId)
                    rhTrace("Anchored", chainId, it)
                } catch (e: Exception) {
                    logger.error("Error when anchoring $e", e)
                    e.printStackTrace()
                }
                baseHandler(it)
            }
        }
    }

    //  restartHandler()
    private fun rhTrace(str: String, chainId: Long, bTrace: BlockTrace?) {
        if (logger.isTraceEnabled) {
            logger.trace("[${nodeName()}]: RestartHandler CHROMIA 0 -- $str: chainId: $chainId, block causing handler to run: $bTrace")
        }
    }
>>>>>>> 469268a2
}<|MERGE_RESOLUTION|>--- conflicted
+++ resolved
@@ -29,19 +29,21 @@
         blockchainConfigProvider,
         nodeDiagnosticContext) {
 
-    override fun restartHandler(chainId: Long): RestartHandler {
-        val baseHandler = super.restartHandler(chainId)
+    override fun buildRestartHandler(chainId: Long): RestartHandler {
+        val baseHandler = super.buildRestartHandler(chainId)
         if (chainId == 0L)
             return baseHandler
         else {
-            return { blockTimestamp: Long ->
+            return { blockTimestamp: Long, blockTrace: BlockTrace? ->
+                rhTrace("Begin", chainId, blockTrace)
                 try {
                     anchorLastBlock(chainId)
+                    rhTrace("Anchored", chainId, blockTrace)
                 } catch (e: Exception) {
-                    logger.error("Error when anchoring ${e.toString()}")
+                    logger.error("Error when anchoring $e", e)
                     e.printStackTrace()
                 }
-                baseHandler(blockTimestamp)
+                baseHandler(blockTimestamp, blockTrace)
             }
         }
     }
@@ -79,32 +81,10 @@
         }
     }
 
-<<<<<<< HEAD
-=======
-    override fun buildRestartHandler(chainId: Long): RestartHandler {
-        val baseHandler = super.buildRestartHandler(chainId)
-        if (chainId == 0L)
-            return baseHandler
-        else {
-            return {
-                rhTrace("Begin", chainId, it)
-                try {
-                    anchorLastBlock(chainId)
-                    rhTrace("Anchored", chainId, it)
-                } catch (e: Exception) {
-                    logger.error("Error when anchoring $e", e)
-                    e.printStackTrace()
-                }
-                baseHandler(it)
-            }
-        }
-    }
-
     //  restartHandler()
     private fun rhTrace(str: String, chainId: Long, bTrace: BlockTrace?) {
         if (logger.isTraceEnabled) {
             logger.trace("[${nodeName()}]: RestartHandler CHROMIA 0 -- $str: chainId: $chainId, block causing handler to run: $bTrace")
         }
     }
->>>>>>> 469268a2
 }