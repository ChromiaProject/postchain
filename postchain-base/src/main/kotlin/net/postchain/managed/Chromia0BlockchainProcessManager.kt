// Copyright (c) 2020 ChromaWay AB. See README for license information.

package net.postchain.managed

import net.postchain.base.BaseBlockWitness
import net.postchain.base.SECP256K1CryptoSystem
import net.postchain.base.data.DatabaseAccess
import net.postchain.base.withReadConnection
import net.postchain.config.blockchain.BlockchainConfigurationProvider
import net.postchain.config.node.NodeConfigurationProvider
import net.postchain.core.BlockchainInfrastructure
import net.postchain.core.ByteArrayKey
import net.postchain.core.RestartHandler
import net.postchain.debug.NodeDiagnosticContext
import net.postchain.gtv.GtvArray
import net.postchain.gtv.GtvByteArray
import net.postchain.gtv.GtvDecoder
import net.postchain.gtx.GTXDataBuilder

class Chromia0BlockchainProcessManager(
        blockchainInfrastructure: BlockchainInfrastructure,
        nodeConfigProvider: NodeConfigurationProvider,
        blockchainConfigProvider: BlockchainConfigurationProvider,
        nodeDiagnosticContext: NodeDiagnosticContext
) : ManagedBlockchainProcessManager(
        blockchainInfrastructure,
        nodeConfigProvider,
        blockchainConfigProvider,
        nodeDiagnosticContext) {

    override fun restartHandler(chainId: Long): RestartHandler {
        val baseHandler = super.restartHandler(chainId)
        if (chainId == 0L)
            return baseHandler
        else {
            return {
                try {
                    anchorLastBlock(chainId)
                } catch (e: Exception) {
                    logger.error("Error when anchoring ${e.toString()}")
                    e.printStackTrace()
                }
                baseHandler()
            }
        }
    }

    private fun anchorLastBlock(chainId: Long) {
        withReadConnection(storage, chainId) { eContext ->
            val dba = DatabaseAccess.of(eContext)
            val blockRID = dba.getLastBlockRid(eContext, chainId)
            val chain0Engine = blockchainProcesses[0L]!!.getEngine()
            if (blockRID != null) {
                val blockHeader = dba.getBlockHeader(eContext, blockRID)
                val witnessData = dba.getWitnessData(eContext, blockRID)
                val witness = BaseBlockWitness.fromBytes(witnessData)
                val txb = GTXDataBuilder(chain0Engine.getConfiguration().blockchainRid,
                        arrayOf(), SECP256K1CryptoSystem())
                // sorting signatures makes it more likely we can avoid duplicate anchor transactions
                val sortedSignatures = witness.getSignatures().sortedBy { ByteArrayKey(it.subjectID) }
                txb.addOperation("anchor_block",
                        arrayOf(
                                GtvDecoder.decodeGtv(blockHeader),
                                GtvArray(
                                        sortedSignatures.map { GtvByteArray(it.subjectID) }.toTypedArray()
                                ),
                                GtvArray(
                                        sortedSignatures.map { GtvByteArray(it.data) }.toTypedArray()
                                )
                        )
                )
                txb.finish()
                val tx = chain0Engine.getConfiguration().getTransactionFactory().decodeTransaction(
                        txb.serialize()
                )
                chain0Engine.getTransactionQueue().enqueue(tx)
            }
        }
    }

<<<<<<< HEAD
=======
    override fun restartHandler(chainId: Long): RestartHandler {
        val baseHandler = super.restartHandler(chainId)
        if (chainId == 0L)
            return baseHandler
        else {
            return { blockTimestamp: Long ->
                try {
                    anchorLastBlock(chainId)
                } catch (e: Exception) {
                    logger.error("Error when anchoring ${e.toString()}")
                    e.printStackTrace()
                }
                baseHandler(blockTimestamp)
            }
        }
    }
>>>>>>> 6711f0c0
}<|MERGE_RESOLUTION|>--- conflicted
+++ resolved
@@ -33,14 +33,14 @@
         if (chainId == 0L)
             return baseHandler
         else {
-            return {
+            return { blockTimestamp: Long ->
                 try {
                     anchorLastBlock(chainId)
                 } catch (e: Exception) {
                     logger.error("Error when anchoring ${e.toString()}")
                     e.printStackTrace()
                 }
-                baseHandler()
+                baseHandler(blockTimestamp)
             }
         }
     }
@@ -77,24 +77,4 @@
             }
         }
     }
-
-<<<<<<< HEAD
-=======
-    override fun restartHandler(chainId: Long): RestartHandler {
-        val baseHandler = super.restartHandler(chainId)
-        if (chainId == 0L)
-            return baseHandler
-        else {
-            return { blockTimestamp: Long ->
-                try {
-                    anchorLastBlock(chainId)
-                } catch (e: Exception) {
-                    logger.error("Error when anchoring ${e.toString()}")
-                    e.printStackTrace()
-                }
-                baseHandler(blockTimestamp)
-            }
-        }
-    }
->>>>>>> 6711f0c0
 }