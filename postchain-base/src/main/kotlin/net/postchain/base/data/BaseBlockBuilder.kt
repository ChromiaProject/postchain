--- conflicted
+++ resolved
@@ -34,15 +34,10 @@
         txFactory: TransactionFactory,
         val subjects: Array<ByteArray>,
         val blockSigMaker: SigMaker,
-<<<<<<< HEAD
         val blockchainRelatedInfoDependencyList: List<BlockchainRelatedInfo>,
         val maxBlockSize : Long = 20,
         val maxBlockTransactions : Long = 100
 ): AbstractBlockBuilder(eContext, store, txFactory) {
-=======
-        val blockchainRelatedInfoDependencyList: List<BlockchainRelatedInfo>
-) : AbstractBlockBuilder(eContext, store, txFactory) {
->>>>>>> 36d9bd34
 
     companion object : KLogging()
 
