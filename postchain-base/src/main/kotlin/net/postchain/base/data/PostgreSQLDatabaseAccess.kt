--- conflicted
+++ resolved
@@ -48,13 +48,9 @@
                 " block_height BIGINT NOT NULL," +
                 " position BIGINT NOT NULL," +
                 " hash BYTEA NOT NULL," +
-<<<<<<< HEAD
                 " tx_iid BIGINT NOT NULL REFERENCES ${tableName(ctx, "transactions")}(tx_iid), " +
-                " data BYTEA NOT NULL)"
-=======
                 " data BYTEA NOT NULL," +
                 " UNIQUE (hash))"
->>>>>>> 69f351fd
     }
 
      override fun cmdCreateTableState(ctx: EContext, prefix: String): String {
@@ -65,15 +61,12 @@
                  " data BYTEA NOT NULL)"
      }
 
-<<<<<<< HEAD
-=======
     override fun cmdCreateIndexTableState(ctx: EContext, prefix: String, index: Int): String {
         return "CREATE INDEX IF NOT EXISTS ${indexTableStateLeafs(ctx, prefix, index)}" +
                 " ON ${tableStateLeafs(ctx, prefix)} USING btree" +
                 " (block_height DESC, state_n DESC)"
     }
 
->>>>>>> 69f351fd
     override fun cmdCreateTablePage(ctx: EContext, name: String): String {
         return "CREATE TABLE IF NOT EXISTS ${tablePages(ctx, name)}" +
                 " (page_iid BIGSERIAL PRIMARY KEY," +
@@ -176,11 +169,7 @@
      * @param prefix is what the state will be used for, for example "eif" or "icmf"
      */
     override fun cmdInsertEvent(ctx: EContext, prefix: String): String {
-<<<<<<< HEAD
         return "INSERT INTO ${tableEventLeafs(ctx, prefix)} (block_height, position, hash, tx_iid, data) " + "VALUES (?, ?, ?, ?, ?)"
-=======
-        return "INSERT INTO ${tableEventLeafs(ctx, prefix)} (block_height, position, hash, data) " + "VALUES (?, ?,  ?, ?)"
->>>>>>> 69f351fd
     }
 
     /**
