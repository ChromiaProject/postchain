--- conflicted
+++ resolved
@@ -43,17 +43,10 @@
      * @param prefix is what the events will be used for, for example "el2" or "icmf"
      */
     override fun cmdCreateTableEvent(ctx: EContext, prefix: String): String {
-<<<<<<< HEAD
-        return "CREATE TABLE ${tableEvents(ctx, prefix)}" +
-                " (" +
-                "block_height BIGINT NOT NULL, " +
-                "position BIGING NOT NULL," +
-=======
         return "CREATE TABLE ${tableEventLeafs(ctx, prefix)}" +
                 " (" +
                 " block_height BIGINT NOT NULL," +
                 " position BIGINT NOT NULL," +
->>>>>>> 7446e9d7
                 " hash BYTEA NOT NULL," +
                 " data BYTEA NOT NULL)"
     }
@@ -65,15 +58,6 @@
                  " state_n BIGINT NOT NULL, " +
                  " data BYTEA NOT NULL)"
      }
-
-    override fun cmdCreateTablePage(ctx: EContext, name: String): String {
-        return "CREATE TABLE ${tablePages(ctx, name)}" +
-                " (${name}_page_iid BIGSERIAL PRIMARY KEY," +
-                " block_height BIGINT NOT NULL, " +
-                " level INTEGER NOT NULL, " +
-                " left_index BIGINT NOT NULL, " +
-                " child_hashes BYTEA NOT NULL)"
-    }
 
     override fun cmdCreateTablePage(ctx: EContext, name: String): String {
         return "CREATE TABLE ${tablePages(ctx, name)}" +
@@ -177,11 +161,7 @@
      * @param prefix is what the state will be used for, for example "el2" or "icmf"
      */
     override fun cmdInsertEvent(ctx: EContext, prefix: String): String {
-<<<<<<< HEAD
-        return "INSERT INTO ${tableEvents(ctx, prefix)} (block_height, hash, data) " + "VALUES (?, ?,  ?, ?)"
-=======
         return "INSERT INTO ${tableEventLeafs(ctx, prefix)} (block_height, position, hash, data) " + "VALUES (?, ?,  ?, ?)"
->>>>>>> 7446e9d7
     }
 
     /**
@@ -189,11 +169,7 @@
      * @param prefix is what the state will be used for, for example "el2"
      */
     override fun cmdInsertState(ctx: EContext, prefix: String): String {
-<<<<<<< HEAD
-        return "INSERT INTO ${tableStates(ctx, prefix)} (block_height, state_n, data) " + "VALUES (?, ?, ?)"
-=======
         return "INSERT INTO ${tableStateLeafs(ctx, prefix)} (block_height, state_n, data) " + "VALUES (?, ?, ?)"
->>>>>>> 7446e9d7
     }
 
     /**
