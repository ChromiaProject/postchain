// Copyright (c) 2020 ChromaWay AB. See README for license information.

package net.postchain.base.data

import mu.KLogging
import net.postchain.base.Storage
import net.postchain.common.TimeLog
<<<<<<< HEAD
import net.postchain.common.exception.ProgrammerMistake
=======
import net.postchain.common.exception.TransactionFailed
import net.postchain.common.exception.TransactionIncorrect
>>>>>>> 2f2e48c7
import net.postchain.common.toHex
import net.postchain.core.*
import net.postchain.core.block.*
import net.postchain.core.*
import net.postchain.core.*
import net.postchain.core.block.*

/**
 * Wrapper around BlockBuilder providing more control over the process of building blocks,
 * with checks to see if current working block has been committed or not, and rolling back
 * database state in case some operation fails
 *
 * @property eContext Connection context including blockchain and node identifiers
 * @property storage For database access
 * @property blockBuilder The base block builder
 * @property onCommit Clean-up function to be called when block has been commited
 * @property closed Boolean for if block is open to further modifications and queries. It is closed if
 *           an operation fails to execute in full or if a witness is created and the block commited.
 *
 */
class BaseManagedBlockBuilder(
    private val eContext: EContext,
    val storage: Storage,
    val blockBuilder: BlockBuilder,
    val beforeCommit: (BlockBuilder) -> Unit,
    val afterCommit: (BlockBuilder) -> Unit
) : ManagedBlockBuilder {
    companion object : KLogging()

    private var closed = false

    var blocTrace: BlockTrace? = null // Only for logging, remains "null" unless TRACE

    /**
     * Wrapper for blockbuilder operations. Will close current working block for further modifications
     * if an operation fails to execute in full.
     *
     * @param RT type of returned object from called operation (Currently all Unit)
     * @param fn operation to be executed
     * @return whatever [fn] returns
     */
    private fun <RT> runOpSafely(fn: () -> RT): RT {
        if (closed) throw ProgrammerMistake("Already closed")

        try {
            return fn()
        } catch (e: Exception) {
            rollback()
            throw e
        }
    }

    override fun begin(partialBlockHeader: BlockHeader?) {
        runOpSafely { blockBuilder.begin(partialBlockHeader) }
    }

    override fun appendTransaction(tx: Transaction) {
        runOpSafely { blockBuilder.appendTransaction(tx) }
    }

    /**
     * Append transaction as long as everything is OK. withSavepoint will roll back any potential changes
     * to the database state if appendTransaction fails to complete
     *
     * @param tx Transaction to be added to the current working block
     * @return exception if error occurs
     */
    override fun maybeAppendTransaction(tx: Transaction): Exception? {
        TimeLog.startSum("BaseManagedBlockBuilder.maybeAppendTransaction().withSavepoint")

        val action = {
            TimeLog.startSum("BaseManagedBlockBuilder.maybeAppendTransaction().insideSavepoint")
            try {
                blockBuilder.appendTransaction(tx)
            } finally {
                TimeLog.end("BaseManagedBlockBuilder.maybeAppendTransaction().insideSavepoint")
            }
        }

        val exception = if (storage.isSavepointSupported()) {
            storage.withSavepoint(eContext, action).also {
                if (it != null) {
                    when (it) {
                        is TransactionIncorrect -> logger.debug {
                            "Tx Incorrect ${tx.getRID().toHex()}."
                        }   // Don't log stacktrace
                        is TransactionFailed -> logger.debug {
                            "Tx failed ${tx.getRID().toHex()}."
                        } // Don't log stacktrace
                        else -> logger.error(
                            "Failed to append transaction ${tx.getRID().toHex()} due to ${it.message}.", it
                        ) // Should be unusual, so let's log everything
                    }
                }
            }

        } else {
            logger.warn("Savepoint not supported! Unclear if Postchain will work under these conditions")
            action()
            null
        }

        TimeLog.end("BaseManagedBlockBuilder.maybeAppendTransaction().withSavepoint")
        return exception
    }

    override fun finalizeBlock(): BlockHeader {
        return runOpSafely { blockBuilder.finalizeBlock() }
    }

    override fun finalizeAndValidate(blockHeader: BlockHeader) {
        runOpSafely { blockBuilder.finalizeAndValidate(blockHeader) }
    }

    override fun getBlockData(): BlockData {
        return blockBuilder.getBlockData()
    }

    override fun getBlockWitnessBuilder(): BlockWitnessBuilder? {
        if (closed) throw ProgrammerMistake("Already closed")
        return blockBuilder.getBlockWitnessBuilder()
    }

    override fun commit(blockWitness: BlockWitness) {
        commitLog("Start")
        getOrBuildBlockTrace()

        synchronized(storage) {
            if (!closed) {
                commitLog("Got lock")
                beforeCommit(blockBuilder)
                runOpSafely { blockBuilder.commit(blockWitness) }
                storage.closeWriteConnection(eContext, true)
                closed = true
                commitLog("Do after commit")
                afterCommit(blockBuilder)
            }
        }

        commitLog("End")
    }

    override fun rollback() {
        rollbackDebugLog("Start")
        synchronized(storage) {
            if (!closed) {
                rollbackLog("Got lock")
                storage.closeWriteConnection(eContext, false)
                closed = true
            }
        }
        rollbackDebugLog("End")
    }


    // --------------------------------

    // Only used during logging
    override fun getBTrace(): BlockTrace? {
        return blocTrace
    }

    // Only used during logging
    override fun setBTrace(newBlockDebug: BlockTrace) {
        if (blocTrace == null) {
            blocTrace = newBlockDebug
        } else {
            // Update existing object with missing info
            blocTrace!!.addDataIfMissing(newBlockDebug)
        }
    }

    /**
     * We are a "[BlockBuilder]" but we are also decorating the "real" [BlockBuilder] so
     * the inner one should get the [BlockTrace] data from us.
     */
    private fun getOrBuildBlockTrace() {
        if (logger.isTraceEnabled) {
            if (getBTrace() != null) {
                var inner = blockBuilder.getBTrace()
                if (inner != null) {
                    inner.addDataIfMissing(getBTrace())
                } else {
                    blockBuilder.setBTrace(getBTrace()!!)
                }
            }
        }
    }

    private fun commitLog(str: String) {
        if (logger.isTraceEnabled) {
            logger.trace("${eContext.chainID} commit() -- $str, from block: ${getBTrace()}")
        }
    }

    private fun rollbackLog(str: String) {
        if (logger.isTraceEnabled) {
            logger.trace("${eContext.chainID} rollback() -- $str, from block: ${getBTrace()}")
        }
    }

    private fun rollbackDebugLog(str: String) {
        if (logger.isDebugEnabled) {
            logger.debug("${eContext.chainID} rollback() -- $str")
        }
        if (logger.isTraceEnabled) {
            logger.trace("${eContext.chainID} rollback() -- $str, from block: ${getBTrace()}")
        }
    }

}<|MERGE_RESOLUTION|>--- conflicted
+++ resolved
@@ -5,16 +5,10 @@
 import mu.KLogging
 import net.postchain.base.Storage
 import net.postchain.common.TimeLog
-<<<<<<< HEAD
 import net.postchain.common.exception.ProgrammerMistake
-=======
 import net.postchain.common.exception.TransactionFailed
 import net.postchain.common.exception.TransactionIncorrect
->>>>>>> 2f2e48c7
 import net.postchain.common.toHex
-import net.postchain.core.*
-import net.postchain.core.block.*
-import net.postchain.core.*
 import net.postchain.core.*
 import net.postchain.core.block.*
 
@@ -32,11 +26,11 @@
  *
  */
 class BaseManagedBlockBuilder(
-    private val eContext: EContext,
-    val storage: Storage,
-    val blockBuilder: BlockBuilder,
-    val beforeCommit: (BlockBuilder) -> Unit,
-    val afterCommit: (BlockBuilder) -> Unit
+        private val eContext: EContext,
+        val storage: Storage,
+        val blockBuilder: BlockBuilder,
+        val beforeCommit: (BlockBuilder) -> Unit,
+        val afterCommit: (BlockBuilder) -> Unit
 ) : ManagedBlockBuilder {
     companion object : KLogging()
 
