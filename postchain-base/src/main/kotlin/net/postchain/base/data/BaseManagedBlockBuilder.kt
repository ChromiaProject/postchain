--- conflicted
+++ resolved
@@ -21,18 +21,11 @@
  * an operation fails to execute in full or if a witness is created and the block commited.
  */
 class BaseManagedBlockBuilder(
-<<<<<<< HEAD
-        val ctxt: EContext,
-        val s: Storage,
-        val bb: BlockBuilder,
-        val onCommit: (BlockBuilder) -> Unit
-=======
         private val eContext: EContext,
         val storage: Storage,
         val blockBuilder: BlockBuilder,
         val beforeCommit: (BlockBuilder) -> Unit,
         val afterCommit: (BlockBuilder) -> Unit
->>>>>>> ae0616b5
 ) : ManagedBlockBuilder {
     companion object : KLogging()
 
@@ -74,19 +67,18 @@
      */
     override fun maybeAppendTransaction(tx: Transaction): Exception? {
         TimeLog.startSum("BaseManagedBlockBuilder.maybeAppendTransaction().withSavepoint")
-<<<<<<< HEAD
 
         val action = {
             TimeLog.startSum("BaseManagedBlockBuilder.maybeAppendTransaction().insideSavepoint")
             try {
-                bb.appendTransaction(tx)
+                blockBuilder.appendTransaction(tx)
             } finally {
                 TimeLog.end("BaseManagedBlockBuilder.maybeAppendTransaction().insideSavepoint")
             }
         }
 
-        val exception = if (s.isSavepointSupported()) {
-            s.withSavepoint(ctxt, action).also {
+        val exception = if (storage.isSavepointSupported()) {
+            storage.withSavepoint(eContext, action).also {
                 if (it != null) {
                     logger.info("Failed to append transaction ${tx.getRID().toHex()}", it)
                 }
@@ -95,19 +87,6 @@
         } else {
             action()
             null
-=======
-        val exception = storage.withSavepoint(eContext) {
-            TimeLog.startSum("BaseManagedBlockBuilder.maybeAppendTransaction().insideSavepoint")
-            try {
-                blockBuilder.appendTransaction(tx)
-            } finally {
-                TimeLog.end("BaseManagedBlockBuilder.maybeAppendTransaction().insideSavepoint")
-            }
-        }
-        TimeLog.end("BaseManagedBlockBuilder.maybeAppendTransaction().withSavepoint")
-        if (exception != null) {
-            logger.info("Failed to append transaction ${tx.getRID().toHex()}", exception)
->>>>>>> ae0616b5
         }
 
         TimeLog.end("BaseManagedBlockBuilder.maybeAppendTransaction().withSavepoint")
