--- conflicted
+++ resolved
@@ -21,23 +21,13 @@
     protected fun tableMeta(): String = "meta"
     protected fun tableBlockchains(): String = "blockchains"
     protected fun tablePeerinfos(): String = "peerinfos"
-<<<<<<< HEAD
-    protected fun tableConfigurations(ctx: EContext): String = chainTableName(ctx, "configurations")
-    protected fun tableTransactions(ctx: EContext): String = chainTableName(ctx, "transactions")
-    protected fun tableBlocks(ctx: EContext): String = chainTableName(ctx, "blocks")
-    protected fun tableSnapshots(ctx: EContext): String = chainTableName(ctx, "snapshots")
-    fun tableGtxModuleVersion(ctx: EContext): String = chainTableName(ctx, "gtx_module_version")
-    fun chainTableName(ctx: EContext, table: String): String {
-        return table
-//        return "c${ctx.chainID}.$table" // Will be uncommented later
-=======
     protected fun tableConfigurations(ctx: EContext): String = tableName(ctx, "configurations")
     protected fun tableTransactions(ctx: EContext): String = tableName(ctx, "transactions")
     protected fun tableBlocks(ctx: EContext): String = tableName(ctx, "blocks")
+    protected fun tableSnapshots(ctx: EContext): String = chainTableName(ctx, "snapshots")
     fun tableGtxModuleVersion(ctx: EContext): String = tableName(ctx, "gtx_module_version")
     override fun tableName(ctx: EContext, table: String): String {
         return "\"c${ctx.chainID}.$table\""
->>>>>>> 191b8c9f
     }
 
     protected abstract fun cmdCreateTableMeta(): String
@@ -350,7 +340,7 @@
         createIfNotExist(ctx, tableBlocks(ctx), cmdCreateTableBlocks(ctx))
         createIfNotExist(ctx, tableTransactions(ctx), cmdCreateTableTransactions(ctx))
         createIfNotExist(ctx, tableConfigurations(ctx), cmdCreateTableConfigurations(ctx))
-        createIfNotExist(ctx, tableConfigurations(ctx), cmdCreateTableSnapshots(ctx))
+        createIfNotExist(ctx, tableSnapshots(ctx), cmdCreateTableSnapshots(ctx))
 
         // TODO: [POS-128]: Temporal solution
         val indexCreated = tableExists(ctx.conn, tableTransactions(ctx))
