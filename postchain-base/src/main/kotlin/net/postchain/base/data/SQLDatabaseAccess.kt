--- conflicted
+++ resolved
@@ -24,11 +24,8 @@
     protected fun tableConfigurations(ctx: EContext): String = tableName(ctx, "configurations")
     protected fun tableTransactions(ctx: EContext): String = tableName(ctx, "transactions")
     protected fun tableBlocks(ctx: EContext): String = tableName(ctx, "blocks")
-<<<<<<< HEAD
-    protected fun tableSnapshots(ctx: EContext): String = chainTableName(ctx, "snapshots")
-=======
     protected fun tableBlocks(chainId: Long): String = tableName(chainId, "blocks")
->>>>>>> 6aa866ff
+    protected fun tableSnapshots(ctx: EContext): String = tableName(ctx, "snapshots")
     fun tableGtxModuleVersion(ctx: EContext): String = tableName(ctx, "gtx_module_version")
 
     override fun tableName(ctx: EContext, table: String): String {
@@ -553,9 +550,10 @@
      */
 
     override fun getTxsInRange(ctx: EContext, limit: Int, offset: Long, original: Long): List<RowData> {
+        // TODO: [et]: Merging of POS-128: Check it.
         var rows = queryRunner.query(ctx.conn,
                 """SELECT * FROM (
-                    SELECT (row_number() OVER (ORDER BY chain_iid) + ?) AS row_id, tx_iid, chain_iid, tx_rid, tx_data, tx_hash, block_iid FROM transactions) x 
+                    SELECT (row_number() OVER (ORDER BY chain_iid) + ?) AS row_id, tx_iid, chain_iid, tx_rid, tx_data, tx_hash, block_iid FROM ${tableTransactions(ctx)}) x 
                     WHERE row_id BETWEEN ? AND ?""", mapListHandler, original, offset + 1, offset + limit)
 
         return rows.map { row ->
@@ -566,7 +564,9 @@
             val txData = row["tx_data"] as ByteArray
             val txHash = row["tx_hash"] as ByteArray
             val blockIid = row["block_iid"] as Long
-            RowData(GtvInteger(rowId), GtvString("transactions"), TxData(txIid, chainIid, txRid, txData, txHash, blockIid).toGtv())
+
+            // TODO: [et]: Merging of POS-128: Check tables names and quotes
+            RowData(GtvInteger(rowId), GtvString(tableTransactions(ctx)), TxData(txIid, chainIid, txRid, txData, txHash, blockIid).toGtv())
         }
     }
 
@@ -595,6 +595,7 @@
     }
 
     override fun getDataInRange(ctx: EContext, tableName: String, limit: Int, offset: Long, original: Long): List<RowData> {
+        // TODO: [et]: Merging of POS-128: Check tables names and quotes
         val ddl = getTableDDL(ctx, tableName)
         val cols = getTableDefinition(ctx, tableName)
         val defs = cols.map { it.toGtv() }.toTypedArray()
@@ -633,14 +634,17 @@
     }
 
     override fun getRowCount(ctx: EContext, tableName: String): Long {
+        // TODO: [et]: Merging of POS-128: Check tables names and quotes
         return queryRunner.query(ctx.conn, "SELECT count(*) FROM $tableName", longRes)
     }
 
     override fun getTableDDL(ctx: EContext, tableName: String): String {
+        // TODO: [et]: Merging of POS-128: Check tables names and quotes
         return queryRunner.query(ctx.conn, "SELECT * FROM public.describe_table('${ctx.conn.schema}', '$tableName')", stringRes)
     }
 
     private fun getTableDefinition(ctx: EContext, tableName: String): List<TableDefinition> {
+        // TODO: [et]: Merging of POS-128: Check tables names and quotes
         val sql = """
             SELECT column_name, data_type, is_nullable, column_default FROM information_schema.columns 
             WHERE table_schema = ? AND table_name = ?
@@ -657,9 +661,10 @@
     }
 
     override fun getBlockchainsInRange(ctx: EContext, limit: Int, offset: Long, original: Long): List<RowData> {
+        // TODO: [et]: Merging of POS-128: Check 'chain_iid' field
         val sql = """
             SELECT * FROM (
-                SELECT (row_number() OVER (ORDER BY chain_iid) + ?) AS row_id, chain_iid, blockchain_rid FROM blockchains) x  
+                SELECT (row_number() OVER (ORDER BY chain_iid) + ?) AS row_id, chain_iid, blockchain_rid FROM ${tableBlockchains()}) x  
             WHERE row_id BETWEEN ? AND ?
         """.trimIndent()
         val rows = queryRunner.query(ctx.conn, sql, mapListHandler, original, offset + 1, offset + limit)
@@ -669,14 +674,16 @@
             val chainIid = row["chain_iid"] as Long
             val blockchainRid = row["blockchain_rid"] as ByteArray
 
-            RowData(GtvInteger(rowId), GtvString("blockchains"), BlockchainData(chainIid, blockchainRid).toGtv())
+            // TODO: [et]: Merging of POS-128: Check tables names and quotes
+            RowData(GtvInteger(rowId), GtvString(tableBlockchains()), BlockchainData(chainIid, blockchainRid).toGtv())
         }
     }
 
     override fun getConfigurationsInRange(ctx: EContext, limit: Int, offset: Long, original: Long): List<RowData> {
+        // TODO: [et]: Merging of POS-128: Check 'chain_iid' field
         val sql = """
             SELECT * FROM (
-                SELECT (row_number() OVER (ORDER BY chain_iid) + ?) AS row_id, chain_iid, height, configuration_data FROM configurations) x  
+                SELECT (row_number() OVER (ORDER BY chain_iid) + ?) AS row_id, chain_iid, height, configuration_data FROM ${tableConfigurations(ctx)}) x  
             WHERE row_id BETWEEN ? AND ?
         """.trimIndent()
         val rows = queryRunner.query(ctx.conn, sql, mapListHandler, original, offset + 1, offset + limit)
@@ -687,14 +694,16 @@
             val height = row["height"] as Long
             val data = row["configuration_data"] as ByteArray
 
-            RowData(GtvInteger(rowId), GtvString("configurations"), ConfigurationData(chainIid, height, data).toGtv())
+            // TODO: [et]: Merging of POS-128: Check tables names and quotes
+            RowData(GtvInteger(rowId), GtvString(tableConfigurations(ctx)), ConfigurationData(chainIid, height, data).toGtv())
         }
     }
 
     override fun getMetaInRange(ctx: EContext, limit: Int, offset: Long, original: Long): List<RowData> {
+        // TODO: [et]: Merging of POS-128: Check it.
         val sql = """
             SELECT * FROM (
-                    SELECT (row_number() OVER (ORDER BY 1) + ?) AS row_id, key, value FROM meta) x  
+                    SELECT (row_number() OVER (ORDER BY 1) + ?) AS row_id, key, value FROM ${tableMeta()}) x  
                     WHERE row_id BETWEEN ? AND ?
         """.trimIndent()
         val rows = queryRunner.query(ctx.conn, sql, mapListHandler, original, offset + 1, offset + limit)
