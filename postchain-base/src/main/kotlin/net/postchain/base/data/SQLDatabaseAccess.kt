--- conflicted
+++ resolved
@@ -335,19 +335,11 @@
         queryRunner.update(ctx.conn, cmdCreateTableBlocks(ctx))
         queryRunner.update(ctx.conn, cmdCreateTableTransactions(ctx))
         queryRunner.update(ctx.conn, cmdCreateTableConfigurations(ctx))
-<<<<<<< HEAD
 
         val txIndex = "CREATE INDEX IF NOT EXISTS ${tableName(ctx, "transactions_block_iid_idx")} " +
                 "ON ${tableTransactions(ctx)}(block_iid)"
         queryRunner.update(ctx.conn, txIndex)
 
-=======
-
-        val txIndex = "CREATE INDEX IF NOT EXISTS ${tableName(ctx, "transactions_block_iid_idx")} " +
-                "ON ${tableTransactions(ctx)}(block_iid)"
-        queryRunner.update(ctx.conn, txIndex)
-
->>>>>>> ae9b875c
         val blockIndex = "CREATE INDEX IF NOT EXISTS ${tableName(ctx, "blocks_timestamp_idx")} " +
                 "ON ${tableBlocks(ctx)}(timestamp)"
         queryRunner.update(ctx.conn, blockIndex)
