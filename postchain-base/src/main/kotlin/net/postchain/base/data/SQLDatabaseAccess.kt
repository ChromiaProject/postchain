package net.postchain.base.data

import mu.KLogging
import net.postchain.base.BaseBlockHeader
import net.postchain.base.PeerInfo
import net.postchain.base.configuration.BlockchainConfigurationData
import net.postchain.base.configuration.FaultyConfiguration
import net.postchain.base.data.SqlUtils.isUniqueViolation
import net.postchain.base.gtv.GtvToBlockchainRidFactory
import net.postchain.base.importexport.ImportJob
import net.postchain.base.importexport.ImportJobState
import net.postchain.base.snapshot.Page
import net.postchain.common.BlockchainRid
import net.postchain.common.data.HASH_LENGTH
import net.postchain.common.data.Hash
import net.postchain.common.exception.NotFound
import net.postchain.common.exception.ProgrammerMistake
import net.postchain.common.exception.UserMistake
import net.postchain.common.hexStringToByteArray
import net.postchain.common.toHex
import net.postchain.common.types.WrappedByteArray
import net.postchain.common.wrap
import net.postchain.core.AppContext
import net.postchain.core.BlockEContext
import net.postchain.core.EContext
import net.postchain.core.NodeRid
import net.postchain.core.Transaction
import net.postchain.core.TransactionInfoExt
import net.postchain.core.TxDetail
import net.postchain.core.TxEContext
import net.postchain.core.block.BlockHeader
import net.postchain.core.block.BlockWitness
import net.postchain.crypto.PubKey
import net.postchain.crypto.sha256Digest
import net.postchain.gtv.GtvDecoder
import org.apache.commons.dbutils.QueryRunner
import org.apache.commons.dbutils.handlers.ColumnListHandler
import org.apache.commons.dbutils.handlers.MapListHandler
import org.apache.commons.dbutils.handlers.ScalarHandler
import org.jooq.DSLContext
import org.jooq.Field
import org.jooq.impl.DSL
import java.sql.Connection
import java.sql.SQLException
import java.sql.Timestamp
import java.time.Instant


abstract class SQLDatabaseAccess : DatabaseAccess {

    protected fun tableMeta(): String = "meta"
    protected fun tableContainers(): String = "containers"
    internal fun tableBlockchains(): String = "blockchains"
    protected fun tablePeerinfos(): String = "peerinfos"
    protected fun tableBlockchainReplicas(): String = "blockchain_replicas"
    protected fun tableMustSyncUntil(): String = "must_sync_until"
    internal fun tableConfigurations(ctx: EContext): String = tableName(ctx, "configurations")
    protected fun tableConfigurations(chainId: Long): String = tableName(chainId, "configurations")
    protected fun tableFaultyConfiguration(chainId: Long): String = tableName(chainId, "sys.faulty_configuration")
    private fun tableFaultyConfiguration(ctx: EContext): String = tableFaultyConfiguration(ctx.chainID)
    internal fun tableTransactions(ctx: EContext): String = tableName(ctx, "transactions")
    protected fun tableTransactions(chainId: Long): String = tableName(chainId, "transactions")
    internal fun tableBlocks(ctx: EContext): String = tableName(ctx, "blocks")
    private fun tableBlocks(chainId: Long): String = tableName(chainId, "blocks")
    protected fun tablePages(ctx: EContext, name: String): String = tableName(ctx, "${name}_pages")
    protected fun tableEventLeafs(ctx: EContext, prefix: String): String = tableName(ctx, "${prefix}_event_leafs")
    protected fun tableStateLeafs(ctx: EContext, prefix: String): String = tableName(ctx, "${prefix}_state_leafs")
    protected fun indexTableStateLeafs(ctx: EContext, prefix: String, index: Int): String = tableName(ctx, "idx${index}_${prefix}_state_leafs")
    protected fun tableImportJobs(): String = "import_jobs"

    fun tableGtxModuleVersion(ctx: EContext): String = tableName(ctx, "gtx_module_version")

    override fun tableName(ctx: EContext, table: String): String = tableName(ctx.chainID, table)

    protected fun tableName(chainId: Long, table: String): String = "\"c${chainId}.$table\""

    protected fun stripQuotes(string: String): String = string.replace("\"", "")

    // --- Create Table ---
    protected abstract fun cmdCreateTableMeta(): String
    protected abstract fun cmdCreateTableContainers(): String
    protected abstract fun cmdCreateTableBlockchains(): String
    protected abstract fun cmdUpdateTableBlockchainsV7(): String
    protected abstract fun cmdCreateTablePeerInfos(): String
    protected abstract fun cmdCreateTableBlockchainReplicas(): String
    protected abstract fun cmdCreateTableMustSyncUntil(): String
    protected abstract fun cmdCreateTableConfigurations(ctx: EContext): String
    protected abstract fun cmdCreateTableTransactions(ctx: EContext): String
    protected abstract fun cmdUpdateTableTransactionsV8First(chainId: Long): String
    protected abstract fun cmdUpdateTableTransactionsV8Second(chainId: Long): String
    protected abstract fun cmdUpdateTableTransactionsV8Third(chainId: Long): String
    protected abstract fun cmdCreateTableBlocks(ctx: EContext): String
    protected abstract fun cmdInsertBlocks(ctx: EContext): String
    protected abstract fun cmdCreateTablePage(ctx: EContext, name: String): String

    protected abstract fun cmdUpdateTableConfigurationsV4First(chainId: Long): String
    protected abstract fun cmdUpdateTableConfigurationsV4Second(chainId: Long): String

    protected abstract fun cmdCreateTableFaultyConfiguration(chainId: Long): String

    protected abstract fun cmdAddTableBlockchainReplicasPubKeyConstraint(): String
    protected abstract fun cmdAlterHexColumnToBytea(tableName: String, columnName: String): String
    protected abstract fun cmdDropTableConstraint(tableName: String, constraintName: String): String
    protected abstract fun cmdGetTableBlockchainReplicasPubKeyConstraint(): String
    protected abstract fun cmdGetTableConstraints(tableName: String): String
    protected abstract fun cmdGetAllBlockchainTables(chainId: Long): String

    // Tables not part of the batch creation run
    protected abstract fun cmdCreateTableEvent(ctx: EContext, prefix: String): String
    protected abstract fun cmdCreateTableState(ctx: EContext, prefix: String): String
    protected abstract fun cmdCreateIndexTableState(ctx: EContext, prefix: String, index: Int): String

    // --- Insert ---
    protected abstract fun cmdInsertTransactions(ctx: EContext): String
    protected abstract fun cmdInsertPage(ctx: EContext, name: String): String
    protected abstract fun cmdInsertConfiguration(ctx: EContext): String
    protected abstract fun cmdInsertEvent(ctx: EContext, prefix: String): String
    protected abstract fun cmdInsertState(ctx: EContext, prefix: String): String
    protected abstract fun cmdPruneEvents(ctx: EContext, prefix: String): String
    protected abstract fun cmdPruneStates(ctx: EContext, prefix: String): String

    abstract fun cmdCreateTableGtxModuleVersion(ctx: EContext): String

    var queryRunner = QueryRunner()
    private val intRes = ScalarHandler<Int>()
    val longRes = ScalarHandler<Long>()
    private val nullableByteArrayRes = ScalarHandler<ByteArray?>()
    private val nullableIntRes = ScalarHandler<Int?>()
    private val nullableLongRes = ScalarHandler<Long?>()
    internal val byteArrayRes = ScalarHandler<ByteArray>()
    internal val mapListHandler = MapListHandler()

    companion object : KLogging() {
        const val FIELD_NAME_CHAIN_IID = "chain_iid"

        const val TABLE_PEERINFOS_FIELD_HOST = "host"
        const val TABLE_PEERINFOS_FIELD_PORT = "port"
        const val TABLE_PEERINFOS_FIELD_PUBKEY = "pub_key"

        const val TABLE_PEERINFOS_FIELD_TIMESTAMP = "timestamp"
        const val TABLE_REPLICAS_FIELD_BRID = "blockchain_rid"

        const val TABLE_REPLICAS_FIELD_PUBKEY = "node"

        const val TABLE_SYNC_UNTIL_FIELD_CHAIN_IID = "chain_iid"
        const val TABLE_SYNC_UNTIL_FIELD_HEIGHT = "block_height"
    }

    override fun isSchemaExists(connection: Connection, schema: String): Boolean {
        val schemas = connection.metaData.schemas

        while (schemas.next()) {
            if (schemas.getString(1).equals(schema, true)) {
                return true
            }
        }

        return false
    }

    override fun insertBlock(ctx: EContext, height: Long): Long {
        queryRunner.update(ctx.conn, cmdInsertBlocks(ctx), height)

        val sql = "SELECT block_iid FROM ${tableBlocks(ctx)} WHERE block_height = ?"
        return queryRunner.query(ctx.conn, sql, longRes, height)
    }

    override fun insertTransaction(ctx: BlockEContext, tx: Transaction, transactionNumber: Long): Long {
        queryRunner.update(ctx.conn, cmdInsertTransactions(ctx), tx.getRID(), tx.getRawData(), tx.getHash(), ctx.blockIID, transactionNumber)

        val sql = "SELECT tx_iid FROM ${tableTransactions(ctx)} WHERE tx_rid = ?"
        return queryRunner.query(ctx.conn, sql, longRes, tx.getRID())
    }

    override fun finalizeBlock(ctx: BlockEContext, header: BlockHeader) {
        val sql = "UPDATE ${tableBlocks(ctx)} SET block_rid = ?, block_header_data = ?, timestamp = ? WHERE block_iid = ?"
        queryRunner.update(
                ctx.conn, sql, header.blockRID, header.rawData, (header as BaseBlockHeader).timestamp, ctx.blockIID
        )
    }

    override fun commitBlock(ctx: BlockEContext, w: BlockWitness) {
        val sql = "UPDATE ${tableBlocks(ctx)} SET block_witness = ? WHERE block_iid = ?"
        queryRunner.update(ctx.conn, sql, w.getRawData(), ctx.blockIID)
    }

    override fun getBlockHeight(ctx: EContext, blockRID: ByteArray, chainId: Long): Long? {
        val sql = "SELECT block_height FROM ${tableBlocks(chainId)} WHERE block_rid = ?"
        return queryRunner.query(ctx.conn, sql, nullableLongRes, blockRID)
    }

    // The combination of CHAIN_ID and BLOCK_HEIGHT is unique
    override fun getBlockRID(ctx: EContext, height: Long): ByteArray? {
        val sql = "SELECT block_rid FROM ${tableBlocks(ctx)} WHERE block_height = ?"
        return queryRunner.query(ctx.conn, sql, nullableByteArrayRes, height)
    }

    override fun getBlockHeader(ctx: EContext, blockRID: ByteArray): ByteArray {
        val sql = "SELECT block_header_data FROM ${tableBlocks(ctx)} WHERE block_rid = ?"
        return queryRunner.query(ctx.conn, sql, byteArrayRes, blockRID)
    }

    override fun getBlockTransactions(ctx: EContext, blockRID: ByteArray, hashesOnly: Boolean): List<TxDetail> {
        val sql = """
            SELECT tx_rid, tx_hash${if (hashesOnly) "" else ", tx_data"}
            FROM ${tableTransactions(ctx)} t
            JOIN ${tableBlocks(ctx)} b ON t.block_iid=b.block_iid
            WHERE b.block_rid=? ORDER BY tx_iid
        """.trimIndent()

        val txs = queryRunner.query(ctx.conn, sql, mapListHandler, blockRID)

        return txs.map { tx ->
            TxDetail(
                    tx["tx_rid"] as ByteArray,
                    tx["tx_hash"] as ByteArray,
                    if (hashesOnly) null else (tx["tx_data"] as ByteArray)
            )
        }
    }

    override fun getWitnessData(ctx: EContext, blockRID: ByteArray): ByteArray {
        val sql = "SELECT block_witness FROM ${tableBlocks(ctx)} WHERE block_rid = ?"
        return queryRunner.query(ctx.conn, sql, byteArrayRes, blockRID)
    }

    override fun getLastBlockHeight(ctx: EContext): Long {
        val sql = "SELECT block_height FROM ${tableBlocks(ctx)} ORDER BY block_height DESC LIMIT 1"
        return queryRunner.query(ctx.conn, sql, longRes) ?: -1L
    }

    override fun getLastBlockTimestamp(ctx: EContext): Long {
        val sql = "SELECT timestamp FROM ${tableBlocks(ctx)} ORDER BY block_iid DESC LIMIT 1"
        return queryRunner.query(ctx.conn, sql, longRes) ?: -1L
    }

    override fun getLastBlockRid(ctx: EContext, chainId: Long): ByteArray? {
        val sql = "SELECT block_rid FROM ${tableBlocks(chainId)} ORDER BY block_height DESC LIMIT 1"
        return queryRunner.query(ctx.conn, sql, nullableByteArrayRes)
    }

    override fun getBlockHeightInfo(ctx: EContext, bcRid: BlockchainRid): Pair<Long, ByteArray>? {
        val chainId = getChainId(ctx, bcRid) ?: return null

        val sql = "SELECT block_height, block_rid FROM ${tableBlocks(chainId)} ORDER BY block_height DESC LIMIT 1"
        val res = queryRunner.query(ctx.conn, sql, mapListHandler)

        return when (res.size) {
            0 -> null // This is allowed, it (usually) means we don't have any blocks yet
            1 -> {
                val height = res.first()["block_height"] as Long
                val blockRid = res.first()["block_rid"] as ByteArray
                Pair(height, blockRid)
            }

            else -> {
                throw ProgrammerMistake("Incorrect query getBlockHeightInfo got many lines (${res.size})")
            }
        }
    }

    override fun getTxRIDsAtHeight(ctx: EContext, height: Long): Array<ByteArray> {
        val sql = "SELECT tx_rid" +
                " FROM ${tableTransactions(ctx)} t" +
                " INNER JOIN ${tableBlocks(ctx)} b ON t.block_iid=b.block_iid" +
                " WHERE b.block_height = ?" +
                " ORDER BY t.tx_iid"
        return queryRunner.query(ctx.conn, sql, ColumnListHandler<ByteArray>(), height).toTypedArray()
    }

    override fun getBlockInfo(ctx: EContext, txRID: ByteArray): DatabaseAccess.BlockInfo? {
        val sql = """
            SELECT b.block_iid, b.block_header_data, b.block_witness
                    FROM ${tableBlocks(ctx)} b
                    JOIN ${tableTransactions(ctx)} t ON b.block_iid=t.block_iid
                    WHERE t.tx_rid = ?
        """.trimIndent()
        val block = queryRunner.query(ctx.conn, sql, mapListHandler, txRID)!!
        if (block.size < 1) return null
        if (block.size > 1) throw ProgrammerMistake("Expected at most one hit")

        val blockIid = block.first()["block_iid"] as Long
        val blockHeader = block.first()["block_header_data"] as ByteArray
        val witness = block.first()["block_witness"] as ByteArray
        return DatabaseAccess.BlockInfo(blockIid, blockHeader, witness)
    }

    override fun getTransactionInfo(ctx: EContext, txRID: ByteArray): TransactionInfoExt? {
        val sql = """
            SELECT b.block_rid, b.block_height, b.block_header_data, b.block_witness, b.timestamp, t.tx_rid, t.tx_hash, t.tx_data 
                    FROM ${tableBlocks(ctx)} as b 
                    JOIN ${tableTransactions(ctx)} as t ON (t.block_iid = b.block_iid) 
                    WHERE t.tx_rid = ?
                    ORDER BY b.block_height DESC LIMIT 1;
        """.trimIndent()

        val txInfos = queryRunner.query(ctx.conn, sql, mapListHandler, txRID)
        if (txInfos.isEmpty()) return null
        val txInfo = txInfos.first()

        val blockRID = txInfo["block_rid"] as ByteArray
        val blockHeight = txInfo["block_height"] as Long
        val blockHeader = txInfo["block_header_data"] as ByteArray
        val blockWitness = txInfo["block_witness"] as ByteArray
        val blockTimestamp = txInfo["timestamp"] as Long
        val resultTxRID = txInfo["tx_rid"] as ByteArray
        val txHash = txInfo["tx_hash"] as ByteArray
        val txData = txInfo["tx_data"] as ByteArray
        return TransactionInfoExt(
                blockRID, blockHeight, blockHeader, blockWitness, blockTimestamp, resultTxRID, txHash, txData)
    }

    override fun getTransactionsInfo(ctx: EContext, beforeTime: Long, limit: Int): List<TransactionInfoExt> {
        val sql = """
            SELECT b.block_rid, b.block_height, b.block_header_data, b.block_witness, b.timestamp, t.tx_rid, t.tx_hash, t.tx_data 
                    FROM ${tableBlocks(ctx)} as b 
                    JOIN ${tableTransactions(ctx)} as t ON (t.block_iid = b.block_iid) 
                    WHERE b.timestamp < ? 
                    ORDER BY b.block_height DESC, t.tx_iid DESC LIMIT ?;
        """.trimIndent()
        val transactions = queryRunner.query(ctx.conn, sql, mapListHandler, beforeTime, limit)
        return transactions.map { txInfo ->
            val blockRID = txInfo["block_rid"] as ByteArray
            val blockHeight = txInfo["block_height"] as Long
            val blockHeader = txInfo["block_header_data"] as ByteArray
            val blockWitness = txInfo["block_witness"] as ByteArray
            val blockTimestamp = txInfo["timestamp"] as Long
            val txRID = txInfo["tx_rid"] as ByteArray
            val txHash = txInfo["tx_hash"] as ByteArray
            val txData = txInfo["tx_data"] as ByteArray
            TransactionInfoExt(
                    blockRID, blockHeight, blockHeader, blockWitness, blockTimestamp, txRID, txHash, txData)
        }
    }

    override fun getLastTransactionNumber(ctx: EContext): Long {
        val sql = "SELECT tx_number FROM ${tableTransactions(ctx)} ORDER BY tx_number DESC LIMIT 1"
        return queryRunner.query(ctx.conn, sql, longRes) ?: 0L
    }

    override fun getTxHash(ctx: EContext, txRID: ByteArray): ByteArray {
        val sql = "SELECT tx_hash FROM ${tableTransactions(ctx)} WHERE tx_rid = ?"
        return queryRunner.query(ctx.conn, sql, byteArrayRes, txRID)
    }

    override fun getBlockTxRIDs(ctx: EContext, blockIid: Long): List<ByteArray> {
        val sql = "SELECT tx_rid FROM ${tableTransactions(ctx)} t WHERE t.block_iid = ? ORDER BY tx_iid"
        return queryRunner.query(ctx.conn, sql, ColumnListHandler(), blockIid)!!
    }

    override fun getBlockTxHashes(ctx: EContext, blockIid: Long): List<ByteArray> {
        val sql = "SELECT tx_hash FROM ${tableTransactions(ctx)} t WHERE t.block_iid = ? ORDER BY tx_iid"
        return queryRunner.query(ctx.conn, sql, ColumnListHandler(), blockIid)!!
    }

    override fun getTxBytes(ctx: EContext, txRID: ByteArray): ByteArray? {
        val sql = "SELECT tx_data FROM ${tableTransactions(ctx)} WHERE tx_rid=?"
        return queryRunner.query(ctx.conn, sql, nullableByteArrayRes, txRID)
    }

    override fun isTransactionConfirmed(ctx: EContext, txRID: ByteArray): Boolean {
        val sql = "SELECT 1 FROM ${tableTransactions(ctx)} t WHERE t.tx_rid = ?"
        val res = queryRunner.query(ctx.conn, sql, nullableIntRes, txRID)
        return (res != null)
    }

    override fun getBlockchainRid(ctx: EContext): BlockchainRid? {
        val sql = "SELECT blockchain_rid FROM ${tableBlockchains()} WHERE chain_iid = ?"
        val data = queryRunner.query(ctx.conn, sql, nullableByteArrayRes, ctx.chainID)
        return data?.let(::BlockchainRid)
    }

    // ---- Event and State ----

    override fun getEvent(ctx: EContext, prefix: String, eventHash: ByteArray): DatabaseAccess.EventInfo? {
        val sql = """SELECT block_height, position, hash, data 
            FROM ${tableEventLeafs(ctx, prefix)} 
            WHERE hash = ?"""
        val rows = queryRunner.query(ctx.conn, sql, mapListHandler, eventHash)
        if (rows.isEmpty()) return null
        val data = rows.first()
        return DatabaseAccess.EventInfo(
                data["position"] as Long,
                data["block_height"] as Long,
                data["hash"] as Hash,
                data["data"] as ByteArray
        )
    }

    /**
     * Fetch ALL events from the given height
     */
    override fun getEventsOfHeight(ctx: EContext, prefix: String, blockHeight: Long): List<DatabaseAccess.EventInfo> {
        val sql = """SELECT block_height, hash, data, event_iid
            FROM ${tableEventLeafs(ctx, prefix)} 
            WHERE block_height = ?
            ORDER BY event_iid """

        return getEventList(ctx, blockHeight, sql)
    }

    /**
     * Fetch ALL events above the given height
     */
    override fun getEventsAboveHeight(ctx: EContext, prefix: String, blockHeight: Long): List<DatabaseAccess.EventInfo> {
        val sql = """SELECT block_height, hash, data, event_iid
            FROM ${tableEventLeafs(ctx, prefix)} 
            WHERE block_height > ?
            ORDER BY event_iid
            LIMIT ? """

        return getEventList(ctx, blockHeight, sql)
    }

    /**
     * NOTE: We don't bother to set "pos" so it starts from 0, we just use the event_iid raw.
     *       In this case the important thing is the SORTING of the events, not the exact pos number.
     */
    private fun getEventList(ctx: EContext, blockHeight: Long, sql: String, maxEventsLimit: Int = 1000): List<DatabaseAccess.EventInfo> {
        val rows = queryRunner.query(ctx.conn, sql, mapListHandler, blockHeight, maxEventsLimit)
        return if (rows.isEmpty()) {
            ArrayList()
        } else {
            rows.map { data ->
                DatabaseAccess.EventInfo(
                        data["event_iid"] as Long,
                        data["block_height"] as Long,
                        data["hash"] as Hash,
                        data["data"] as ByteArray
                )
            }
        }
    }

    override fun getAccountState(ctx: EContext, prefix: String, height: Long, state_n: Long): DatabaseAccess.AccountState? {
        val sql = """SELECT block_height, state_n, data FROM ${tableStateLeafs(ctx, prefix)} 
            WHERE block_height <= ? AND state_n = ? 
            ORDER BY state_iid DESC LIMIT 1"""
        val rows = queryRunner.query(ctx.conn, sql, mapListHandler, height, state_n)
        if (rows.isEmpty()) return null
        val data = rows.first()
        return DatabaseAccess.AccountState(
                data["block_height"] as Long,
                data["state_n"] as Long,
                data["data"] as ByteArray
        )
    }

    override fun insertEvent(ctx: TxEContext, prefix: String, height: Long, position: Long, hash: Hash, data: ByteArray) {
        queryRunner.update(ctx.conn, cmdInsertEvent(ctx, prefix), height, position, hash, ctx.txIID, data)
    }

    override fun insertState(ctx: EContext, prefix: String, height: Long, state_n: Long, data: ByteArray) {
        queryRunner.update(ctx.conn, cmdInsertState(ctx, prefix), height, state_n, data)
    }

    override fun pruneEvents(ctx: EContext, prefix: String, heightMustBeHigherThan: Long) {
        queryRunner.update(ctx.conn, cmdPruneEvents(ctx, prefix), heightMustBeHigherThan)
    }

    override fun pruneAccountStates(ctx: EContext, prefix: String, left: Long, right: Long, heightMustBeHigherThan: Long) {
        if (left > right) {
            throw ProgrammerMistake("Why is left value lower than right? $left < $right")
        }
        queryRunner.update(ctx.conn, cmdPruneStates(ctx, prefix), left, right, heightMustBeHigherThan)
    }

    override fun insertPage(ctx: EContext, name: String, page: Page) {
        val childHashes = page.childHashes.fold(ByteArray(0)) { total, item -> total.plus(item) }
        queryRunner.update(ctx.conn, cmdInsertPage(ctx, name), page.blockHeight, page.level, page.left, childHashes)
    }

    /**
     * If we didn't prune the old one then we need to query the snapshot page
     * at highest block height that less than or equal to specific height
     */
    override fun getPage(ctx: EContext, name: String, height: Long, level: Int, left: Long): Page? {
        val sql = """
            SELECT child_hashes FROM ${tablePages(ctx, name)} 
            WHERE block_height = (SELECT MAX(block_height) FROM ${tablePages(ctx, name)} 
                                    WHERE block_height <= ? AND level = ? AND left_index = ?)
            AND level = ? AND left_index = ?"""
        val data = queryRunner.query(ctx.conn, sql, nullableByteArrayRes, height, level, left, level, left)
        // if data size is not contain correct length then it regards to error
        if (data == null || data.size % HASH_LENGTH != 0) return null
        val length = data.size / HASH_LENGTH
        val childHashes = Array(length) { ByteArray(HASH_LENGTH) }
        for (i in 0 until length) {
            val start = i * HASH_LENGTH
            val end = start + HASH_LENGTH - 1
            childHashes[i] = data.sliceArray(start..end)
        }
        return Page(height, level, left, childHashes)
    }

    override fun createPageTable(ctx: EContext, prefix: String) {
        queryRunner.update(ctx.conn, cmdCreateTablePage(ctx, prefix))
    }

    override fun createEventLeafTable(ctx: EContext, prefix: String) {
        queryRunner.update(ctx.conn, cmdCreateTableEvent(ctx, prefix))
    }


    // --- Init App ----
    override fun createStateLeafTable(ctx: EContext, prefix: String) {
        queryRunner.update(ctx.conn, cmdCreateTableState(ctx, prefix))
    }

    override fun createStateLeafTableIndex(ctx: EContext, prefix: String, index: Int) {
        queryRunner.update(ctx.conn, cmdCreateIndexTableState(ctx, prefix, index))
    }

    override fun getHighestLevelPage(ctx: EContext, name: String, height: Long): Int {
        val sql = "SELECT COALESCE(MAX(level), 0) FROM ${tablePages(ctx, name)} WHERE block_height <= ?"
        return queryRunner.query(ctx.conn, sql, intRes, height)
    }

<<<<<<< HEAD
    override fun initializeApp(connection: Connection, expectedDbVersion: Int) {
        if (expectedDbVersion !in 1..9) {
=======
    override fun initializeApp(connection: Connection, expectedDbVersion: Int, allowUpgrade: Boolean) {
        if (expectedDbVersion !in 1..8) {
>>>>>>> 2e59fb38
            throw UserMistake("Unsupported DB version $expectedDbVersion")
        }

        /**
         * "CREATE TABLE IF NOT EXISTS" is not good enough for the meta table
         * We need to know whether it exists or not in order to
         * make decisions on upgrade
         */
        if (tableExists(connection, tableMeta())) {
            // meta table already exists. Check the version
            val sql = "SELECT value FROM ${tableMeta()} WHERE key='version'"
            val version = queryRunner.query(connection, sql, ScalarHandler<String>()).toInt()

            when {
                expectedDbVersion < version ->
                    throw DbVersionDowngradeDisallowedException("Database downgrade is not allowed from $version to $expectedDbVersion")

                expectedDbVersion != version && !allowUpgrade ->
                    throw DbVersionUpgradeDisallowedException("Database upgrade is not allowed from $version to $expectedDbVersion")
            }

            if (version < 2 && expectedDbVersion >= 2) {
                logger.info("Upgrading to version 2")
                version2(connection)
            }

            if (version < 3 && expectedDbVersion >= 3) {
                logger.info("Upgrading to version 3")
                version3(connection)
            }

            if (version < 4 && expectedDbVersion >= 4) {
                logger.info("Upgrading to version 4")
                version4(connection)
            }

            if (version < 5 && expectedDbVersion >= 5) {
                logger.info("Upgrading to version 5")
                version5(connection)
            }

            if (version < 6 && expectedDbVersion >= 6) {
                logger.info("Upgrading to version 6")
                version6(connection)
            }

            if (version < 7 && expectedDbVersion >= 7) {
                logger.info("Upgrading to version 7")
                try {
                    version7(connection)
                } catch (e: SQLException) {
                    if (e.isUniqueViolation()) {
                        throw UserMistake("Blockchains with duplicate RIDs found, please remove before upgrading database")
                    } else {
                        throw e
                    }
                }
            }

            if (version < 8 && expectedDbVersion >= 8) {
                logger.info("Upgrading to version 8")
                version8(connection)
            }

            if (version < 9 && expectedDbVersion >= 9) {
                logger.info("Upgrading to version 9")
                version9(connection)
            }

            if (expectedDbVersion > version) {
                queryRunner.update(connection, "UPDATE ${tableMeta()} set value = ? WHERE key = 'version'", expectedDbVersion)
                logger.info("Database version has been updated to version: $expectedDbVersion")
            }
        } else {
            logger.debug("Meta table does not exist. Assume database does not exist and create it (version: $expectedDbVersion).")
            queryRunner.update(connection, cmdCreateTableMeta())
            val sql = "INSERT INTO ${tableMeta()} (key, value) values ('version', ?)"
            queryRunner.update(connection, sql, expectedDbVersion)

            /**
             * NB: Don't use "CREATE TABLE IF NOT EXISTS" because if they do exist
             * we must throw an error. If these tables exist but meta did not exist,
             * there is some serious problem that needs manual work
             */

            version1(connection)

            if (expectedDbVersion >= 2) {
                version2(connection)
            }

            if (expectedDbVersion >= 3) {
                version3(connection)
            }

            if (expectedDbVersion >= 4) {
                version4(connection)
            }

            if (expectedDbVersion >= 5) {
                version5(connection)
            }

            if (expectedDbVersion >= 6) {
                version6(connection)
            }

            if (expectedDbVersion >= 7) {
                version7(connection)
            }

            if (expectedDbVersion >= 8) {
                version8(connection)
            }

            if (expectedDbVersion >= 9) {
                version9(connection)
            }
        }
    }

    private fun version1(connection: Connection) {
        queryRunner.update(connection, cmdCreateTablePeerInfos())
        queryRunner.update(connection, cmdCreateTableBlockchains())
    }

    private fun version2(connection: Connection) {
        queryRunner.update(connection, cmdCreateTableBlockchainReplicas())
        queryRunner.update(connection, cmdCreateTableMustSyncUntil())
    }

    private fun version3(connection: Connection) {
        queryRunner.update(connection, cmdCreateTableContainers())
    }

    private fun version4(connection: Connection) {
        queryRunner.query(connection, "SELECT chain_iid FROM ${tableBlockchains()}", mapListHandler)
                .map { it["chain_iid"] as Long }
                .forEach { chainId ->
                    queryRunner.update(connection, cmdUpdateTableConfigurationsV4First(chainId))
                    queryRunner.query(connection, "SELECT height, configuration_data FROM ${tableConfigurations(chainId)}", mapListHandler)
                            .forEach {
                                val height = it["height"] as Long
                                val configurationData = it["configuration_data"] as ByteArray
                                queryRunner.update(connection,
                                        "UPDATE ${tableConfigurations(chainId)} SET configuration_hash=? WHERE height=?",
                                        calcConfigurationHash(configurationData), height)
                            }
                    queryRunner.update(connection, cmdUpdateTableConfigurationsV4Second(chainId))
                }
    }

    private fun version5(connection: Connection) {
        val pubkeyConstraintName = queryRunner.query(connection, cmdGetTableBlockchainReplicasPubKeyConstraint(), ScalarHandler<String>())
        queryRunner.update(connection, cmdDropTableConstraint(tableBlockchainReplicas(), pubkeyConstraintName))
        queryRunner.update(connection, cmdAlterHexColumnToBytea(tablePeerinfos(), TABLE_PEERINFOS_FIELD_PUBKEY))
        queryRunner.update(connection, cmdAlterHexColumnToBytea(tableBlockchainReplicas(), TABLE_REPLICAS_FIELD_PUBKEY))
        queryRunner.update(connection, cmdAlterHexColumnToBytea(tableBlockchainReplicas(), TABLE_REPLICAS_FIELD_BRID))
        queryRunner.update(connection, cmdAddTableBlockchainReplicasPubKeyConstraint())
    }

    private fun version6(connection: Connection) {
        queryRunner.query(connection, "SELECT chain_iid FROM ${tableBlockchains()}", mapListHandler)
                .map { it["chain_iid"] as Long }
                .forEach { chainId -> queryRunner.update(connection, cmdCreateTableFaultyConfiguration(chainId)) }
    }

    private fun version7(connection: Connection) {
        queryRunner.update(connection, cmdUpdateTableBlockchainsV7())
    }

    private fun version8(connection: Connection) {
        queryRunner.query(connection, "SELECT chain_iid FROM ${tableBlockchains()}", mapListHandler)
                .map { it["chain_iid"] as Long }
                .forEach { chainId ->
                    queryRunner.update(connection, cmdUpdateTableTransactionsV8First(chainId))
                    var txCount = 1
                    queryRunner.query(connection, "SELECT tx_iid FROM ${tableTransactions(chainId)} ORDER BY tx_iid", mapListHandler)
                            .forEach {
                                val txIId = it["tx_iid"] as Long
                                queryRunner.update(connection,
                                        "UPDATE ${tableTransactions(chainId)} SET tx_number=? WHERE tx_iid=?",
                                        txCount++, txIId)
                            }
                    queryRunner.update(connection, cmdUpdateTableTransactionsV8Second(chainId))
                    queryRunner.update(connection, cmdUpdateTableTransactionsV8Third(chainId))
                }
    }

    private fun version9(connection: Connection) {
        createJooq(connection).createTableIfNotExists(DSL.table(tableImportJobs()))
                .column(COLUMN_IMPORT_JOB_ID)
                .column(COLUMN_CHAIN_IID)
                .column(COLUMN_CONFIGURATIONS_FILE)
                .column(COLUMN_BLOCKS_FILE)
                .column(COLUMN_STATE)
                .constraint(DSL.unique(COLUMN_CHAIN_IID))
                .constraint(DSL.foreignKey(COLUMN_CHAIN_IID.name).references(tableBlockchains(), COLUMN_CHAIN_IID.name))
                .execute()
    }

    protected fun calcConfigurationHash(configurationData: ByteArray) = GtvToBlockchainRidFactory.calculateBlockchainRid(
            GtvDecoder.decodeGtv(configurationData), ::sha256Digest).data

    override fun createContainer(ctx: AppContext, name: String): Int {
        val sql = "INSERT INTO ${tableContainers()} (name) values (?) RETURNING container_iid"
        return queryRunner.insert(ctx.conn, sql, intRes, name)
    }

    override fun getContainerIid(ctx: AppContext, name: String): Int? {
        val sql = "SELECT container_iid FROM ${tableContainers()} WHERE name = ?"
        return queryRunner.query(ctx.conn, sql, nullableIntRes, name)
    }

    override fun initializeBlockchain(ctx: EContext, blockchainRid: BlockchainRid) {
        val initialized = getBlockchainRid(ctx) != null

        queryRunner.update(ctx.conn, cmdCreateTableBlocks(ctx))
        queryRunner.update(ctx.conn, cmdCreateTableTransactions(ctx))
        queryRunner.update(ctx.conn, cmdCreateTableConfigurations(ctx))
        queryRunner.update(ctx.conn, cmdCreateTableFaultyConfiguration(ctx.chainID))

        val txIndex = "CREATE INDEX IF NOT EXISTS ${tableName(ctx, "transactions_block_iid_idx")} " +
                "ON ${tableTransactions(ctx)}(block_iid)"
        queryRunner.update(ctx.conn, txIndex)

        val blockIndex = "CREATE INDEX IF NOT EXISTS ${tableName(ctx, "blocks_timestamp_idx")} " +
                "ON ${tableBlocks(ctx)}(timestamp)"
        queryRunner.update(ctx.conn, blockIndex)

        if (!initialized) {
            // Inserting chainId -> blockchainRid
            val sql = "INSERT INTO ${tableBlockchains()} (chain_iid, blockchain_rid) values (?, ?)"
            try {
                queryRunner.update(ctx.conn, sql, ctx.chainID, blockchainRid.data)
            } catch (e: SQLException) {
                if (e.isUniqueViolation())
                    throw UserMistake("Blockchain with RID ${blockchainRid.toHex()} already exists")
                else
                    throw e
            }
        }
    }

    override fun removeBlockchain(ctx: EContext): Boolean {
        val sql = """DELETE FROM ${tableBlockchains()} 
                WHERE $FIELD_NAME_CHAIN_IID = ?"""
                .trimIndent()
        return queryRunner.update(ctx.conn, sql, ctx.chainID) != 0
    }

    override fun removeAllBlockchainSpecificTables(ctx: EContext) {
        val bcTables = queryRunner.query(ctx.conn, cmdGetAllBlockchainTables(ctx.chainID), ColumnListHandler<String>())
        bcTables.forEach { tableName ->
            queryRunner.query(ctx.conn, cmdGetTableConstraints(tableName), ColumnListHandler<String>()).forEach { constraintName ->
                queryRunner.update(ctx.conn, cmdDropTableConstraint(tableName, constraintName))
            }
        }
        bcTables.forEach { tableName ->
            dropTable(ctx.conn, tableName)
        }
    }

    override fun removeBlockchainFromMustSyncUntil(ctx: EContext): Boolean {
        val sql = """DELETE FROM ${tableMustSyncUntil()} 
                WHERE $FIELD_NAME_CHAIN_IID = ?"""
                .trimIndent()
        return queryRunner.update(ctx.conn, sql, ctx.chainID) != 0
    }

    override fun getChainId(ctx: EContext, blockchainRid: BlockchainRid): Long? {
        val sql = "SELECT chain_iid FROM ${tableBlockchains()} WHERE blockchain_rid = ?"
        return queryRunner.query(ctx.conn, sql, nullableLongRes, blockchainRid.data)
    }

    override fun getMaxChainId(ctx: EContext): Long? {
        val sql = "SELECT MAX(chain_iid) FROM ${tableBlockchains()}"
        return queryRunner.query(ctx.conn, sql, nullableLongRes)
    }

    override fun getMaxSystemChainId(ctx: EContext): Long? {
        val sql = "SELECT MAX(chain_iid) FROM ${tableBlockchains()} WHERE chain_iid < 100"
        return queryRunner.query(ctx.conn, sql, nullableLongRes)
    }

    override fun getBlock(ctx: EContext, blockRID: ByteArray): DatabaseAccess.BlockInfoExt? {
        val sql = """
            SELECT block_rid, block_height, block_header_data, block_witness, timestamp 
            FROM ${tableBlocks(ctx)} 
            WHERE block_rid = ? 
            LIMIT 1
        """.trimIndent()

        val blockInfos = queryRunner.query(ctx.conn, sql, mapListHandler, blockRID)
        if (blockInfos.isEmpty()) return null
        val blockInfo = blockInfos.first()
        return buildBlockInfoExt(blockInfo)
    }

    override fun getBlocks(ctx: EContext, blockTime: Long, limit: Int): List<DatabaseAccess.BlockInfoExt> {
        val sql = """
            SELECT block_rid, block_height, block_header_data, block_witness, timestamp 
            FROM ${tableBlocks(ctx)} 
            WHERE timestamp < ? 
            ORDER BY timestamp DESC LIMIT ?
        """.trimIndent()
        val blocksInfo = queryRunner.query(ctx.conn, sql, mapListHandler, blockTime, limit)
        return blocksInfo.map { buildBlockInfoExt(it) }
    }

    override fun getBlocksBeforeHeight(ctx: EContext, blockHeight: Long, limit: Int): List<DatabaseAccess.BlockInfoExt> {
        val sql = """
            SELECT block_rid, block_height, block_header_data, block_witness, timestamp 
            FROM ${tableBlocks(ctx)} 
            WHERE block_height < ? 
            ORDER BY block_height DESC LIMIT ?
        """.trimIndent()
        val blocksInfo = queryRunner.query(ctx.conn, sql, mapListHandler, blockHeight, limit)
        return blocksInfo.map { buildBlockInfoExt(it) }
    }

    private fun buildBlockInfoExt(blockInfo: MutableMap<String, Any>): DatabaseAccess.BlockInfoExt {
        val blockRid = blockInfo["block_rid"] as ByteArray
        val blockHeight = blockInfo["block_height"] as Long
        val blockHeader = blockInfo["block_header_data"] as ByteArray
        val blockWitness = blockInfo["block_witness"] as ByteArray
        val timestamp = blockInfo["timestamp"] as Long
        return DatabaseAccess.BlockInfoExt(blockRid, blockHeight, blockHeader, blockWitness, timestamp)
    }

    /**
     * The rule is: a blockchain will continue use a configuration until
     * we say that a new configuration should be used (at a certain height).
     * This query let us go from "block height" to what configuration is used at this height.
     *
     * @param ctx
     * @param height is the height of a block
     * @return the height of the CONFIGURATION used for a block of the given height.
     *         returning "null" here means no configuration is defined for the chain,
     *         which is most likely an error.
     */
    override fun findConfigurationHeightForBlock(ctx: EContext, height: Long): Long? {
        val sql = """
            SELECT height 
            FROM ${tableConfigurations(ctx)} 
            WHERE height <= ? 
            ORDER BY height DESC LIMIT 1
        """.trimIndent()
        return queryRunner.query(ctx.conn, sql, nullableLongRes, height)
    }

    override fun findNextConfigurationHeight(ctx: EContext, height: Long): Long? {
        val sql = """
            SELECT height 
            FROM ${tableConfigurations(ctx)} 
            WHERE height > ? 
            ORDER BY height LIMIT 1
        """.trimIndent()
        return queryRunner.query(ctx.conn, sql, nullableLongRes, height)
    }

    override fun listConfigurations(ctx: EContext): List<Long> {
        val sql = """
            SELECT height 
            FROM ${tableConfigurations(ctx)} 
            ORDER BY height
        """.trimIndent()
        return queryRunner.query(ctx.conn, sql, mapListHandler).map { configuration ->
            configuration["height"] as Long
        }
    }

    override fun listConfigurationHashes(ctx: EContext): List<ByteArray> {
        val sql = """
            SELECT configuration_hash
            FROM ${tableConfigurations(ctx)}
            order by height
        """.trimIndent()
        return queryRunner.query(ctx.conn, sql, mapListHandler).map { res ->
            res["configuration_hash"] as ByteArray
        }
    }

    override fun configurationHashExists(ctx: EContext, hash: ByteArray): Boolean {
        val sql = """
            SELECT configuration_hash
            FROM ${tableConfigurations(ctx)}
            WHERE configuration_hash = ?
        """.trimIndent()
        return queryRunner.query(ctx.conn, sql, nullableByteArrayRes, hash) != null
    }

    override fun removeConfiguration(ctx: EContext, height: Long): Int {
        val lastBlockHeight = getLastBlockHeight(ctx)
        if (lastBlockHeight >= height) {
            throw UserMistake("Cannot remove configuration at $height, since last block is already at $lastBlockHeight")
        }
        return queryRunner.update(ctx.conn, "DELETE FROM ${tableConfigurations(ctx)} WHERE height = ?", height)
    }

    override fun getAllConfigurations(ctx: EContext): List<Pair<Long, WrappedByteArray>> {
        return getAllConfigurations(ctx.conn, ctx.chainID)
    }

    override fun getAllConfigurations(connection: Connection, chainId: Long): List<Pair<Long, WrappedByteArray>> {
        val sql = """
            SELECT height, configuration_data  
            FROM ${tableConfigurations(chainId)} 
            ORDER BY height
        """.trimIndent()
        return queryRunner.query(connection, sql, mapListHandler).map { configuration ->
            (configuration["height"] as Long) to (configuration["configuration_data"] as ByteArray).wrap()
        }
    }

    override fun getDependenciesOnBlockchain(ctx: EContext): List<BlockchainRid> {
        val brid = getBlockchainRid(ctx)
        val dependentChains = mutableListOf<BlockchainRid>()
        queryRunner.query(ctx.conn, "SELECT blockchain_rid, chain_iid FROM ${tableBlockchains()}", mapListHandler)
                .map { it["chain_iid"] as Long to BlockchainRid(it["blockchain_rid"] as ByteArray) }
                .forEach { (dependentChainId, dependentBrid) ->
                    if (dependentBrid != brid) {
                        getAllConfigurations(ctx.conn, dependentChainId).forEach { (_, conf) ->
                            BlockchainConfigurationData.fromRaw(conf.data).blockchainDependencies.forEach {
                                if (it.blockchainRid == brid) dependentChains.add(dependentBrid)
                            }
                        }
                    }
                }
        return dependentChains
    }

    override fun getConfigurationData(ctx: EContext, height: Long): ByteArray? {
        val sql = "SELECT configuration_data FROM ${tableConfigurations(ctx)} WHERE height = ?"
        return queryRunner.query(ctx.conn, sql, nullableByteArrayRes, height)
    }

    override fun getConfigurationDataForHeight(ctx: EContext, height: Long): ByteArray? {
        val sql = "SELECT configuration_data FROM ${tableConfigurations(ctx)} WHERE height <= ? ORDER BY height DESC LIMIT 1"
        return queryRunner.query(ctx.conn, sql, nullableByteArrayRes, height)
    }

    override fun getConfigurationData(ctx: EContext, hash: ByteArray): ByteArray? {
        val sql = "SELECT configuration_data FROM ${tableConfigurations(ctx)} WHERE configuration_hash = ?"
        val res = queryRunner.query(ctx.conn, sql, mapListHandler, hash)
        return when (res.size) {
            0 -> null
            1 -> res[0]["configuration_data"] as ByteArray
            else -> throw ProgrammerMistake("Found multiple configurations with hash ${hash.toHex()}")
        }
    }

    override fun addConfigurationData(ctx: EContext, height: Long, data: ByteArray) {
        val hash = calcConfigurationHash(data)
        queryRunner.insert(ctx.conn, cmdInsertConfiguration(ctx), longRes, height, data, hash, data, hash)
    }

    override fun getPeerInfoCollection(ctx: AppContext): Array<PeerInfo> {
        return findPeerInfo(ctx, null, null, null)
    }

    override fun findPeerInfo(ctx: AppContext, host: String?, port: Int?, pubKeyPattern: String?): Array<PeerInfo> {
        // Collecting where's conditions
        val conditions = mutableListOf<String>()
        if (host != null) {
            conditions.add("$TABLE_PEERINFOS_FIELD_HOST = '$host'")
        }

        if (port != null) {
            conditions.add("$TABLE_PEERINFOS_FIELD_PORT = '$port'")
        }

        if (pubKeyPattern != null) {
            if (pubKeyPattern.length % 2 != 0) throw UserMistake("Pubkey pattern is of odd length and not a valid hex string")

            conditions.add("position('\\x$pubKeyPattern'::bytea in $TABLE_PEERINFOS_FIELD_PUBKEY) > 0")
        }

        // Building a query
        val query = if (conditions.isEmpty()) {
            "SELECT * FROM ${tablePeerinfos()}"
        } else {
            conditions.joinToString(
                    separator = " AND ",
                    prefix = "SELECT * FROM ${tablePeerinfos()} WHERE "
            )
        }

        // Running the query
        val rawPeerInfos: MutableList<MutableMap<String, Any>> = queryRunner.query(
                ctx.conn, query, MapListHandler())

        return rawPeerInfos.map {
            mapPeerInfo(it)
        }.toTypedArray()
    }

    override fun addPeerInfo(ctx: AppContext, peerInfo: PeerInfo): Boolean {
        return addPeerInfo(ctx, peerInfo.host, peerInfo.port, peerInfo.pubKey.toHex())
    }

    override fun addPeerInfo(ctx: AppContext, host: String, port: Int, pubKey: String, timestamp: Instant?): Boolean {
        val time = SqlUtils.toTimestamp(timestamp)
        val sql = """
            INSERT INTO ${tablePeerinfos()} 
            ($TABLE_PEERINFOS_FIELD_HOST, $TABLE_PEERINFOS_FIELD_PORT, $TABLE_PEERINFOS_FIELD_PUBKEY, $TABLE_PEERINFOS_FIELD_TIMESTAMP) 
            VALUES (?, ?, ?, ?) RETURNING $TABLE_PEERINFOS_FIELD_PUBKEY
        """.trimIndent()
        return pubKey == queryRunner.insert(ctx.conn, sql, ScalarHandler<ByteArray>(), host, port, pubKey.hexStringToByteArray(), time).toHex()
    }

    override fun updatePeerInfo(ctx: AppContext, host: String, port: Int, pubKey: PubKey, timestamp: Instant?): Boolean {
        val time = SqlUtils.toTimestamp(timestamp)
        val sql = """
            UPDATE ${tablePeerinfos()} 
            SET $TABLE_PEERINFOS_FIELD_HOST = ?, $TABLE_PEERINFOS_FIELD_PORT = ?, $TABLE_PEERINFOS_FIELD_TIMESTAMP = ? 
            WHERE $TABLE_PEERINFOS_FIELD_PUBKEY = ?
        """.trimIndent()
        val updated = queryRunner.update(ctx.conn, sql, host, port, time, pubKey.data)
        return (updated >= 1)
    }

    override fun removePeerInfo(ctx: AppContext, pubKey: PubKey): Array<PeerInfo> {
        val sql = """
            DELETE FROM ${tablePeerinfos()} 
            WHERE $TABLE_PEERINFOS_FIELD_PUBKEY = ?
            RETURNING *
        """.trimIndent()

        val res: List<MutableMap<String, Any>> = queryRunner.query(ctx.conn, sql, MapListHandler(), pubKey.data)
        return res.map { mapPeerInfo(it) }.toTypedArray()
    }

    private fun mapPeerInfo(dbResult: MutableMap<String, Any>) = PeerInfo(
            dbResult[TABLE_PEERINFOS_FIELD_HOST] as String,
            dbResult[TABLE_PEERINFOS_FIELD_PORT] as Int,
            dbResult[TABLE_PEERINFOS_FIELD_PUBKEY] as ByteArray,
            (dbResult[TABLE_PEERINFOS_FIELD_TIMESTAMP] as? Timestamp)?.toInstant() ?: Instant.EPOCH
    )

    override fun addBlockchainReplica(ctx: AppContext, brid: BlockchainRid, pubKey: PubKey): Boolean {
        if (existsBlockchainReplica(ctx, brid, pubKey)) {
            return false
        }
        val sql = """
            INSERT INTO ${tableBlockchainReplicas()} 
            ($TABLE_REPLICAS_FIELD_BRID, $TABLE_REPLICAS_FIELD_PUBKEY) 
            VALUES (?, ?)
        """.trimIndent()
        queryRunner.insert(ctx.conn, sql, ScalarHandler<String>(), brid.data, pubKey.data)
        return true
    }

    override fun getBlockchainReplicaCollection(ctx: AppContext): Map<BlockchainRid, List<NodeRid>> {

        val query = "SELECT * FROM ${tableBlockchainReplicas()}"

        val raw: MutableList<MutableMap<String, Any>> = queryRunner.query(
                ctx.conn, query, MapListHandler())

        /*
        Each MutableMap represents a row in the table.
        MutableList is thus a list of rows in the table.
         */
        return raw.groupBy(keySelector = { BlockchainRid(it[TABLE_REPLICAS_FIELD_BRID] as ByteArray) },
                valueTransform = { NodeRid(it[TABLE_REPLICAS_FIELD_PUBKEY] as ByteArray) })
    }

    override fun getBlockchainsToReplicate(ctx: AppContext, pubkey: String): Set<BlockchainRid> {
        val query = "SELECT $TABLE_REPLICAS_FIELD_BRID FROM ${tableBlockchainReplicas()} WHERE $TABLE_REPLICAS_FIELD_PUBKEY = ?"

        val result = queryRunner.query(ctx.conn, query, ColumnListHandler<ByteArray>(TABLE_REPLICAS_FIELD_BRID), pubkey.hexStringToByteArray())
        return result.map { BlockchainRid(it) }.toSet()
    }

    override fun existsBlockchainReplica(ctx: AppContext, brid: BlockchainRid, pubkey: PubKey): Boolean {
        val query = """
            SELECT count($TABLE_REPLICAS_FIELD_PUBKEY) 
            FROM ${tableBlockchainReplicas()}
            WHERE $TABLE_REPLICAS_FIELD_BRID = ? AND
            $TABLE_REPLICAS_FIELD_PUBKEY = ?
            """.trimIndent()

        return queryRunner.query(ctx.conn, query, ScalarHandler<Long>(), brid.data, pubkey.data) > 0
    }

    override fun removeBlockchainReplica(ctx: AppContext, brid: BlockchainRid?, pubKey: PubKey): Set<BlockchainRid> {
        val delete = """DELETE FROM ${tableBlockchainReplicas()} 
                WHERE $TABLE_REPLICAS_FIELD_PUBKEY = ?"""
        val res = if (brid == null) {
            val sql = """
                $delete
                RETURNING *
            """.trimIndent()
            queryRunner.query(ctx.conn, sql, ColumnListHandler<ByteArray>(TABLE_REPLICAS_FIELD_BRID), pubKey.data)
        } else {
            val sql = """
                $delete
                AND $TABLE_REPLICAS_FIELD_BRID = ?
                RETURNING *
            """.trimIndent()
            queryRunner.query(ctx.conn, sql, ColumnListHandler(TABLE_REPLICAS_FIELD_BRID), pubKey.data, brid.data)
        }
        return res.map { BlockchainRid(it) }.toSet()
    }

    override fun removeAllBlockchainReplicas(ctx: EContext): Boolean {
        val brid = getBlockchainRid(ctx) ?: throw NotFound("Blockchain RID not found")
        val sql = """DELETE FROM ${tableBlockchainReplicas()} 
                WHERE $TABLE_REPLICAS_FIELD_BRID = ?"""
                .trimIndent()
        return queryRunner.update(ctx.conn, sql, brid.data) != 0
    }

    override fun setMustSyncUntil(ctx: AppContext, blockchainRID: BlockchainRid, height: Long): Boolean {
        // If given brid (chainID) already exist in table ( => CONFLICT), update table with the given height parameter.
        val sql = """
            INSERT INTO ${tableMustSyncUntil()} 
            ($TABLE_SYNC_UNTIL_FIELD_CHAIN_IID, $TABLE_SYNC_UNTIL_FIELD_HEIGHT) 
            VALUES ((SELECT chain_iid FROM ${tableBlockchains()} WHERE blockchain_rid = ?), ?) 
            ON CONFLICT ($TABLE_SYNC_UNTIL_FIELD_CHAIN_IID) DO UPDATE SET $TABLE_SYNC_UNTIL_FIELD_HEIGHT = ?
        """.trimIndent()
        queryRunner.insert(ctx.conn, sql, ScalarHandler<String>(), blockchainRID.data, height, height)
        return true
    }

    override fun getMustSyncUntil(ctx: AppContext): Map<Long, Long> {

        val query = "SELECT * FROM ${tableMustSyncUntil()}"
        val raw: MutableList<MutableMap<String, Any>> = queryRunner.query(
                ctx.conn, query, MapListHandler())
        /*
        Each MutableMap represents a row in the table.
        MutableList is thus a list of rows in the table.
         */
        return raw.associate {
            it[TABLE_SYNC_UNTIL_FIELD_CHAIN_IID] as Long to
                    it[TABLE_SYNC_UNTIL_FIELD_HEIGHT] as Long
        }
    }

    override fun getChainIds(ctx: AppContext): Map<BlockchainRid, Long> {
        val sql = "SELECT * FROM ${tableBlockchains()}"
        val raw: MutableList<MutableMap<String, Any>> = queryRunner.query(
                ctx.conn, sql, MapListHandler())

        return raw.associate {
            BlockchainRid(it["blockchain_rid"] as ByteArray) to it["chain_iid"] as Long
        }
    }

    override fun getFaultyConfiguration(ctx: EContext): FaultyConfiguration? {
        val sql = "SELECT * FROM ${tableFaultyConfiguration(ctx)}"
        val raw = queryRunner.query(ctx.conn, sql, MapListHandler())

        return raw.firstOrNull()?.let {
            FaultyConfiguration(
                    (it["configuration_hash"] as ByteArray).wrap(),
                    it["report_height"] as Long
            )
        }
    }

    override fun addFaultyConfiguration(ctx: EContext, faultyConfiguration: FaultyConfiguration) {
        // First clear any previous faulty config reference
        queryRunner.update(ctx.conn, "DELETE FROM ${tableFaultyConfiguration(ctx)}")

        queryRunner.update(ctx.conn, "INSERT INTO ${tableFaultyConfiguration(ctx)} (configuration_hash, report_height) VALUES (?, ?)",
                faultyConfiguration.configHash.data, faultyConfiguration.reportAtHeight
        )
    }

    override fun updateFaultyConfigurationReportHeight(ctx: EContext, height: Long) {
        queryRunner.update(ctx.conn, "UPDATE ${tableFaultyConfiguration(ctx)} SET report_height = ?", height)
    }

    protected abstract val COLUMN_IMPORT_JOB_ID: Field<Int>
    protected abstract val COLUMN_CHAIN_IID: Field<Long>
    protected abstract val COLUMN_CONFIGURATIONS_FILE: Field<String>
    protected abstract val COLUMN_BLOCKS_FILE: Field<String>
    protected abstract val COLUMN_STATE: Field<String>

    override fun getImportJobs(ctx: AppContext): List<ImportJob> =
            createJooq(ctx).select(COLUMN_IMPORT_JOB_ID, COLUMN_CHAIN_IID, COLUMN_CONFIGURATIONS_FILE, COLUMN_BLOCKS_FILE, COLUMN_STATE)
                    .from(tableImportJobs())
                    .orderBy(COLUMN_IMPORT_JOB_ID)
                    .fetch()
                    .map {
                        ImportJob(
                                jobId = it[COLUMN_IMPORT_JOB_ID],
                                chainId = it[COLUMN_CHAIN_IID],
                                configurationsFile = it[COLUMN_CONFIGURATIONS_FILE],
                                blocksFile = it[COLUMN_BLOCKS_FILE],
                                state = ImportJobState.valueOf(it[COLUMN_STATE])
                        )
                    }

    override fun createImportJob(ctx: AppContext, chainId: Long, configurationsFile: String, blocksFile: String, state: ImportJobState): Int =
            createJooq(ctx).insertInto(DSL.table(tableImportJobs()))
                    .set(COLUMN_CHAIN_IID, chainId)
                    .set(COLUMN_CONFIGURATIONS_FILE, configurationsFile)
                    .set(COLUMN_BLOCKS_FILE, blocksFile)
                    .set(COLUMN_STATE, state.name)
                    .returning(COLUMN_IMPORT_JOB_ID)
                    .execute()

    override fun updateImportJob(ctx: AppContext, jobId: Int, state: ImportJobState) {
        val rowCount = createJooq(ctx).update(DSL.table(tableImportJobs()))
                .set(COLUMN_STATE, state.name)
                .where(COLUMN_IMPORT_JOB_ID.eq(jobId))
                .execute()
        check(rowCount == 1)
    }

    override fun deleteImportJob(ctx: AppContext, jobId: Int) {
        val rowCount = createJooq(ctx).deleteFrom(DSL.table(tableImportJobs()))
                .where(COLUMN_IMPORT_JOB_ID.eq(jobId))
                .execute()
        check(rowCount == 1)
    }

    fun tableExists(connection: Connection, tableName: String): Boolean {
        val tableName0 = tableName.removeSurrounding("\"")
        val types: Array<String> = arrayOf("TABLE")
        val rs = connection.metaData.getTables(null, null, null, types)
        while (rs.next()) {
            // Avoid wildcard '_' in SQL. Eg: if you pass "employee_salary" that should return something
            // employee salary which we don't expect
            if (rs.getString("TABLE_SCHEM").equals(connection.schema, true)
                    && rs.getString("TABLE_NAME").equals(tableName0, true)
            ) {
                return true
            }
        }
        return false
    }

    private fun createJooq(ctx: AppContext): DSLContext = createJooq(ctx.conn)
    protected abstract fun createJooq(conn: Connection): DSLContext
}<|MERGE_RESOLUTION|>--- conflicted
+++ resolved
@@ -516,13 +516,8 @@
         return queryRunner.query(ctx.conn, sql, intRes, height)
     }
 
-<<<<<<< HEAD
-    override fun initializeApp(connection: Connection, expectedDbVersion: Int) {
+    override fun initializeApp(connection: Connection, expectedDbVersion: Int, allowUpgrade: Boolean) {
         if (expectedDbVersion !in 1..9) {
-=======
-    override fun initializeApp(connection: Connection, expectedDbVersion: Int, allowUpgrade: Boolean) {
-        if (expectedDbVersion !in 1..8) {
->>>>>>> 2e59fb38
             throw UserMistake("Unsupported DB version $expectedDbVersion")
         }
 
