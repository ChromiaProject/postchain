// Copyright (c) 2017 ChromaWay Inc. See README for license information.

package net.postchain.base.data

import net.postchain.base.*
import net.postchain.core.*

open class BaseBlockchainConfiguration(val configData: BaseBlockchainConfigurationData)
    : BlockchainConfiguration {

    override val traits = setOf<String>()
    val cryptoSystem = SECP256K1CryptoSystem()
    val blockStore = BaseBlockStore()
    override val chainID = configData.context.chainID
    override val blockchainRID = configData.context.blockchainRID
    val signers = configData.getSigners()

    val bcRelatedInfosDependencyList: List<BlockchainRelatedInfo> = configData.getDependenciesAsList()

    override fun decodeBlockHeader(rawBlockHeader: ByteArray): BlockHeader {
        return BaseBlockHeader(rawBlockHeader, cryptoSystem)
    }

    override fun decodeWitness(rawWitness: ByteArray): BlockWitness {
        return BaseBlockWitness.fromBytes(rawWitness)
    }

    override fun getTransactionFactory(): TransactionFactory {
        return BaseTransactionFactory()
    }

    override fun makeBlockBuilder(ctx: EContext): BlockBuilder {
        addChainIDToDependencies(ctx) // We wait until now with this, b/c now we have an EContext
        return BaseBlockBuilder(
                blockchainRID,
                cryptoSystem,
                ctx,
                blockStore,
                getTransactionFactory(),
                signers.toTypedArray(),
<<<<<<< HEAD
                configData.blockSigMaker)
    }

    open fun createBlockBuilderInstance(cryptoSystem: CryptoSystem,
                                        ctx: EContext,
                                        blockStore: BlockStore,
                                        transactionFactory: TransactionFactory,
                                        signers: Array<ByteArray>,
                                        blockSigMaker: SigMaker
    ): BlockBuilder {
        addChainIDToDependencies(ctx) // We wait until now with this, b/c now we have an EContext
        return BaseBlockBuilder(
                cryptoSystem, ctx, blockStore, getTransactionFactory(), signers, blockSigMaker, bcRelatedInfosDependencyList, configData.getMaxBlockSize(), configData.getMaxBlockTransactions())
=======
                configData.blockSigMaker,
                bcRelatedInfosDependencyList)
>>>>>>> 36d9bd34
    }

    /**
     * Will add ChainID to the dependency list, if needed.
     */
    @Synchronized
    private fun addChainIDToDependencies(ctx: EContext) {
        if (bcRelatedInfosDependencyList.isNotEmpty()) {
            // Check if we have added ChainId's already
            val first = bcRelatedInfosDependencyList.first()
            if (first.chainId == null) {
                // We have to fill up the cache of ChainIDs
                for (bcInfo in bcRelatedInfosDependencyList) {
                    val depChainId = blockStore.getChainId(ctx, bcInfo.blockchainRid)
                    bcInfo.chainId = depChainId ?: throw BadDataMistake(BadDataType.BAD_CONFIGURATION,
                            "The blockchain configuration claims we depend on: $bcInfo so this BC must exist in DB"
                                    + "(Order is wrong. It must have been configured BEFORE this point in time)")
                }
            }
        }
    }

    override fun makeBlockQueries(storage: Storage): BlockQueries {
        return BaseBlockQueries(
                this, storage, blockStore, chainID, configData.subjectID)
    }

    override fun initializeDB(ctx: EContext) {
        blockStore.initialize(ctx, blockchainRID, bcRelatedInfosDependencyList)
    }

    override fun getBlockBuildingStrategy(blockQueries: BlockQueries, txQueue: TransactionQueue): BlockBuildingStrategy {
        val strategyClassName = configData.getBlockBuildingStrategyName()
        if (strategyClassName == "") {
            return BaseBlockBuildingStrategy(configData, this, blockQueries, txQueue)
        }
        val strategyClass = Class.forName(strategyClassName)

        val ctor = strategyClass.getConstructor(
                BaseBlockchainConfigurationData::class.java,
                BlockchainConfiguration::class.java,
                BlockQueries::class.java,
                TransactionQueue::class.java)

        return ctor.newInstance(configData, this, blockQueries, txQueue) as BlockBuildingStrategy
    }
}
<|MERGE_RESOLUTION|>--- conflicted
+++ resolved
@@ -38,24 +38,8 @@
                 blockStore,
                 getTransactionFactory(),
                 signers.toTypedArray(),
-<<<<<<< HEAD
-                configData.blockSigMaker)
-    }
-
-    open fun createBlockBuilderInstance(cryptoSystem: CryptoSystem,
-                                        ctx: EContext,
-                                        blockStore: BlockStore,
-                                        transactionFactory: TransactionFactory,
-                                        signers: Array<ByteArray>,
-                                        blockSigMaker: SigMaker
-    ): BlockBuilder {
-        addChainIDToDependencies(ctx) // We wait until now with this, b/c now we have an EContext
-        return BaseBlockBuilder(
-                cryptoSystem, ctx, blockStore, getTransactionFactory(), signers, blockSigMaker, bcRelatedInfosDependencyList, configData.getMaxBlockSize(), configData.getMaxBlockTransactions())
-=======
                 configData.blockSigMaker,
                 bcRelatedInfosDependencyList)
->>>>>>> 36d9bd34
     }
 
     /**
