--- conflicted
+++ resolved
@@ -48,8 +48,7 @@
     ): BlockBuilder {
         addChainIDToDependencies(ctx) // We wait until now with this, b/c now we have an EContext
         return BaseBlockBuilder(
-<<<<<<< HEAD
-                cryptoSystem, ctx, blockStore, getTransactionFactory(), signers, blockSigner, bcRelatedInfosDependencyList)
+                cryptoSystem, ctx, blockStore, getTransactionFactory(), signers, blockSigMaker, bcRelatedInfosDependencyList)
     }
 
     /**
@@ -71,9 +70,6 @@
                 }
             }
         }
-=======
-                cryptoSystem, ctx, blockStore, getTransactionFactory(), signers, blockSigMaker)
->>>>>>> 86373b2b
     }
 
     override fun makeBlockQueries(storage: Storage): BlockQueries {
@@ -100,5 +96,4 @@
 
         return ctor.newInstance(configData, this, blockQueries, txQueue) as BlockBuildingStrategy
     }
-
 }
