// Copyright (c) 2020 ChromaWay AB. See README for license information.

package net.postchain.base.data

import net.postchain.base.*
import net.postchain.base.icmf.IcmfPumpStation
import net.postchain.core.*
import net.postchain.getBFTRequiredSignatureCount

open class BaseBlockchainConfiguration(
        val configData: BaseBlockchainConfigurationData,
        val pumpStation: IcmfPumpStation? = null // Only some chains (like anchoring) will have a pump station.
        ): BlockchainConfiguration {

    override val traits = setOf<String>()
    val cryptoSystem = SECP256K1CryptoSystem()
    val blockStore = BaseBlockStore()
    override val chainID = configData.context.chainID
    override val blockchainRid = configData.context.blockchainRID
    override val effectiveBlockchainRID = configData.getHistoricBRID() ?: configData.context.blockchainRID
    val signers = configData.getSigners()

    val bcRelatedInfosDependencyList: List<BlockchainRelatedInfo> = configData.getDependenciesAsList()

<<<<<<< HEAD
    // ICMF specific
    val specialTransactionHandler: SpecialTransactionHandler = NullSpecialTransactionHandler()
=======
    // Infrastructure settings
    override val syncInfrastructureName = DynamicClassName.build(configData.getSyncInfrastructureName())
    override val syncInfrastructureExtensionNames = DynamicClassName.buildList(configData.getSyncInfrastructureExtensions())
>>>>>>> 208946a2

    override fun decodeBlockHeader(rawBlockHeader: ByteArray): BlockHeader {
        return BaseBlockHeader(rawBlockHeader, cryptoSystem)
    }

    override fun decodeWitness(rawWitness: ByteArray): BlockWitness {
        return BaseBlockWitness.fromBytes(rawWitness)
    }

    // This is basically a duplicate of BaseBlockBuilder.validateWitness.
    // We should find a common place to put this code.
    fun verifyBlockHeader(blockHeader: BlockHeader, blockWitness: BlockWitness): Boolean {
        if (!(blockWitness is MultiSigBlockWitness)) {
            throw ProgrammerMistake("Invalid BlockWitness implementation.")
        }
        val signers = signers.toTypedArray()
        val witnessBuilder = BaseBlockWitnessBuilder(cryptoSystem, blockHeader, signers, getBFTRequiredSignatureCount(signers.size))
        for (signature in blockWitness.getSignatures()) {
            witnessBuilder.applySignature(signature)
        }
        return witnessBuilder.isComplete()
    }

    override fun getTransactionFactory(): TransactionFactory {
        return BaseTransactionFactory()
    }

    open fun getSpecialTxHandler(): SpecialTransactionHandler {
        return specialTransactionHandler
    }

    open fun makeBBExtensions(): List<BaseBlockBuilderExtension> {
        return listOf()
    }

    override fun makeBlockBuilder(ctx: EContext): BlockBuilder {
        addChainIDToDependencies(ctx) // We wait until now with this, b/c now we have an EContext
        val anchorProc: TxEventSink? = null

        val bb = BaseBlockBuilder(
                effectiveBlockchainRID,
                cryptoSystem,
                ctx,
                blockStore,
                getTransactionFactory(),
                getSpecialTxHandler(),
                signers.toTypedArray(),
                configData.blockSigMaker,
                bcRelatedInfosDependencyList,
                makeBBExtensions(),
                effectiveBlockchainRID != blockchainRid,
                configData.getMaxBlockSize(),
                configData.getMaxBlockTransactions())

        // Every block will have an anchoring chain to report to
        bb.installEventProcessor("anchor", anchorProc!!)

        return bb
    }

    /**
     * Will add ChainID to the dependency list, if needed.
     */
    @Synchronized
    private fun addChainIDToDependencies(ctx: EContext) {
        if (bcRelatedInfosDependencyList.isNotEmpty()) {
            // Check if we have added ChainId's already
            val first = bcRelatedInfosDependencyList.first()
            if (first.chainId == null) {
                // We have to fill up the cache of ChainIDs
                for (bcInfo in bcRelatedInfosDependencyList) {
                    val depChainId = blockStore.getChainId(ctx, bcInfo.blockchainRid)
                    bcInfo.chainId = depChainId ?: throw BadDataMistake(BadDataType.BAD_CONFIGURATION,
                            "The blockchain configuration claims we depend on: $bcInfo so this BC must exist in DB"
                                    + "(Order is wrong. It must have been configured BEFORE this point in time)")
                }
            }
        }
    }

    override fun makeBlockQueries(storage: Storage): BlockQueries {
        return BaseBlockQueries(
                this, storage, blockStore, chainID, configData.subjectID)
    }

    override fun initializeDB(ctx: EContext) {
        DependenciesValidator.validateBlockchainRids(ctx, bcRelatedInfosDependencyList)
    }

    override fun getBlockBuildingStrategy(blockQueries: BlockQueries, txQueue: TransactionQueue): BlockBuildingStrategy {
        val strategyClassName = configData.getBlockBuildingStrategyName()
        if (strategyClassName == "") {
            return BaseBlockBuildingStrategy(configData, this, blockQueries, txQueue)
        }
        val strategyClass = Class.forName(strategyClassName)

        val ctor = strategyClass.getConstructor(
                BaseBlockchainConfigurationData::class.java,
                BlockchainConfiguration::class.java,
                BlockQueries::class.java,
                TransactionQueue::class.java)

        return ctor.newInstance(configData, this, blockQueries, txQueue) as BlockBuildingStrategy
    }
}
<|MERGE_RESOLUTION|>--- conflicted
+++ resolved
@@ -22,14 +22,13 @@
 
     val bcRelatedInfosDependencyList: List<BlockchainRelatedInfo> = configData.getDependenciesAsList()
 
-<<<<<<< HEAD
-    // ICMF specific
-    val specialTransactionHandler: SpecialTransactionHandler = NullSpecialTransactionHandler()
-=======
     // Infrastructure settings
     override val syncInfrastructureName = DynamicClassName.build(configData.getSyncInfrastructureName())
     override val syncInfrastructureExtensionNames = DynamicClassName.buildList(configData.getSyncInfrastructureExtensions())
->>>>>>> 208946a2
+
+    val specialTransactionHandler: SpecialTransactionHandler = NullSpecialTransactionHandler() // TODO
+
+
 
     override fun decodeBlockHeader(rawBlockHeader: ByteArray): BlockHeader {
         return BaseBlockHeader(rawBlockHeader, cryptoSystem)
