--- conflicted
+++ resolved
@@ -14,13 +14,8 @@
     val blockStore = BaseBlockStore()
     override val chainID = configData.context.chainID
     override val blockchainRid = configData.context.blockchainRID
-<<<<<<< HEAD
-    val effectiveBlockchainRID = configData.getHistoricBRID() ?: configData.context.blockchainRID
+    override val effectiveBlockchainRID = configData.getHistoricBRID() ?: configData.context.blockchainRID
     override val signers = configData.getSigners()
-=======
-    override val effectiveBlockchainRID = configData.getHistoricBRID() ?: configData.context.blockchainRID
-    val signers = configData.getSigners()
->>>>>>> ae9b875c
 
     val bcRelatedInfosDependencyList: List<BlockchainRelatedInfo> = configData.getDependenciesAsList()
 
