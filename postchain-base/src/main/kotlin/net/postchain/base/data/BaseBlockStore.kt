--- conflicted
+++ resolved
@@ -196,11 +196,10 @@
     override fun isTransactionConfirmed(ctx: EContext, txRID: ByteArray): Boolean {
         return DatabaseAccess.of(ctx).isTransactionConfirmed(ctx, txRID)
     }
-<<<<<<< HEAD
 
     fun initialValidation(ctx: EContext, dependencies: List<BlockchainRelatedInfo>) {
         // At this point we must have stored BC RID
-        DatabaseAccess.of(ctx).getBlockchainRID(ctx)
+        DatabaseAccess.of(ctx).getBlockchainRid(ctx)
                 ?: throw IllegalStateException("Cannot initialize block store for a chain without a RID")
 
         // Verify all dependencies
@@ -230,6 +229,5 @@
 //        }
 //        return rellAppTables
     }
-=======
->>>>>>> 41dd0c85
+
 }