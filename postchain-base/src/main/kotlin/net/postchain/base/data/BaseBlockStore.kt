// Copyright (c) 2017 ChromaWay Inc. See README for license information.

package net.postchain.base.data

import mu.KLogging
import net.postchain.base.*
import net.postchain.base.merkle.Hash
import net.postchain.core.*

/**
 * Provides database access to the location where the blockchain with related metadata and transactions
 * are stored
 *
 * @property db Object used to access the DBMS
 */
class BaseBlockStore : BlockStore {

    companion object: KLogging()


    /**
     * Get initial block data, i.e. data necessary for building the next block
     *
     * @param ctx Connection context
     * @returns Initial block data
     */
<<<<<<< HEAD
    override fun beginBlock(ctx: EContext, blockHeightDependencies: Array<Hash?>?): InitialBlockData {
=======
    override fun beginBlock(ctx: EContext): InitialBlockData {
        val db = DatabaseAccess.of(ctx)
>>>>>>> ae94d87f
        if (ctx.chainID < 0) {
            throw UserMistake("ChainId must be >=0, got ${ctx.chainID}")
        }
        val prevHeight = getLastBlockHeight(ctx)
        val prevTimestamp = getLastBlockTimestamp(ctx)
        val blockchainRID: ByteArray = db.getBlockchainRID(ctx)
                    ?: throw UserMistake("Blockchain RID not found for chainId ${ctx.chainID}")
        val prevBlockRID = if (prevHeight == -1L) {
            blockchainRID
        } else {
            getBlockRID(ctx, prevHeight) ?: throw ProgrammerMistake("Previous block had no RID. Check your block writing code!")
        }

        val blockIid = db.insertBlock(ctx, prevHeight + 1)
        return InitialBlockData(blockchainRID, blockIid, ctx.chainID, prevBlockRID, prevHeight + 1, prevTimestamp, blockHeightDependencies)
    }

    override fun addTransaction(bctx: BlockEContext, tx: Transaction): TxEContext {
        val txIid = DatabaseAccess.of(bctx).insertTransaction(bctx, tx)
        return BaseTxEContext(bctx, txIid)
    }

    override fun finalizeBlock(bctx: BlockEContext, bh: BlockHeader) {
        DatabaseAccess.of(bctx).finalizeBlock(bctx, bh)
    }


    override fun commitBlock(bctx: BlockEContext, w: BlockWitness?) {
        if (w == null) return
        DatabaseAccess.of(bctx).commitBlock(bctx, w)
    }

<<<<<<< HEAD
    override fun getBlockHeightFromOwnBlockchain(ctx: EContext, blockRID: ByteArray): Long? {
        return db.getBlockHeight(ctx, blockRID, ctx.chainID)
    }

    override fun getBlockHeightFromAnyBlockchain(ctx: EContext, blockRID: ByteArray, chainId: Long): Long? {
        return db.getBlockHeight(ctx, blockRID, chainId)
    }

    override fun getChainId(ctx: EContext, blockchainRID: ByteArray): Long? {
        return db.getChainId(ctx, blockchainRID)
    }

    override fun getBlockRID(ctx: EContext, height: Long): ByteArray? {
        return db.getBlockRID(ctx, height)
=======
    override fun getBlockHeight(ctx: EContext, blockRID: ByteArray): Long? {
        return DatabaseAccess.of(ctx).getBlockHeight(ctx, blockRID)
    }

    override fun getBlockRIDs(ctx: EContext, height: Long): List<ByteArray> {
        return DatabaseAccess.of(ctx).getBlockRIDs(ctx, height)
>>>>>>> ae94d87f
    }

    override fun getBlockHeader(ctx: EContext, blockRID: ByteArray): ByteArray {
        return DatabaseAccess.of(ctx).getBlockHeader(ctx, blockRID)
    }

    // This implementation does not actually *stream* data from the database connection.
    // It is buffered in an ArrayList by ArrayListHandler() which is unfortunate.
    // Eventually, we may change this implementation to actually deliver a true
    // stream so that we don't have to store all transaction data in memory.
    override fun getBlockTransactions(ctx: EContext, blockRID: ByteArray): List<ByteArray> {
        return DatabaseAccess.of(ctx).getBlockTransactions(ctx, blockRID)
    }

    override fun getWitnessData(ctx: EContext, blockRID: ByteArray): ByteArray {
        return DatabaseAccess.of(ctx).getWitnessData(ctx, blockRID)
    }

    override fun getLastBlockHeight(ctx: EContext): Long {
        return DatabaseAccess.of(ctx).getLastBlockHeight(ctx)
    }

    override fun getBlockHeightInfo(ctx: EContext, blockchainRID: ByteArray): Pair<Long, Hash>? {
        return db.getBlockHeightInfo(ctx, blockchainRID)
    }

    override fun getLastBlockTimestamp(ctx: EContext): Long {
        return DatabaseAccess.of(ctx).getLastBlockTimestamp(ctx)
    }

    override fun getTxRIDsAtHeight(ctx: EContext, height: Long): Array<ByteArray> {
        return DatabaseAccess.of(ctx).getTxRIDsAtHeight(ctx, height)
    }

    override fun getConfirmationProofMaterial(ctx: EContext, txRID: ByteArray): Any {
        val db = DatabaseAccess.of(ctx)
        val block = db.getBlockInfo(ctx, txRID)
        return ConfirmationProofMaterial(
                ByteArrayKey(db.getTxHash(ctx, txRID)),
                db.getBlockTxHashes(ctx, block.blockIid).map{ ByteArrayKey(it) }.toTypedArray(),
                block.blockHeader,
                block.witness
        )
    }

    override fun getTxBytes(ctx: EContext, txRID: ByteArray): ByteArray? {
        return DatabaseAccess.of(ctx).getTxBytes(ctx, txRID)
    }

    override fun isTransactionConfirmed(ctx: EContext, txRID: ByteArray): Boolean {
        return DatabaseAccess.of(ctx).isTransactionConfirmed(ctx, txRID)
    }

<<<<<<< HEAD
    fun initialize(ctx: EContext, blockchainRID: ByteArray, dependencies:  List<BlockchainRelatedInfo>) {
        db.checkBlockchainRID(ctx, blockchainRID)

        // Verify all dependencies
        for (dep in dependencies) {
            val chainId = db.getChainId(ctx, dep.blockchainRid)
            if (chainId == null) {
                throw BadDataMistake(BadDataType.BAD_CONFIGURATION,
                        "Dependency given in configuration: ${dep.nickname} is missing in DB. Dependent blockchains must be added in correct order!")
            } else {
                logger.info("initialize() - Verified BC dependency: ${dep.nickname} exists as chainID: = $chainId (before: ${dep.chainId}) ")
                dep.chainId = chainId
            }
        }
=======
    fun initialize(ctx: EContext, blockchainRID: ByteArray) {
        DatabaseAccess.of(ctx).checkBlockchainRID(ctx, blockchainRID)
>>>>>>> ae94d87f
    }
}<|MERGE_RESOLUTION|>--- conflicted
+++ resolved
@@ -24,12 +24,8 @@
      * @param ctx Connection context
      * @returns Initial block data
      */
-<<<<<<< HEAD
     override fun beginBlock(ctx: EContext, blockHeightDependencies: Array<Hash?>?): InitialBlockData {
-=======
-    override fun beginBlock(ctx: EContext): InitialBlockData {
         val db = DatabaseAccess.of(ctx)
->>>>>>> ae94d87f
         if (ctx.chainID < 0) {
             throw UserMistake("ChainId must be >=0, got ${ctx.chainID}")
         }
@@ -62,29 +58,20 @@
         DatabaseAccess.of(bctx).commitBlock(bctx, w)
     }
 
-<<<<<<< HEAD
     override fun getBlockHeightFromOwnBlockchain(ctx: EContext, blockRID: ByteArray): Long? {
-        return db.getBlockHeight(ctx, blockRID, ctx.chainID)
+        return DatabaseAccess.of(ctx).getBlockHeight(ctx, blockRID, ctx.chainID)
     }
 
     override fun getBlockHeightFromAnyBlockchain(ctx: EContext, blockRID: ByteArray, chainId: Long): Long? {
-        return db.getBlockHeight(ctx, blockRID, chainId)
+        return DatabaseAccess.of(ctx).getBlockHeight(ctx, blockRID, chainId)
     }
 
     override fun getChainId(ctx: EContext, blockchainRID: ByteArray): Long? {
-        return db.getChainId(ctx, blockchainRID)
+        return DatabaseAccess.of(ctx).getChainId(ctx, blockchainRID)
     }
 
     override fun getBlockRID(ctx: EContext, height: Long): ByteArray? {
-        return db.getBlockRID(ctx, height)
-=======
-    override fun getBlockHeight(ctx: EContext, blockRID: ByteArray): Long? {
-        return DatabaseAccess.of(ctx).getBlockHeight(ctx, blockRID)
-    }
-
-    override fun getBlockRIDs(ctx: EContext, height: Long): List<ByteArray> {
-        return DatabaseAccess.of(ctx).getBlockRIDs(ctx, height)
->>>>>>> ae94d87f
+        return DatabaseAccess.of(ctx).getBlockRID(ctx, height)
     }
 
     override fun getBlockHeader(ctx: EContext, blockRID: ByteArray): ByteArray {
@@ -108,7 +95,7 @@
     }
 
     override fun getBlockHeightInfo(ctx: EContext, blockchainRID: ByteArray): Pair<Long, Hash>? {
-        return db.getBlockHeightInfo(ctx, blockchainRID)
+        return DatabaseAccess.of(ctx).getBlockHeightInfo(ctx, blockchainRID)
     }
 
     override fun getLastBlockTimestamp(ctx: EContext): Long {
@@ -138,13 +125,12 @@
         return DatabaseAccess.of(ctx).isTransactionConfirmed(ctx, txRID)
     }
 
-<<<<<<< HEAD
     fun initialize(ctx: EContext, blockchainRID: ByteArray, dependencies:  List<BlockchainRelatedInfo>) {
-        db.checkBlockchainRID(ctx, blockchainRID)
+        DatabaseAccess.of(ctx).checkBlockchainRID(ctx, blockchainRID)
 
         // Verify all dependencies
         for (dep in dependencies) {
-            val chainId = db.getChainId(ctx, dep.blockchainRid)
+            val chainId = DatabaseAccess.of(ctx).getChainId(ctx, dep.blockchainRid)
             if (chainId == null) {
                 throw BadDataMistake(BadDataType.BAD_CONFIGURATION,
                         "Dependency given in configuration: ${dep.nickname} is missing in DB. Dependent blockchains must be added in correct order!")
@@ -153,9 +139,5 @@
                 dep.chainId = chainId
             }
         }
-=======
-    fun initialize(ctx: EContext, blockchainRID: ByteArray) {
-        DatabaseAccess.of(ctx).checkBlockchainRID(ctx, blockchainRID)
->>>>>>> ae94d87f
     }
 }