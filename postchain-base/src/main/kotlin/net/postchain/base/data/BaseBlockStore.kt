--- conflicted
+++ resolved
@@ -2,11 +2,8 @@
 
 package net.postchain.base.data
 
-<<<<<<< HEAD
 import net.postchain.base.BaseBlockHeader
-=======
 import net.postchain.base.BaseTxEContext
->>>>>>> b067afe3
 import net.postchain.base.ConfirmationProofMaterial
 import net.postchain.base.SECP256K1CryptoSystem
 import net.postchain.core.*
@@ -87,6 +84,7 @@
     }
 
     override fun getLatestBlocksUpTo(ctx: EContext, upTo: Long, n: Int): List<BlockDetail> {
+        val db = DatabaseAccess.of(ctx)
         val blocksInfo = db.getLatestBlocksUpTo(ctx, upTo, n)
         return blocksInfo.map { blockInfo ->
             val transactions = db.getBlockTransactions(ctx, blockInfo.blockRid)
