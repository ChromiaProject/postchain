--- conflicted
+++ resolved
@@ -2,12 +2,9 @@
 
 package net.postchain.base.data
 
-<<<<<<< HEAD
 import net.postchain.base.BlockchainDependencies
 import net.postchain.base.BlockchainDependency
-=======
 import net.postchain.base.BaseTxEContext
->>>>>>> 86373b2b
 import net.postchain.base.ConfirmationProofMaterial
 import net.postchain.base.HeightDependency
 import net.postchain.base.merkle.Hash
@@ -48,11 +45,7 @@
 
     override fun addTransaction(bctx: BlockEContext, tx: Transaction): TxEContext {
         val txIid = db.insertTransaction(bctx, tx)
-<<<<<<< HEAD
-        return TxEContext(bctx.conn, bctx.chainID, bctx.nodeID, bctx.blockIID, bctx.timestamp, bctx.dependencyHeightMap, txIid)
-=======
         return BaseTxEContext(bctx, txIid)
->>>>>>> 86373b2b
     }
 
     override fun finalizeBlock(bctx: BlockEContext, bh: BlockHeader) {
