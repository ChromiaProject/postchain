// Copyright (c) 2020 ChromaWay AB. See README for license information.

package net.postchain.base.data

import net.postchain.core.BlockchainRid
import net.postchain.base.PeerInfo
import net.postchain.base.snapshot.Page
import net.postchain.common.data.Hash
import net.postchain.core.*
import net.postchain.network.x.XPeerID
import java.sql.Connection
import java.time.Instant

interface DatabaseAccess {

    class BlockInfo(
            val blockIid: Long,
            val blockHeader: ByteArray,
            val witness: ByteArray)

    class BlockInfoExt(
            val blockRid: ByteArray,
            val blockHeight: Long,
            val blockHeader: ByteArray,
            val witness: ByteArray,
            val timestamp: Long)

    class EventInfo(
            val pos: Long,
            val blockHeight: Long,
            val hash: Hash,
            val data: ByteArray)

    class AccountState(
            val blockHeight: Long,
            val stateN: Long,
            val data: ByteArray)

    fun tableName(ctx: EContext, table: String): String

    fun isSavepointSupported(): Boolean
    fun isSchemaExists(connection: Connection, schema: String): Boolean
    fun createSchema(connection: Connection, schema: String)
    fun setCurrentSchema(connection: Connection, schema: String)
    fun dropSchemaCascade(connection: Connection, schema: String)

    fun initializeApp(connection: Connection, expectedDbVersion: Int)
    fun initializeBlockchain(ctx: EContext, blockchainRid: BlockchainRid)
    fun getChainId(ctx: EContext, blockchainRid: BlockchainRid): Long?
    fun getMaxChainId(ctx: EContext): Long?

    fun getBlockchainRid(ctx: EContext): BlockchainRid?
    fun insertBlock(ctx: EContext, height: Long): Long
    fun insertTransaction(ctx: BlockEContext, tx: Transaction): Long
    fun finalizeBlock(ctx: BlockEContext, header: BlockHeader)

    fun commitBlock(ctx: BlockEContext, w: BlockWitness)
    fun getBlockHeight(ctx: EContext, blockRID: ByteArray, chainId: Long): Long?
    fun getBlockRID(ctx: EContext, height: Long): ByteArray?
    fun getBlockHeader(ctx: EContext, blockRID: ByteArray): ByteArray
    fun getBlockTransactions(ctx: EContext, blockRID: ByteArray, hashesOnly: Boolean): List<TxDetail>
    fun getWitnessData(ctx: EContext, blockRID: ByteArray): ByteArray
    fun getLastBlockHeight(ctx: EContext): Long
    fun getLastBlockRid(ctx: EContext, chainId: Long): ByteArray?
    fun getBlockHeightInfo(ctx: EContext, bcRid: BlockchainRid): Pair<Long, ByteArray>?
    fun getLastBlockTimestamp(ctx: EContext): Long
    fun getTxRIDsAtHeight(ctx: EContext, height: Long): Array<ByteArray>
    fun getBlockInfo(ctx: EContext, txRID: ByteArray): BlockInfo
    fun getTxHash(ctx: EContext, txRID: ByteArray): ByteArray
    fun getBlockTxRIDs(ctx: EContext, blockIid: Long): List<ByteArray>
    fun getBlockTxHashes(ctx: EContext, blokcIid: Long): List<ByteArray>
    fun getTxBytes(ctx: EContext, txRID: ByteArray): ByteArray?
    fun isTransactionConfirmed(ctx: EContext, txRID: ByteArray): Boolean
    fun getBlock(ctx: EContext, blockRID: ByteArray): BlockInfoExt?
    fun getBlocks(ctx: EContext, blockTime: Long, limit: Int): List<BlockInfoExt>
    fun getTransactionInfo(ctx: EContext, txRID: ByteArray): TransactionInfoExt?
    fun getTransactionsInfo(ctx: EContext, beforeTime: Long, limit: Int): List<TransactionInfoExt>

    // Blockchain configurations
    fun findConfigurationHeightForBlock(ctx: EContext, height: Long): Long?
    fun getConfigurationData(ctx: EContext, height: Long): ByteArray?
    fun addConfigurationData(ctx: EContext, height: Long, data: ByteArray)

    // Event and State
    fun createPageTable(ctx: EContext, prefix: String)
<<<<<<< HEAD
    fun createLeafTable(ctx: EContext, prefix: String)
=======
    fun createEventLeafTable(ctx: EContext, prefix: String)
    fun createStateLeafTable(ctx: EContext, prefix: String)
>>>>>>> 7446e9d7
    fun insertEvent(ctx: EContext, prefix: String, height: Long, position: Long, hash: Hash, data: ByteArray)
    fun getEvent(ctx: EContext, prefix: String, blockHeight: Long, eventHash: ByteArray): EventInfo?
    fun pruneEvents(ctx: EContext, prefix: String, height: Long)
    fun insertState(ctx: EContext, prefix: String, height: Long, state_n: Long, data: ByteArray)
    fun getAccountState(ctx: EContext, prefix: String, height: Long, state_n: Long): AccountState?
    fun pruneAccountStates(ctx: EContext, prefix: String, left: Long, right: Long, height: Long)
    fun insertPage(ctx: EContext, name: String, page: Page)
    fun getPage(ctx: EContext, name: String, height: Long, level: Int, left: Long): Page?
    fun getHighestLevelPage(ctx: EContext, name: String, height: Long): Int

    // Peers
    fun getPeerInfoCollection(ctx: AppContext): Array<PeerInfo>
    fun findPeerInfo(ctx: AppContext, host: String?, port: Int?, pubKeyPattern: String?): Array<PeerInfo>
    fun addPeerInfo(ctx: AppContext, peerInfo: PeerInfo): Boolean
    fun addPeerInfo(ctx: AppContext, host: String, port: Int, pubKey: String, timestamp: Instant? = null): Boolean
    fun updatePeerInfo(ctx: AppContext, host: String, port: Int, pubKey: String, timestamp: Instant? = null): Boolean
    fun removePeerInfo(ctx: AppContext, pubKey: String): Array<PeerInfo>

    // Extra nodes to sync from
    fun getBlockchainReplicaCollection(ctx: AppContext): Map<BlockchainRid, List<XPeerID>>
    fun existsBlockchainReplica(ctx: AppContext, brid: String, pubkey: String): Boolean
    fun addBlockchainReplica(ctx: AppContext, brid: String, pubKey: String): Boolean
    fun removeBlockchainReplica(ctx: AppContext, brid: String?, pubKey: String): Set<BlockchainRid>
    fun getBlockchainsToReplicate(ctx: AppContext, pubkey: String): Set<BlockchainRid>

    //Avoid potential chain split
    fun setMustSyncUntil(ctx: AppContext, blockchainRID: BlockchainRid, height: Long): Boolean
    fun getMustSyncUntil(ctx: AppContext): Map<Long, Long>
    fun getChainIds(ctx: AppContext): Map<BlockchainRid, Long>

    companion object {
        fun of(ctx: AppContext): DatabaseAccess {
            return ctx.getInterface(DatabaseAccess::class.java)
                    ?: throw ProgrammerMistake("DatabaseAccess not accessible through EContext")
        }
    }
}<|MERGE_RESOLUTION|>--- conflicted
+++ resolved
@@ -2,7 +2,6 @@
 
 package net.postchain.base.data
 
-import net.postchain.core.BlockchainRid
 import net.postchain.base.PeerInfo
 import net.postchain.base.snapshot.Page
 import net.postchain.common.data.Hash
@@ -83,12 +82,8 @@
 
     // Event and State
     fun createPageTable(ctx: EContext, prefix: String)
-<<<<<<< HEAD
-    fun createLeafTable(ctx: EContext, prefix: String)
-=======
     fun createEventLeafTable(ctx: EContext, prefix: String)
     fun createStateLeafTable(ctx: EContext, prefix: String)
->>>>>>> 7446e9d7
     fun insertEvent(ctx: EContext, prefix: String, height: Long, position: Long, hash: Hash, data: ByteArray)
     fun getEvent(ctx: EContext, prefix: String, blockHeight: Long, eventHash: ByteArray): EventInfo?
     fun pruneEvents(ctx: EContext, prefix: String, height: Long)
