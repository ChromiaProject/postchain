// Copyright (c) 2020 ChromaWay AB. See README for license information.

package net.postchain.base.data

import net.postchain.base.PeerInfo
import net.postchain.base.snapshot.Page
import net.postchain.common.data.Hash
<<<<<<< HEAD
import net.postchain.core.*
import net.postchain.network.x.XPeerID
=======
import net.postchain.core.NodeRid
>>>>>>> 6410604b
import java.sql.Connection
import java.time.Instant

interface DatabaseAccess {

    class BlockInfo(
            val blockIid: Long,
            val blockHeader: ByteArray,
            val witness: ByteArray)

    class BlockInfoExt(
            val blockRid: ByteArray,
            val blockHeight: Long,
            val blockHeader: ByteArray,
            val witness: ByteArray,
            val timestamp: Long)

    class EventInfo(
            val pos: Long,
            val blockHeight: Long,
            val hash: Hash,
            val data: ByteArray)

    class AccountState(
            val blockHeight: Long,
            val stateN: Long,
            val data: ByteArray)

    fun tableName(ctx: EContext, table: String): String

    fun isSavepointSupported(): Boolean
    fun isSchemaExists(connection: Connection, schema: String): Boolean
    fun createSchema(connection: Connection, schema: String)
    fun setCurrentSchema(connection: Connection, schema: String)
    fun dropSchemaCascade(connection: Connection, schema: String)

    fun initializeApp(connection: Connection, expectedDbVersion: Int)
    fun initializeBlockchain(ctx: EContext, blockchainRid: BlockchainRid)
    fun getChainId(ctx: EContext, blockchainRid: BlockchainRid): Long?
    fun getMaxChainId(ctx: EContext): Long?

    fun getBlockchainRid(ctx: EContext): BlockchainRid?
    fun insertBlock(ctx: EContext, height: Long): Long
    fun insertTransaction(ctx: BlockEContext, tx: Transaction): Long
    fun finalizeBlock(ctx: BlockEContext, header: BlockHeader)

    fun commitBlock(ctx: BlockEContext, w: BlockWitness)
    fun getBlockHeight(ctx: EContext, blockRID: ByteArray, chainId: Long): Long?
    fun getBlockRID(ctx: EContext, height: Long): ByteArray?
    fun getBlockHeader(ctx: EContext, blockRID: ByteArray): ByteArray
    fun getBlockTransactions(ctx: EContext, blockRID: ByteArray, hashesOnly: Boolean): List<TxDetail>
    fun getWitnessData(ctx: EContext, blockRID: ByteArray): ByteArray
    fun getLastBlockHeight(ctx: EContext): Long
    fun getLastBlockRid(ctx: EContext, chainId: Long): ByteArray?
    fun getLastBlockTimestamp(ctx: EContext): Long
    fun getBlockHeightInfo(ctx: EContext, bcRid: BlockchainRid): Pair<Long, ByteArray>?
    fun getTxRIDsAtHeight(ctx: EContext, height: Long): Array<ByteArray>
    fun getBlockInfo(ctx: EContext, txRID: ByteArray): BlockInfo
    fun getTxHash(ctx: EContext, txRID: ByteArray): ByteArray
    fun getBlockTxRIDs(ctx: EContext, blockIid: Long): List<ByteArray>
    fun getBlockTxHashes(ctx: EContext, blokcIid: Long): List<ByteArray>
    fun getTxBytes(ctx: EContext, txRID: ByteArray): ByteArray?
    fun isTransactionConfirmed(ctx: EContext, txRID: ByteArray): Boolean
    fun getBlock(ctx: EContext, blockRID: ByteArray): BlockInfoExt?
    fun getBlocks(ctx: EContext, blockTime: Long, limit: Int): List<BlockInfoExt>
    fun getTransactionInfo(ctx: EContext, txRID: ByteArray): TransactionInfoExt?
    fun getTransactionsInfo(ctx: EContext, beforeTime: Long, limit: Int): List<TransactionInfoExt>

    // Blockchain configurations
    fun findConfigurationHeightForBlock(ctx: EContext, height: Long): Long?
<<<<<<< HEAD
=======
    fun findNextConfigurationHeight(ctx: EContext, height: Long): Long?

>>>>>>> 6410604b
    fun getConfigurationData(ctx: EContext, height: Long): ByteArray?
    fun addConfigurationData(ctx: EContext, height: Long, data: ByteArray)

    // Event and State
<<<<<<< HEAD
    fun createPageTable(ctx: EContext, prefix: String)
    fun createEventLeafTable(ctx: EContext, prefix: String)
    fun createStateLeafTable(ctx: EContext, prefix: String)
    fun insertEvent(ctx: EContext, prefix: String, height: Long, position: Long, hash: Hash, data: ByteArray)
    fun getEvent(ctx: EContext, prefix: String, eventHash: ByteArray): EventInfo?
=======
    fun insertEvent(ctx: EContext, prefix: String, height: Long, hash: Hash, data: ByteArray)
    fun getEvent(ctx: EContext, prefix: String, blockHeight: Long, eventHash: ByteArray): EventInfo?
    fun getEventsOfHeight(ctx: EContext, prefix: String, blockHeight: Long): List<EventInfo>
    fun getEventsAboveHeight(ctx: EContext, prefix: String, blockHeight: Long): List<EventInfo>
>>>>>>> 6410604b
    fun pruneEvents(ctx: EContext, prefix: String, height: Long)
    fun insertState(ctx: EContext, prefix: String, height: Long, state_n: Long, data: ByteArray)
    fun getAccountState(ctx: EContext, prefix: String, height: Long, state_n: Long): AccountState?
    fun pruneAccountStates(ctx: EContext, prefix: String, left: Long, right: Long, height: Long)
    fun insertPage(ctx: EContext, name: String, page: Page)
    fun getPage(ctx: EContext, name: String, height: Long, level: Int, left: Long): Page?
    fun getHighestLevelPage(ctx: EContext, name: String, height: Long): Int

    // Peers
    fun getPeerInfoCollection(ctx: AppContext): Array<PeerInfo>
    fun findPeerInfo(ctx: AppContext, host: String?, port: Int?, pubKeyPattern: String?): Array<PeerInfo>
    fun addPeerInfo(ctx: AppContext, peerInfo: PeerInfo): Boolean
    fun addPeerInfo(ctx: AppContext, host: String, port: Int, pubKey: String, timestamp: Instant? = null): Boolean
    fun updatePeerInfo(ctx: AppContext, host: String, port: Int, pubKey: String, timestamp: Instant? = null): Boolean
    fun removePeerInfo(ctx: AppContext, pubKey: String): Array<PeerInfo>

    // Extra nodes to sync from
    fun getBlockchainReplicaCollection(ctx: AppContext): Map<BlockchainRid, List<NodeRid>>
    fun existsBlockchainReplica(ctx: AppContext, brid: String, pubkey: String): Boolean
    fun addBlockchainReplica(ctx: AppContext, brid: String, pubKey: String): Boolean
    fun removeBlockchainReplica(ctx: AppContext, brid: String?, pubKey: String): Set<BlockchainRid>
    fun getBlockchainsToReplicate(ctx: AppContext, pubkey: String): Set<BlockchainRid>

    //Avoid potential chain split
    fun setMustSyncUntil(ctx: AppContext, blockchainRID: BlockchainRid, height: Long): Boolean
    fun getMustSyncUntil(ctx: AppContext): Map<Long, Long>
    fun getChainIds(ctx: AppContext): Map<BlockchainRid, Long>

    // To be able to create tables not automatically created by the system
    // (most mandatory tables are not "creatable")
    fun createEventLeafTable(ctx: EContext, prefix: String) // Note: Not used by anchoring

    companion object {
        fun of(ctx: AppContext): DatabaseAccess {
            return ctx.getInterface(DatabaseAccess::class.java)
                    ?: throw ProgrammerMistake("DatabaseAccess not accessible through EContext")
        }
    }
}<|MERGE_RESOLUTION|>--- conflicted
+++ resolved
@@ -2,15 +2,11 @@
 
 package net.postchain.base.data
 
+import net.postchain.core.BlockchainRid
 import net.postchain.base.PeerInfo
-import net.postchain.base.snapshot.Page
+import net.postchain.core.*
 import net.postchain.common.data.Hash
-<<<<<<< HEAD
-import net.postchain.core.*
-import net.postchain.network.x.XPeerID
-=======
 import net.postchain.core.NodeRid
->>>>>>> 6410604b
 import java.sql.Connection
 import java.time.Instant
 
@@ -81,27 +77,19 @@
 
     // Blockchain configurations
     fun findConfigurationHeightForBlock(ctx: EContext, height: Long): Long?
-<<<<<<< HEAD
-=======
     fun findNextConfigurationHeight(ctx: EContext, height: Long): Long?
 
->>>>>>> 6410604b
     fun getConfigurationData(ctx: EContext, height: Long): ByteArray?
     fun addConfigurationData(ctx: EContext, height: Long, data: ByteArray)
 
     // Event and State
-<<<<<<< HEAD
     fun createPageTable(ctx: EContext, prefix: String)
     fun createEventLeafTable(ctx: EContext, prefix: String)
     fun createStateLeafTable(ctx: EContext, prefix: String)
-    fun insertEvent(ctx: EContext, prefix: String, height: Long, position: Long, hash: Hash, data: ByteArray)
-    fun getEvent(ctx: EContext, prefix: String, eventHash: ByteArray): EventInfo?
-=======
     fun insertEvent(ctx: EContext, prefix: String, height: Long, hash: Hash, data: ByteArray)
     fun getEvent(ctx: EContext, prefix: String, blockHeight: Long, eventHash: ByteArray): EventInfo?
     fun getEventsOfHeight(ctx: EContext, prefix: String, blockHeight: Long): List<EventInfo>
     fun getEventsAboveHeight(ctx: EContext, prefix: String, blockHeight: Long): List<EventInfo>
->>>>>>> 6410604b
     fun pruneEvents(ctx: EContext, prefix: String, height: Long)
     fun insertState(ctx: EContext, prefix: String, height: Long, state_n: Long, data: ByteArray)
     fun getAccountState(ctx: EContext, prefix: String, height: Long, state_n: Long): AccountState?
