--- conflicted
+++ resolved
@@ -3,18 +3,9 @@
 package net.postchain.base.data
 
 import net.postchain.base.BlockchainRid
-<<<<<<< HEAD
+import net.postchain.base.PeerInfo
 import net.postchain.base.gtv.RowData
-import net.postchain.common.toHex
 import net.postchain.core.*
-import net.postchain.gtv.*
-import org.apache.commons.dbutils.QueryRunner
-import org.apache.commons.dbutils.ResultSetHandler
-import org.apache.commons.dbutils.handlers.*
-=======
-import net.postchain.base.PeerInfo
-import net.postchain.core.*
->>>>>>> 41dd0c85
 import java.sql.Connection
 import java.time.Instant
 
@@ -76,12 +67,18 @@
 
     // Blockchain configurations
     fun findConfigurationHeightForBlock(ctx: EContext, height: Long): Long?
-
     fun getConfigurationData(ctx: EContext, height: Long): ByteArray?
     fun addConfigurationData(ctx: EContext, height: Long, data: ByteArray)
 
-<<<<<<< HEAD
-    // Get data to build snapshot
+    // PeerInfo
+    fun getPeerInfoCollection(ctx: AppContext): Array<PeerInfo>
+    fun findPeerInfo(ctx: AppContext, host: String?, port: Int?, pubKeyPattern: String?): Array<PeerInfo>
+    fun addPeerInfo(ctx: AppContext, peerInfo: PeerInfo): Boolean
+    fun addPeerInfo(ctx: AppContext, host: String, port: Int, pubKey: String, timestamp: Instant? = null): Boolean
+    fun updatePeerInfo(ctx: AppContext, host: String, port: Int, pubKey: String, timestamp: Instant? = null): Boolean
+    fun removePeerInfo(ctx: AppContext, pubKey: String): Array<PeerInfo>
+
+    // Snapshots
     fun getBlockchainsInRange(ctx: EContext, limit: Int, offset: Long, original: Long = 0): List<RowData>
     fun getConfigurationsInRange(ctx: EContext, limit: Int, offset: Long, original: Long = 0): List<RowData>
     fun getMetaInRange(ctx: EContext, limit: Int, offset: Long, original: Long = 0): List<RowData>
@@ -89,21 +86,11 @@
     fun getTxsInRange(ctx: EContext, limit: Int, offset: Long, original: Long = 0): List<RowData>
     fun getBlocksInRange(ctx: EContext, limit: Int, offset: Long, original: Long = 0): List<RowData>
     fun getTables(ctx: EContext): List<String>
+
     // Query data for rellr app
     fun getDataInRange(ctx: EContext, tableName: String, limit: Int, offset: Long, original: Long = 0): List<RowData>
     fun getRowCount(ctx: EContext, tableName: String): Long
     fun getTableDDL(ctx: EContext, tableName: String): String
-
-    fun getConfigurationData(ctx: EContext, height: Long): ByteArray?
-    fun addConfigurationData(ctx: EContext, height: Long, data: ByteArray)
-=======
-    fun getPeerInfoCollection(ctx: AppContext): Array<PeerInfo>
-    fun findPeerInfo(ctx: AppContext, host: String?, port: Int?, pubKeyPattern: String?): Array<PeerInfo>
-    fun addPeerInfo(ctx: AppContext, peerInfo: PeerInfo): Boolean
-    fun addPeerInfo(ctx: AppContext, host: String, port: Int, pubKey: String, timestamp: Instant? = null): Boolean
-    fun updatePeerInfo(ctx: AppContext, host: String, port: Int, pubKey: String, timestamp: Instant? = null): Boolean
-    fun removePeerInfo(ctx: AppContext, pubKey: String): Array<PeerInfo>
->>>>>>> 41dd0c85
 
     companion object {
         fun of(ctx: AppContext): DatabaseAccess {
@@ -111,577 +98,4 @@
                     ?: throw ProgrammerMistake("DatabaseAccess not accessible through EContext")
         }
     }
-<<<<<<< HEAD
-}
-
-open class SQLDatabaseAccess(val sqlCommands: SQLCommands) : DatabaseAccess {
-    var queryRunner = QueryRunner()
-    private val intRes = ScalarHandler<Int>()
-    val longRes = ScalarHandler<Long>()
-    private val signatureRes = BeanListHandler<Signature>(Signature::class.java)
-    private val nullableByteArrayRes = ScalarHandler<ByteArray?>()
-    private val nullableIntRes = ScalarHandler<Int?>()
-    private val nullableLongRes = ScalarHandler<Long?>()
-    private val byteArrayRes = ScalarHandler<ByteArray>()
-    private val blockDataRes = BeanHandler<BlockData>(BlockData::class.java)
-    private val byteArrayListRes = ColumnListHandler<ByteArray>()
-    private val mapListHandler = MapListHandler()
-    private val stringRes = ScalarHandler<String>()
-
-    companion object : KLogging() {
-        const val TABLE_PEERINFOS = "peerinfos"
-        const val TABLE_PEERINFOS_FIELD_HOST = "host"
-        const val TABLE_PEERINFOS_FIELD_PORT = "port"
-        const val TABLE_PEERINFOS_FIELD_PUBKEY = "pub_key"
-        const val TABLE_PEERINFOS_FIELD_TIMESTAMP = "timestamp"
-    }
-
-    override fun insertBlock(ctx: EContext, height: Long): Long {
-        queryRunner.update(ctx.conn, sqlCommands.insertBlocks, ctx.chainID, height)
-        return queryRunner.query(ctx.conn, "SELECT block_iid FROM blocks WHERE chain_iid = ? and block_height = ?", longRes, ctx.chainID, height)
-    }
-
-    override fun insertSnapshot(ctx: EContext, rootHash: ByteArray, height: Long): Long {
-        queryRunner.update(ctx.conn, sqlCommands.insertSnapshots, rootHash, height, ctx.nodeID)
-        return queryRunner.query(ctx.conn, "SELECT snapshot_iid FROM snapshots WHERE root_hash = ? and block_height = ? and node_id = ?", longRes, rootHash, height, ctx.nodeID)
-    }
-
-    override fun insertTransaction(ctx: BlockEContext, tx: Transaction): Long {
-        queryRunner.update(ctx.conn, sqlCommands.insertTransactions, ctx.chainID, tx.getRID(), tx.getRawData(), tx.getHash(), ctx.blockIID)
-        return queryRunner.query(ctx.conn, "SELECT tx_iid FROM transactions WHERE chain_iid= ? and tx_rid = ?", longRes, ctx.chainID, tx.getRID())
-    }
-
-    override fun finalizeBlock(ctx: BlockEContext, header: BlockHeader) {
-        queryRunner.update(ctx.conn,
-                "UPDATE blocks SET block_rid = ?, block_header_data = ?, timestamp = ? WHERE chain_iid= ? AND block_iid = ?",
-                header.blockRID, header.rawData, (header as BaseBlockHeader).timestamp, ctx.chainID, ctx.blockIID
-        )
-    }
-
-    override fun commitBlock(bctx: BlockEContext, w: BlockWitness) {
-        queryRunner.update(bctx.conn,
-                "UPDATE blocks SET block_witness = ? WHERE block_iid=?",
-                w.getRawData(), bctx.blockIID)
-    }
-
-    override fun getBlockHeight(ctx: EContext, blockRID: ByteArray, chainId: Long): Long? {
-        return queryRunner.query(ctx.conn, "SELECT block_height FROM blocks where chain_iid= ? and block_rid = ?",
-                nullableLongRes, chainId, blockRID)
-    }
-
-    // The combination of CHAIN_ID and BLOCK_HEIGHT is unique
-    override fun getBlockRID(ctx: EContext, height: Long): ByteArray? {
-        return queryRunner.query(ctx.conn,
-                "SELECT block_rid FROM blocks WHERE chain_iid= ? AND block_height = ?",
-                nullableByteArrayRes, ctx.chainID, height)
-    }
-
-    override fun getBlockHeader(ctx: EContext, blockRID: ByteArray): ByteArray {
-        return queryRunner.query(ctx.conn, "SELECT block_header_data FROM blocks where chain_iid= ? and block_rid = ?",
-                byteArrayRes, ctx.chainID, blockRID)
-    }
-
-    override fun getBlockTransactions(ctx: EContext, blockRID: ByteArray, hashesOnly: Boolean): List<TxDetail> {
-        val sql = """
-            SELECT tx_rid, tx_hash${if (hashesOnly) "" else ", tx_data"}
-            FROM transactions t
-            JOIN blocks b ON t.block_iid=b.block_iid
-            WHERE b.block_rid=? AND b.chain_iid=?
-            ORDER BY tx_iid
-        """.trimIndent()
-
-        val txs = queryRunner.query(ctx.conn, sql, mapListHandler, blockRID, ctx.chainID)
-
-        return txs.map { tx ->
-            TxDetail(
-                    tx["tx_rid"] as ByteArray,
-                    tx["tx_hash"] as ByteArray,
-                    if (hashesOnly) null else (tx["tx_data"] as ByteArray)
-            )
-        }
-    }
-
-    override fun getWitnessData(ctx: EContext, blockRID: ByteArray): ByteArray {
-        return queryRunner.query(ctx.conn,
-                "SELECT block_witness FROM blocks WHERE chain_iid= ? AND block_rid = ?",
-                byteArrayRes, ctx.chainID, blockRID)
-    }
-
-    override fun getLastBlockHeight(ctx: EContext): Long {
-        return queryRunner.query(ctx.conn,
-                "SELECT block_height FROM blocks WHERE chain_iid= ? ORDER BY block_height DESC LIMIT 1",
-                longRes, ctx.chainID) ?: -1L
-    }
-
-    override fun getLastBlockRid(ctx: EContext, chainId: Long): ByteArray? {
-        return queryRunner.query(ctx.conn,
-                "SELECT block_rid FROM blocks WHERE chain_iid= ? ORDER BY block_height DESC LIMIT 1",
-                nullableByteArrayRes, chainId)
-    }
-
-    override fun getBlockHeightInfo(ctx: EContext, bcRid: BlockchainRid): Pair<Long, ByteArray>? {
-        val res = queryRunner.query(ctx.conn, """
-                    SELECT b.block_height, b.block_rid
-                         FROM blocks b
-                         JOIN blockchains bc ON bc.chain_iid= b.chain_iid
-                         WHERE bc.blockchain_rid = ?
-                         ORDER BY b.block_height DESC LIMIT 1
-                         """, mapListHandler, bcRid.data)
-
-        return when (res.size) {
-            0 -> {
-                null // This is allowed, it (usually) means we don't have any blocks yet
-            }
-            1 -> {
-                val r = res[0]
-                val height = r["block_height"] as Long
-                val blockRid = r["block_rid"] as ByteArray
-                Pair(height, blockRid)
-            }
-            else -> {
-                throw ProgrammerMistake("Incorrect query getBlockHeightInfo got many lines (${res.size})")
-            }
-        }
-    }
-
-    override fun getLastBlockTimestamp(ctx: EContext): Long {
-        return queryRunner.query(ctx.conn,
-                "SELECT timestamp FROM blocks WHERE chain_iid= ? ORDER BY timestamp DESC LIMIT 1",
-                longRes, ctx.chainID) ?: -1L
-    }
-
-    override fun getTxRIDsAtHeight(ctx: EContext, height: Long): Array<ByteArray> {
-        return queryRunner.query(ctx.conn,
-                "SELECT tx_rid FROM " +
-                        "transactions t " +
-                        "INNER JOIN blocks b ON t.block_iid=b.block_iid " +
-                        "where b.block_height=? and b.chain_iid=?",
-                ColumnListHandler<ByteArray>(), height, ctx.chainID).toTypedArray()
-    }
-
-    override fun getBlockInfo(ctx: EContext, txRID: ByteArray): DatabaseAccess.BlockInfo {
-        val block = queryRunner.query(ctx.conn,
-                """
-                    SELECT b.block_iid, b.block_header_data, b.block_witness
-                    FROM blocks b
-                    JOIN transactions t ON b.block_iid=t.block_iid
-                    WHERE t.chain_iid=? and t.tx_rid=?
-                    """, mapListHandler, ctx.chainID, txRID)!!
-        if (block.size < 1) throw UserMistake("Can't get confirmation proof for nonexistent tx")
-        if (block.size > 1) throw ProgrammerMistake("Expected at most one hit")
-        val blockIid = block[0]["block_iid"] as Long
-        val blockHeader = block[0]["block_header_data"] as ByteArray
-        val witness = block[0]["block_witness"] as ByteArray
-        return DatabaseAccess.BlockInfo(blockIid, blockHeader, witness)
-    }
-
-    override fun getTransactionInfo(ctx: EContext, txRID: ByteArray): TransactionInfoExt? {
-        val txInfo = queryRunner.query(ctx.conn,
-                """
-                    SELECT b.block_rid, b.block_height, b.block_header_data, b.block_witness, b.timestamp, t.tx_rid, t.tx_hash, t.tx_data 
-                    FROM blocks as b JOIN transactions as t ON (t.block_iid = b.block_iid) 
-                    WHERE b.chain_iid=? and t.tx_rid = ?
-                    ORDER BY b.block_height DESC 
-                    LIMIT 1;
-                """, mapListHandler, ctx.chainID, txRID)
-        if(txInfo.isEmpty()) return null
-        val blockRID = txInfo[0].get("block_rid") as ByteArray
-        val blockHeight = txInfo[0].get("block_height") as Long
-        val blockHeader = txInfo[0].get("block_header_data") as ByteArray
-        val blockWitness = txInfo[0].get("block_witness") as ByteArray
-        val blockTimestamp = txInfo[0].get("timestamp") as Long
-        val txRID = txInfo[0].get("tx_rid") as ByteArray
-        val txHash = txInfo[0].get("tx_hash") as ByteArray
-        val txData = txInfo[0].get("tx_data") as ByteArray
-        return TransactionInfoExt(blockRID, blockHeight, blockHeader, blockWitness, blockTimestamp, txRID, txHash, txData)
-    }
-    override fun getTransactionsInfo(ctx: EContext, beforeTime: Long, limit: Int): List<TransactionInfoExt> {
-        val transactions = queryRunner.query(ctx.conn,
-                """
-                    SELECT b.block_rid, b.block_height, b.block_header_data, b.block_witness, b.timestamp, t.tx_rid, t.tx_hash, t.tx_data 
-                    FROM blocks as b JOIN transactions as t ON (t.block_iid = b.block_iid) 
-                    WHERE b.chain_iid=? and b.timestamp < ? 
-                    ORDER BY b.block_height DESC 
-                    LIMIT ?;
-                """, mapListHandler, ctx.chainID, beforeTime, limit)
-        return transactions.map { txInfo ->
-            val blockRID = txInfo.get("block_rid") as ByteArray
-            val blockHeight = txInfo.get("block_height") as Long
-            val blockHeader = txInfo.get("block_header_data") as ByteArray
-            val blockWitness = txInfo.get("block_witness") as ByteArray
-            val blockTimestamp = txInfo.get("timestamp") as Long
-            val txRID = txInfo.get("tx_rid") as ByteArray
-            val txHash = txInfo.get("tx_hash") as ByteArray
-            val txData = txInfo.get("tx_data") as ByteArray
-            TransactionInfoExt(blockRID, blockHeight, blockHeader, blockWitness, blockTimestamp, txRID, txHash, txData)
-        }
-    }
-
-    override fun getTxHash(ctx: EContext, txRID: ByteArray): ByteArray {
-        return queryRunner.query(ctx.conn,
-                "SELECT tx_hash FROM transactions WHERE tx_rid = ? and chain_iid=?",
-                byteArrayRes, txRID, ctx.chainID)
-    }
-
-    override fun getBlockTxRIDs(ctx: EContext, blockIid: Long): List<ByteArray> {
-        return queryRunner.query(ctx.conn,
-                "SELECT tx_rid FROM " +
-                        "transactions t " +
-                        "where t.block_iid=? order by tx_iid",
-                ColumnListHandler<ByteArray>(), blockIid)!!
-    }
-
-    override fun getBlockTxHashes(ctx: EContext, blockIid: Long): List<ByteArray> {
-        return queryRunner.query(ctx.conn,
-                "SELECT tx_hash FROM " +
-                        "transactions t " +
-                        "where t.block_iid=? order by tx_iid",
-                ColumnListHandler<ByteArray>(), blockIid)!!
-    }
-
-    override fun getTxBytes(ctx: EContext, txRID: ByteArray): ByteArray? {
-        return queryRunner.query(ctx.conn, "SELECT tx_data FROM transactions WHERE chain_iid=? AND tx_rid=?",
-                nullableByteArrayRes, ctx.chainID, txRID)
-    }
-
-    override fun isTransactionConfirmed(ctx: EContext, txRID: ByteArray): Boolean {
-        val res = queryRunner.query(ctx.conn,
-                """
-                        SELECT 1 FROM transactions t
-                        WHERE t.chain_iid=? AND t.tx_rid=?
-                        """, nullableIntRes, ctx.chainID, txRID)
-        return (res != null)
-    }
-
-    override fun getBlockchainRID(ctx: EContext): BlockchainRid? {
-        val data = queryRunner.query(ctx.conn, "SELECT blockchain_rid FROM blockchains WHERE chain_iid= ?",
-                nullableByteArrayRes, ctx.chainID)
-        return if (data == null) null else BlockchainRid(data)
-    }
-
-    override fun initialize(connection: Connection, expectedDbVersion: Int) {
-        /**
-         * "CREATE TABLE IF NOT EXISTS" is not good enough for the meta table
-         * We need to know whether it exists or not in order to
-         * make decisions on upgrade
-         */
-
-        if (tableExists(connection, "meta")) {
-            // meta table already exists. Check the version
-            val versionString = queryRunner.query(connection, "SELECT value FROM meta WHERE key='version'", ScalarHandler<String>())
-            val version = versionString.toInt()
-            if (version != expectedDbVersion) {
-                throw UserMistake("Unexpected version '$version' in database. Expected '$expectedDbVersion'")
-            }
-
-        } else {
-            logger.info("Meta table does not exist! Assume database does not exist and create it (version: $expectedDbVersion).")
-            queryRunner.update(connection, sqlCommands.createTableMeta)
-            queryRunner.update(
-                    connection,
-                    "INSERT INTO meta (key, value) values ('version', ?)",
-                    expectedDbVersion)
-
-
-            // Don't use "CREATE TABLE IF NOT EXISTS" because if they do exist
-            // we must throw an error. If these tables exists but meta did not exist,
-            // there is some serious problem that needs manual work
-            queryRunner.update(connection, sqlCommands.createTableBlockChains)
-
-            queryRunner.update(connection, sqlCommands.createTableSnapshots)
-
-            queryRunner.update(connection, sqlCommands.createTableBlocks)
-
-            queryRunner.update(connection, sqlCommands.createTableTransactions)
-
-            // Configurations
-            queryRunner.update(connection, sqlCommands.createTableConfiguration)
-
-            // PeerInfos
-            queryRunner.update(connection, sqlCommands.createTablePeerInfos)
-
-            queryRunner.update(connection, """CREATE INDEX transactions_block_iid_idx ON transactions(block_iid)""")
-            queryRunner.update(connection, """CREATE INDEX blocks_chain_iid_timestamp ON blocks(chain_iid, timestamp)""")
-            //queryRunner.update(connection, """CREATE INDEX configurations_chain_iid_to_height ON configurations(chain_iid, height)""")
-
-            // Create function to get the rellr app tables' ddl
-            queryRunner.update(connection, sqlCommands.createDescribeTableFunction)
-        }
-    }
-
-    override fun getChainId(ctx: EContext, blockchainRID: BlockchainRid): Long? {
-        return queryRunner.query(ctx.conn,
-                "SELECT chain_iid FROM blockchains WHERE blockchain_rid=?",
-                nullableLongRes,
-                blockchainRID.data)
-    }
-
-    override fun checkBlockchainRID(ctx: EContext, blockchainRID: BlockchainRid) {
-        // Check that the blockchainRID is present for chain_iid
-        val rid = queryRunner.query(
-                ctx.conn,
-                "SELECT blockchain_rid from blockchains where chain_iid=?",
-                nullableByteArrayRes,
-                ctx.chainID)
-
-        logger.debug("chainId = ${ctx.chainID} = BC RID ${rid?.toHex() ?: "null"}")
-        if (rid == null) {
-            logger.info("Blockchain RID: ${blockchainRID.toHex()} doesn't exist in DB, so we add it.")
-            queryRunner.update(
-                    ctx.conn,
-                    "INSERT INTO blockchains (chain_iid, blockchain_rid) values (?, ?)",
-                    ctx.chainID,
-                    blockchainRID.data)
-
-        } else if (!rid.contentEquals(blockchainRID.data)) {
-            throw UserMistake("The blockchainRID in db for chainId ${ctx.chainID} " +
-                    "is ${rid.toHex()}, but the expected rid is ${blockchainRID.toHex()}")
-        } else {
-            logger.debug("Verified that Blockchain RID: ${blockchainRID.toHex()} exists in DB.")
-        }
-    }
-
-	override fun getBlock(context: EContext, blockRID: ByteArray): DatabaseAccess.BlockInfoExt? {
-        val blockInfo = queryRunner.query(context.conn,
-                "SELECT block_rid, block_height, block_header_data, block_witness, timestamp " +
-                        "FROM blocks WHERE  chain_iid=? and block_rid = ? " +
-                        "LIMIT 1",
-                mapListHandler,
-                context.chainID,
-                blockRID
-        )
-        if(blockInfo.isEmpty()) return null
-
-        val blockRid = blockInfo[0].get("block_rid") as ByteArray
-        val blockHeight = blockInfo[0].get("block_height") as Long
-        val blockHeader = blockInfo[0].get("block_header_data") as ByteArray
-        val blockWitness = blockInfo[0].get("block_witness") as ByteArray
-        val timestamp = blockInfo[0].get("timestamp") as Long
-        return DatabaseAccess.BlockInfoExt(blockRid, blockHeight, blockHeader, blockWitness, timestamp)
-    }
-    
-    override fun getBlocks(ctx: EContext, blockHeight: Long, asc: Boolean, limit: Int): List<DatabaseAccess.BlockInfoExt> {
-        val blocksInfo = queryRunner.query(ctx.conn,
-                "SELECT block_rid, block_height, block_header_data, block_witness, timestamp " +
-                        "FROM blocks WHERE block_height ${if (asc) ">" else "<"} ? " +
-                        "ORDER BY timestamp ${if (asc) "ASC" else "DESC"} " +
-                        "LIMIT ?",
-                mapListHandler,
-                blockHeight,
-                limit)
-
-        return blocksInfo.map { blockInfo ->
-            val blockRid = blockInfo["block_rid"] as ByteArray
-            val blockHeight = blockInfo["block_height"] as Long
-            val blockHeader = blockInfo["block_header_data"] as ByteArray
-            val blockWitness = blockInfo["block_witness"] as ByteArray
-            val timestamp = blockInfo["timestamp"] as Long
-            DatabaseAccess.BlockInfoExt(blockRid, blockHeight, blockHeader, blockWitness, timestamp)
-        }
-    }
-
-    override fun findConfigurationHeightForBlock(ctx: EContext, height: Long): Long? {
-        return queryRunner.query(ctx.conn,
-                "SELECT height FROM configurations WHERE chain_iid= ? AND height <= ? " +
-                        "ORDER BY height DESC LIMIT 1",
-                nullableLongRes, ctx.chainID, height)
-    }
-
-    override fun getBlockchainsInRange(ctx: EContext, limit: Int, offset: Long, original: Long): List<RowData> {
-        var rows = queryRunner.query(ctx.conn,
-                """SELECT * FROM (
-                    SELECT (row_number() OVER (ORDER BY chain_iid) + ?) AS row_id, chain_iid, blockchain_rid FROM blockchains) x  
-                    WHERE row_id BETWEEN ? AND ?""", mapListHandler, original, offset+1, offset+limit)
-
-        return rows.map { row ->
-            val rowId = row["row_id"] as Long
-            val chainIid = row["chain_iid"] as Long
-            val blockchainRid = row["blockchain_rid"] as ByteArray
-
-            RowData(GtvInteger(rowId), GtvString("blockchains"), BlockchainData(chainIid, blockchainRid).toGtv())
-        }
-    }
-
-    override fun getConfigurationsInRange(ctx: EContext, limit: Int, offset: Long, original: Long): List<RowData> {
-        var rows = queryRunner.query(ctx.conn,
-                """SELECT * FROM (
-                    SELECT (row_number() OVER (ORDER BY chain_iid) + ?) AS row_id, chain_iid, height, configuration_data FROM configurations) x  
-                    WHERE row_id BETWEEN ? AND ?""", mapListHandler, original, offset+1, offset+limit)
-
-        return rows.map { row ->
-            val rowId = row["row_id"] as Long
-            val chainIid = row["chain_iid"] as Long
-            val height = row["height"] as Long
-            val data = row["configuration_data"] as ByteArray
-
-            RowData(GtvInteger(rowId), GtvString("configurations"), ConfigurationData(chainIid, height, data).toGtv())
-        }
-    }
-
-    override fun getMetaInRange(ctx: EContext, limit: Int, offset: Long, original: Long): List<RowData> {
-        var rows = queryRunner.query(ctx.conn,
-                """SELECT * FROM (
-                    SELECT (row_number() OVER (ORDER BY 1) + ?) AS row_id, key, value FROM meta) x  
-                    WHERE row_id BETWEEN ? AND ?""", mapListHandler, original, offset+1, offset+limit)
-
-        return rows.map { row ->
-            val rowId = row["row_id"] as Long
-            val key = row["key"] as String
-            val value = row["value"] as String?
-
-            RowData(GtvInteger(rowId), GtvString("meta"), MetaData(key, value).toGtv())
-        }
-    }
-
-    override fun getPeerInfosInRange(ctx: EContext, limit: Int, offset: Long, original: Long): List<RowData> {
-        var rows = queryRunner.query(ctx.conn,
-                """SELECT * FROM (
-                    SELECT (row_number() OVER (ORDER BY 1) + ?) AS row_id, $TABLE_PEERINFOS_FIELD_HOST, $TABLE_PEERINFOS_FIELD_PORT, $TABLE_PEERINFOS_FIELD_PUBKEY, $TABLE_PEERINFOS_FIELD_TIMESTAMP FROM $TABLE_PEERINFOS) x  
-                    WHERE row_id BETWEEN ? AND ?""", mapListHandler, original, offset+1, offset+limit)
-
-        return rows.map { row ->
-            val rowId = row["row_id"] as Long
-            val host = row["$TABLE_PEERINFOS_FIELD_HOST"] as String
-            val port = row["$TABLE_PEERINFOS_FIELD_PORT"] as Int
-            val pubkey = row["$TABLE_PEERINFOS_FIELD_PUBKEY"] as String
-            val timestamp = row["$TABLE_PEERINFOS_FIELD_TIMESTAMP"] as Long
-
-            RowData(GtvInteger(rowId), GtvString(TABLE_PEERINFOS), PeerInfo(host, port, pubkey, timestamp).toGtv())
-        }
-    }
-
-    override fun getTables(ctx: EContext): List<String> {
-        return queryRunner.query(ctx.conn,
-                """SELECT table_name FROM information_schema.tables WHERE table_schema = ?""",
-                ColumnListHandler(), ctx.conn.schema)
-    }
-
-    override fun getTxsInRange(ctx: EContext, limit: Int, offset: Long, original: Long): List<RowData> {
-        var rows = queryRunner.query(ctx.conn,
-                """SELECT * FROM (
-                    SELECT (row_number() OVER (ORDER BY chain_iid) + ?) AS row_id, tx_iid, chain_iid, tx_rid, tx_data, tx_hash, block_iid FROM transactions) x 
-                    WHERE row_id BETWEEN ? AND ?""", mapListHandler, original, offset+1, offset+limit)
-
-        return rows.map { row ->
-            val rowId = row["row_id"] as Long
-            val txIid = row["tx_iid"] as Long
-            val chainIid = row["chain_iid"] as Long
-            val txRid = row["tx_rid"] as ByteArray
-            val txData = row["tx_data"] as ByteArray
-            val txHash = row["tx_hash"] as ByteArray
-            val blockIid = row["block_iid"] as Long
-            RowData(GtvInteger(rowId), GtvString("transactions"), TxData(txIid, chainIid, txRid, txData, txHash, blockIid).toGtv())
-        }
-    }
-
-    override fun getBlocksInRange(ctx: EContext, limit: Int, offset: Long, original: Long): List<RowData> {
-        var rows = queryRunner.query(ctx.conn,
-                """SELECT * FROM (
-                    SELECT (row_number() OVER (ORDER BY chain_iid) + ?) AS row_id, block_iid, block_rid, block_height, block_header_data, block_witness, timestamp FROM blocks) x  
-                    WHERE row_id BETWEEN ? AND ?""", mapListHandler, original, offset+1, offset+limit)
-
-        return rows.map { row ->
-            val rowId = row["row_id"] as Long
-            val blockIid = row["block_iid"] as Long
-            val blockRid = row["block_rid"] as ByteArray
-            val blockHeight = row["block_height"] as Long
-            val blockHeader = row["block_header_data"] as ByteArray
-            val blockWitness = row["block_witness"] as ByteArray
-            val timestamp = row["timestamp"] as Long
-            RowData(GtvInteger(rowId), GtvString("blocks"), BlockData(blockIid, blockRid, blockHeight, blockHeader, blockWitness, timestamp).toGtv())
-        }
-    }
-
-    override fun getDataInRange(ctx: EContext, tableName: String, limit: Int, offset: Long, original: Long): List<RowData> {
-        val ddl = getTableDDL(ctx, tableName)
-        val cols = getTableDefinition(ctx, tableName)
-        val defs = cols.map { it.toGtv() }.toTypedArray()
-        var query = "SELECT * FROM (SELECT (row_number() OVER (ORDER BY 1) + ?) AS row_id"
-        cols.forEach { query += ", ${it.columnName}" }
-
-        query += " FROM $tableName) x WHERE row_id BETWEEN ? AND ?"
-
-        val rows = queryRunner.query(ctx.conn, query, mapListHandler, original, offset+1, offset+limit)
-        return rows.map { row ->
-            val rowId = row["row_id"] as Long
-            val data = mutableMapOf<String, Gtv>()
-            data["definition"] = GtvArray(defs)
-            data["ddl"] = GtvString(ddl)
-            cols.forEach {
-                data[it.columnName] = when (it.dataType) {
-                    "bigint" -> {
-                        GtvInteger(row[it.columnName] as Long)
-                    }
-                    "integer" -> {
-                        GtvInteger((row[it.columnName] as Int).toLong())
-                    }
-                    "bytea" -> {
-                        GtvByteArray(row[it.columnName] as ByteArray)
-                    }
-                    "text" -> {
-                        GtvString(row[it.columnName] as String)
-                    }
-                    else -> {
-                        GtvNull
-                    }
-                }
-            }
-            RowData(GtvInteger(rowId), GtvString(tableName), GtvFactory.gtv(GtvDictionary.build(data)))
-        }
-    }
-
-    override fun getRowCount(ctx: EContext, tableName: String): Long {
-        return queryRunner.query(ctx.conn, "SELECT count(*) FROM $tableName", longRes)
-    }
-
-    override fun getTableDDL(ctx: EContext, tableName: String): String {
-        return queryRunner.query(ctx.conn, "SELECT * FROM public.describe_table('${ctx.conn.schema}', '$tableName')", stringRes)
-    }
-
-    override fun getConfigurationData(ctx: EContext, height: Long): ByteArray? {
-        return queryRunner.query(ctx.conn,
-                "SELECT configuration_data FROM configurations WHERE chain_iid= ? AND height = ?",
-                nullableByteArrayRes, ctx.chainID, height)
-    }
-
-    override fun addConfigurationData(ctx: EContext, height: Long, data: ByteArray) {
-        queryRunner.update(ctx.conn, sqlCommands.insertConfiguration, ctx.chainID, height, data)
-    }
-
-    fun tableExists(connection: Connection, tableName_: String): Boolean {
-        val types: Array<String> = arrayOf("TABLE")
-
-        val tableName = if (connection.metaData.storesUpperCaseIdentifiers()) {
-            tableName_.toUpperCase()
-        } else {
-            tableName_
-        }
-
-        val rs = connection.metaData.getTables(null, null, tableName, types)
-        while (rs.next()) {
-            // avoid wildcard '_' in SQL. Eg: if you pass "employee_salary" that should return something employeesalary which we don't expect
-            if (rs.getString(2).toLowerCase() == connection.schema.toLowerCase()
-                    && rs.getString(3).toLowerCase() == tableName.toLowerCase()) {
-                return true
-            }
-        }
-        return false
-    }
-
-    private fun getTableDefinition(context: EContext, tableName: String): List<TableDefinition> {
-        var rows = queryRunner.query(context.conn,
-                """SELECT column_name, data_type, is_nullable, column_default FROM information_schema.columns WHERE table_schema = ? AND table_name = ?""",
-                mapListHandler, context.conn.schema, tableName)
-
-        return rows.map { row ->
-            val name = row["column_name"] as String
-            val type = row["data_type"] as String
-            val nullable = row["is_nullable"] as String == "YES"
-            val default = row["column_default"] as String?
-            TableDefinition(name, type, nullable, default)
-        }
-    }
-
-=======
->>>>>>> 41dd0c85
 }