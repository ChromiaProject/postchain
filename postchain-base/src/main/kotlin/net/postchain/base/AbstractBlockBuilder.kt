// Copyright (c) 2020 ChromaWay AB. See README for license information.

package net.postchain.base

import mu.KLogging
import net.postchain.base.data.GenericBlockHeaderValidator
import net.postchain.common.TimeLog
import net.postchain.common.toHex
import net.postchain.core.*
import net.postchain.core.ValidationResult.Result.OK
import net.postchain.core.ValidationResult.Result.PREV_BLOCK_MISMATCH
import net.postchain.debug.BlockTrace

/**
 * The abstract block builder has only a vague concept about the core procedures of a block builder, for example:
 * - to only append correct transactions to a block, and
 * - that a block must be validated and finalized when it's done, and
 * - can call functions on the [BlockWitnessProvider] but cannot create a [BlockWitnessProvider]
 * etc
 *
 * Everything else is left to sub-classes.
 */
abstract class AbstractBlockBuilder(
        val ectx: EContext,               // a general DB context (use bctx when possible)
        val blockchainRID: BlockchainRid, // is the RID of the chain
        val store: BlockStore,
        val txFactory: TransactionFactory // Used for serializing transaction data
) : BlockBuilder, TxEventSink {

    companion object: KLogging()

    // ----------------------------------
    // functions which need to be implemented in a concrete BlockBuilder:
    // ----------------------------------
    abstract protected val blockWitnessProvider: BlockWitnessProvider
    abstract protected fun computeMerkleRootHash(): ByteArray              // Computes the root hash for the Merkle tree of transactions currently in a block
    abstract protected fun makeBlockHeader(): BlockHeader                  // Create block header from initial block data
    abstract protected fun buildBlockchainDependencies(partialBlockHeader: BlockHeader?): BlockchainDependencies

    // ----------------------------------
    // Public b/c need to be accessed by subclasses
    // ----------------------------------
    protected var finalized: Boolean = false                   // signalling if further updates to block is permitted
    protected val rawTransactions = mutableListOf<ByteArray>() // list of encoded transactions
    val transactions = mutableListOf<Transaction>()  // list of decoded transactions
    protected var blockchainDependencies: BlockchainDependencies? = null //  is the dependencies the configuration tells us to use
    lateinit var bctx: BlockEContext                 // is the context for this specific block
    internal lateinit var initialBlockData: InitialBlockData  //
    protected var _blockData: BlockData? = null                // complete set of data for the block including header and [rawTransactions]
    protected var buildingNewBlock: Boolean = false            // remains "false" as long we got a block from some other node

    var blockTrace: BlockTrace? = null               // Only for logging, remains "null" unless TRACE

    /**
     * Retrieve initial block data and set block context
     *
     * @param partialBlockHeader might hold the header.
     */
    override fun begin(partialBlockHeader: BlockHeader?) {
        beginLog("Begin")
        if (::initialBlockData.isInitialized) {
            ProgrammerMistake("Attempted to begin block second time")
        }
        blockchainDependencies = buildBlockchainDependencies(partialBlockHeader)
        initialBlockData =
            store.beginBlock(ectx, blockchainRID, blockchainDependencies!!.extractBlockHeightDependencyArray())
        bctx = BaseBlockEContext(
            ectx,
            initialBlockData.height,
            initialBlockData.blockIID,
            initialBlockData.timestamp,
            blockchainDependencies!!.extractChainIdToHeightMap(),
            this
        )
        buildingNewBlock = partialBlockHeader == null // If we have a header this must be an old block we are loading
        beginLog("End")
    }

    /**
     * Apply transaction to current working block
     *
     * @param tx transaction to be added to block
     * @throws ProgrammerMistake if block is finalized
     * @throws UserMistake transaction is not correct
     * @throws UserMistake failed to save transaction to database
     * @throws UserMistake failed to apply transaction and update database state
     */
    override fun appendTransaction(tx: Transaction) {
        if (finalized) throw ProgrammerMistake("Block is already finalized")
        // tx.isCorrect may also throw UserMistake to provide
        // a meaningful error message to log.
        TimeLog.startSum("AbstractBlockBuilder.appendTransaction().isCorrect")
        if (!tx.isCorrect()) {
            throw UserMistake("Transaction ${tx.getRID().toHex()} is not correct")
        }
        TimeLog.end("AbstractBlockBuilder.appendTransaction().isCorrect")
        val txctx: TxEContext
        try {
            TimeLog.startSum("AbstractBlockBuilder.appendTransaction().addTransaction")
            txctx = store.addTransaction(bctx, tx)
            TimeLog.end("AbstractBlockBuilder.appendTransaction().addTransaction")
        } catch (e: Exception) {
            throw UserMistake("Failed to save tx to database", e)
        }
        // In case of errors, tx.apply may either return false or throw UserMistake
        TimeLog.startSum("AbstractBlockBuilder.appendTransaction().apply")
        if (tx.apply(txctx)) {
            txctx.done()
            transactions.add(tx)
            rawTransactions.add(tx.getRawData())
        } else {
            throw UserMistake("Transaction ${tx.getRID().toHex()} failed")
        }
        TimeLog.end("AbstractBlockBuilder.appendTransaction().apply")
    }

    /**
     * By finalizing the block we won't allow any more transactions to be added, and the block RID and timestamp are set
     */
    override fun finalizeBlock(): BlockHeader {
        val blockHeader = makeBlockHeader()
        store.finalizeBlock(bctx, blockHeader)
        _blockData = BlockData(blockHeader, rawTransactions)
        finalized = true
        return blockHeader
    }

    /**
     * Apart from finalizing the block, validate the header
     *
     * @param blockHeader Block header to finalize and validate
     * @throws UserMistake Happens if validation of the block header fails
     */
    override fun finalizeAndValidate(blockHeader: BlockHeader) {
        val validationResult = validateBlockHeader(blockHeader)
        when (validationResult.result) {
            OK -> {
                store.finalizeBlock(bctx, blockHeader)
                _blockData = BlockData(blockHeader, rawTransactions)
                finalized = true
            }
            PREV_BLOCK_MISMATCH -> throw BadDataMistake(BadDataType.PREV_BLOCK_MISMATCH, validationResult.message)
            else -> throw BadDataMistake(BadDataType.BAD_BLOCK, validationResult.message)
        }
    }

    /**
     * (Note: don't call this. We only keep this as a public function for legacy tests to work)
     */
    internal fun validateBlockHeader(blockHeader: BlockHeader): ValidationResult {
        val nrOfDependencies = blockchainDependencies?.all()?.size ?: 0
        return GenericBlockHeaderValidator.advancedValidateAgainstKnownBlocks(
            blockHeader,
            initialBlockData,
            ::computeMerkleRootHash,
            ::getBlockRidAtHeight,
            bctx.timestamp,
            nrOfDependencies
        )
    }


    /**
     * @return the block RID at a certain height
     */
    private fun getBlockRidAtHeight(height: Long) = store.getBlockRID(ectx, height)

    /**
     * Return block data if block is finalized.
     *
     * @throws ProgrammerMistake When block is not finalized
     */
    override fun getBlockData(): BlockData {
        return _blockData ?: throw ProgrammerMistake("Block is not finalized yet")
    }

    /**
     * By committing to the block we update the database to include the witness for that block
     *
     * Note: replicas commit blocks too, so we cannot append our own signature on the [BlockWitnessBuilder].
     *
     * @param blockWitness The witness for the block
     * @throws ProgrammerMistake If the witness is invalid
     */
    override fun commit(blockWitness: BlockWitness) {
        commitLog("Begin")
<<<<<<< HEAD
        val witnessBuilder = blockWitnessManager.createWitnessBuilderWithoutOwnSignature(_blockData!!.header)
        if (!blockWitnessManager.validateWitness(blockWitness, witnessBuilder)) {
=======
        val witnessBuilder = blockWitnessProvider.createWitnessBuilderWithoutOwnSignature(_blockData!!.header)
        if (!blockWitnessProvider.validateWitness(blockWitness, witnessBuilder)) {
>>>>>>> 0ce64235
            throw ProgrammerMistake("Invalid witness")
        }
        store.commitBlock(bctx, blockWitness)
        bctx.blockWasCommitted()
        commitLog("End")
    }

    // -----------------
    // Logging boilerplate
    // -----------------

    // Use this function to get quick debug info about the block, note ONLY for logging!
    override fun getBTrace(): BlockTrace? {
        return blockTrace
    }

    // Only used for logging
    override fun setBTrace(newBlockTrace: BlockTrace) {
        if (blockTrace == null) {
            blockTrace = newBlockTrace
        } else {
            // Update existing object with missing info
            blockTrace!!.addDataIfMissing(newBlockTrace)
        }
    }

    private fun beginLog(str: String) {
        if (logger.isTraceEnabled) {
            logger.trace("${ectx.chainID} begin() -- $str, from block: ${getBTrace()}")
        }
    }

    private fun commitLog(str: String) {
        if (logger.isTraceEnabled) {
            logger.trace("${ectx.chainID} commit() -- $str, from block: ${getBTrace()}")
        }
    }
}<|MERGE_RESOLUTION|>--- conflicted
+++ resolved
@@ -184,13 +184,8 @@
      */
     override fun commit(blockWitness: BlockWitness) {
         commitLog("Begin")
-<<<<<<< HEAD
-        val witnessBuilder = blockWitnessManager.createWitnessBuilderWithoutOwnSignature(_blockData!!.header)
-        if (!blockWitnessManager.validateWitness(blockWitness, witnessBuilder)) {
-=======
         val witnessBuilder = blockWitnessProvider.createWitnessBuilderWithoutOwnSignature(_blockData!!.header)
         if (!blockWitnessProvider.validateWitness(blockWitness, witnessBuilder)) {
->>>>>>> 0ce64235
             throw ProgrammerMistake("Invalid witness")
         }
         store.commitBlock(bctx, blockWitness)
