// Copyright (c) 2020 ChromaWay AB. See README for license information.

package net.postchain.base

import net.postchain.api.rest.infra.BaseApiInfrastructure
import net.postchain.config.blockchain.BlockchainConfigurationProvider
import net.postchain.config.blockchain.ManualBlockchainConfigurationProvider
import net.postchain.config.node.NodeConfigurationProvider
import net.postchain.core.*
import net.postchain.debug.BlockchainProcessName
import net.postchain.debug.NodeDiagnosticContext

class TestBlockchainProcess(val _engine: BlockchainEngine) : BlockchainProcess {
    override fun getEngine(): BlockchainEngine {
        return _engine
    }

    override fun shutdown() {
        _engine.shutdown()
    }
}


class TestSynchronizationInfrastructure : SynchronizationInfrastructure {

<<<<<<< HEAD
    override fun init() {}

    override fun makeBlockchainProcess(processName: BlockchainProcessName, engine: BlockchainEngine): BlockchainProcess {
=======
    override fun makeBlockchainProcess(processName: BlockchainProcessName, engine: BlockchainEngine, historicBlockchain: HistoricBlockchain?): BlockchainProcess {
>>>>>>> ae9b875c
        return TestBlockchainProcess(engine)
    }

    override fun shutdown() {}
}

class BaseTestInfrastructureFactory : InfrastructureFactory {

    override fun makeBlockchainConfigurationProvider(): BlockchainConfigurationProvider {
        return ManualBlockchainConfigurationProvider()
    }

    override fun makeBlockchainInfrastructure(
            nodeConfigProvider: NodeConfigurationProvider,
            nodeDiagnosticContext: NodeDiagnosticContext
    ): BlockchainInfrastructure {

        val syncInfra = TestSynchronizationInfrastructure()
        val apiInfra = BaseApiInfrastructure(nodeConfigProvider, nodeDiagnosticContext)

        return BaseBlockchainInfrastructure(
                nodeConfigProvider, syncInfra, apiInfra, nodeDiagnosticContext)
    }

    override fun makeProcessManager(
            nodeConfigProvider: NodeConfigurationProvider,
            blockchainInfrastructure: BlockchainInfrastructure,
            blockchainConfigurationProvider: BlockchainConfigurationProvider,
            nodeDiagnosticContext: NodeDiagnosticContext
    ): BlockchainProcessManager {

        return BaseBlockchainProcessManager(
                blockchainInfrastructure,
                nodeConfigProvider,
                blockchainConfigurationProvider,
                nodeDiagnosticContext)
    }
}<|MERGE_RESOLUTION|>--- conflicted
+++ resolved
@@ -23,13 +23,10 @@
 
 class TestSynchronizationInfrastructure : SynchronizationInfrastructure {
 
-<<<<<<< HEAD
     override fun init() {}
 
-    override fun makeBlockchainProcess(processName: BlockchainProcessName, engine: BlockchainEngine): BlockchainProcess {
-=======
     override fun makeBlockchainProcess(processName: BlockchainProcessName, engine: BlockchainEngine, historicBlockchain: HistoricBlockchain?): BlockchainProcess {
->>>>>>> ae9b875c
+
         return TestBlockchainProcess(engine)
     }
 
