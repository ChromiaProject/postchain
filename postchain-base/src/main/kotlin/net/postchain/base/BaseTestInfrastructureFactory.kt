// Copyright (c) 2020 ChromaWay AB. See README for license information.

package net.postchain.base

import mu.KLogging
import net.postchain.api.rest.infra.BaseApiInfrastructure
import net.postchain.config.blockchain.BlockchainConfigurationProvider
import net.postchain.config.blockchain.ManualBlockchainConfigurationProvider
import net.postchain.config.node.NodeConfigurationProvider
import net.postchain.core.*
import net.postchain.debug.BlockchainProcessName
import net.postchain.debug.NodeDiagnosticContext
import net.postchain.ebft.heartbeat.HeartbeatChecker
import net.postchain.ebft.heartbeat.HeartbeatEvent

class TestBlockchainProcess(override val blockchainEngine: BlockchainEngine) : BlockchainProcess {

    companion object : KLogging()

    // Need this stuff to make this test class look a bit "normal"
<<<<<<< HEAD
    override val name: String = BlockchainProcessName("?", _engine.getConfiguration().blockchainRid)
            .toString()
=======
    val processName: BlockchainProcessName = BlockchainProcessName("?", blockchainEngine.getConfiguration().blockchainRid)
>>>>>>> a68888c6

    override fun start() { }

    override fun shutdown() {
        shutdownDebug("Begin")
        blockchainEngine.shutdown()
        shutdownDebug("End")
    }

    private fun shutdownDebug(str: String) {
        if (logger.isDebugEnabled) {
            logger.debug("$name: shutdown() - $str.")
        }
    }

    override fun onHeartbeat(heartbeatEvent: HeartbeatEvent) = Unit
}


class TestSynchronizationInfrastructure : SynchronizationInfrastructure {

    override fun init() = Unit

    override fun makeBlockchainProcess(
            processName: BlockchainProcessName,
            engine: BlockchainEngine,
            heartbeatChecker: HeartbeatChecker,
            historicBlockchainContext: HistoricBlockchainContext?
    ): BlockchainProcess {
        return TestBlockchainProcess(engine)
    }

    override fun makeHeartbeatChecker(chainId: Long, blockchainRid: BlockchainRid): HeartbeatChecker {
        return object : HeartbeatChecker {
            override fun onHeartbeat(heartbeatEvent: HeartbeatEvent) = Unit
            override fun checkHeartbeat(timestamp: Long): Boolean = true
        }
    }

    override fun exitBlockchainProcess(process: BlockchainProcess) = Unit
    override fun restartBlockchainProcess(process: BlockchainProcess) = Unit

    override fun shutdown() = Unit
}

class BaseTestInfrastructureFactory : InfrastructureFactory {

    override fun makeBlockchainConfigurationProvider(): BlockchainConfigurationProvider {
        return ManualBlockchainConfigurationProvider()
    }

    override fun makeBlockchainInfrastructure(
            nodeConfigProvider: NodeConfigurationProvider,
            nodeDiagnosticContext: NodeDiagnosticContext
    ): BlockchainInfrastructure {

        val syncInfra = TestSynchronizationInfrastructure()
        val apiInfra = BaseApiInfrastructure(nodeConfigProvider, nodeDiagnosticContext)

        return BaseBlockchainInfrastructure(
                nodeConfigProvider, syncInfra, apiInfra, nodeDiagnosticContext)
    }

    override fun makeProcessManager(
            nodeConfigProvider: NodeConfigurationProvider,
            blockchainInfrastructure: BlockchainInfrastructure,
            blockchainConfigurationProvider: BlockchainConfigurationProvider,
            nodeDiagnosticContext: NodeDiagnosticContext
    ): BlockchainProcessManager {

        return BaseBlockchainProcessManager(
                blockchainInfrastructure,
                nodeConfigProvider,
                blockchainConfigurationProvider,
                nodeDiagnosticContext)
    }
}<|MERGE_RESOLUTION|>--- conflicted
+++ resolved
@@ -18,12 +18,7 @@
     companion object : KLogging()
 
     // Need this stuff to make this test class look a bit "normal"
-<<<<<<< HEAD
-    override val name: String = BlockchainProcessName("?", _engine.getConfiguration().blockchainRid)
-            .toString()
-=======
-    val processName: BlockchainProcessName = BlockchainProcessName("?", blockchainEngine.getConfiguration().blockchainRid)
->>>>>>> a68888c6
+    val name: String = BlockchainProcessName("?", blockchainEngine.getConfiguration().blockchainRid).toString()
 
     override fun start() { }
 
