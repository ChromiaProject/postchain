// Copyright (c) 2020 ChromaWay AB. See README for license information.

package net.postchain.base

import mu.KLogging
<<<<<<< HEAD
import net.postchain.base.icmf.IcmfController
=======
import net.postchain.PostchainContext
import net.postchain.api.rest.infra.BaseApiInfrastructure
>>>>>>> 6e788125
import net.postchain.config.blockchain.BlockchainConfigurationProvider
import net.postchain.config.blockchain.ManualBlockchainConfigurationProvider
import net.postchain.config.node.NodeConfigurationProvider
import net.postchain.core.BlockchainEngine
import net.postchain.core.BlockchainInfrastructure
import net.postchain.core.BlockchainProcess
import net.postchain.core.BlockchainProcessManager
import net.postchain.core.InfrastructureFactory
import net.postchain.core.SynchronizationInfrastructure
import net.postchain.debug.BlockchainProcessName
import net.postchain.ebft.EbftPacketDecoderFactory
import net.postchain.ebft.EbftPacketEncoderFactory
import net.postchain.ebft.heartbeat.HeartbeatListener
import net.postchain.network.common.ConnectionManager
import net.postchain.network.peer.DefaultPeerConnectionManager

<<<<<<< HEAD
class TestBlockchainProcess(val _engine: BlockchainEngine, val icmf: IcmfController) : BlockchainProcess {
=======
class TestBlockchainProcess(override val blockchainEngine: BlockchainEngine) : BlockchainProcess {
>>>>>>> 6e788125

    companion object : KLogging()

    // Need this stuff to make this test class look a bit "normal"
    val name: String = BlockchainProcessName("?", blockchainEngine.getConfiguration().blockchainRid).toString()

<<<<<<< HEAD
    override fun getIcmfController() = icmf

    override fun getEngine(): BlockchainEngine {
        return _engine
    }
=======
    override fun start() {}
>>>>>>> 6e788125

    override fun shutdown() {
        shutdownDebug("Begin")
        blockchainEngine.shutdown()
        shutdownDebug("End")
    }

    private fun shutdownDebug(str: String) {
        if (logger.isDebugEnabled) {
            logger.debug("$name: shutdown() - $str.")
        }
    }
}


class TestSynchronizationInfrastructure : SynchronizationInfrastructure {

<<<<<<< HEAD
    override fun makeBlockchainProcess(processName: BlockchainProcessName, engine: BlockchainEngine, icmf: IcmfController, historicBlockchainContext: HistoricBlockchainContext?): BlockchainProcess {
        return TestBlockchainProcess(engine, icmf)
=======
    override fun makeBlockchainProcess(
            processName: BlockchainProcessName,
            engine: BlockchainEngine,
            heartbeatListener: HeartbeatListener?
    ): BlockchainProcess {
        return TestBlockchainProcess(engine)
>>>>>>> 6e788125
    }

    override fun exitBlockchainProcess(process: BlockchainProcess) = Unit
    override fun restartBlockchainProcess(process: BlockchainProcess) = Unit

    override fun shutdown() = Unit
}

class BaseTestInfrastructureFactory : InfrastructureFactory {

    override fun makeConnectionManager(nodeConfigProvider: NodeConfigurationProvider): ConnectionManager {
        return DefaultPeerConnectionManager(
                EbftPacketEncoderFactory(),
                EbftPacketDecoderFactory(),
                SECP256K1CryptoSystem()
        )
    }

    override fun makeBlockchainConfigurationProvider(): BlockchainConfigurationProvider {
        return ManualBlockchainConfigurationProvider()
    }

    override fun makeBlockchainInfrastructure(postchainContext: PostchainContext): BlockchainInfrastructure {
        with(postchainContext) {
            val syncInfra = TestSynchronizationInfrastructure()
            val apiInfra = BaseApiInfrastructure(nodeConfigProvider, nodeDiagnosticContext)

            return BaseBlockchainInfrastructure(syncInfra, apiInfra, this)
        }
    }

    override fun makeProcessManager(
            postchainContext: PostchainContext,
            blockchainInfrastructure: BlockchainInfrastructure,
            blockchainConfigurationProvider: BlockchainConfigurationProvider
    ): BlockchainProcessManager {
        return BaseBlockchainProcessManager(postchainContext, blockchainInfrastructure, blockchainConfigurationProvider)
    }
}<|MERGE_RESOLUTION|>--- conflicted
+++ resolved
@@ -3,12 +3,9 @@
 package net.postchain.base
 
 import mu.KLogging
-<<<<<<< HEAD
 import net.postchain.base.icmf.IcmfController
-=======
 import net.postchain.PostchainContext
 import net.postchain.api.rest.infra.BaseApiInfrastructure
->>>>>>> 6e788125
 import net.postchain.config.blockchain.BlockchainConfigurationProvider
 import net.postchain.config.blockchain.ManualBlockchainConfigurationProvider
 import net.postchain.config.node.NodeConfigurationProvider
@@ -25,26 +22,16 @@
 import net.postchain.network.common.ConnectionManager
 import net.postchain.network.peer.DefaultPeerConnectionManager
 
-<<<<<<< HEAD
-class TestBlockchainProcess(val _engine: BlockchainEngine, val icmf: IcmfController) : BlockchainProcess {
-=======
-class TestBlockchainProcess(override val blockchainEngine: BlockchainEngine) : BlockchainProcess {
->>>>>>> 6e788125
+class TestBlockchainProcess(override val blockchainEngine: BlockchainEngine, val icmf: IcmfController) : BlockchainProcess {
 
     companion object : KLogging()
 
     // Need this stuff to make this test class look a bit "normal"
     val name: String = BlockchainProcessName("?", blockchainEngine.getConfiguration().blockchainRid).toString()
 
-<<<<<<< HEAD
     override fun getIcmfController() = icmf
 
-    override fun getEngine(): BlockchainEngine {
-        return _engine
-    }
-=======
     override fun start() {}
->>>>>>> 6e788125
 
     override fun shutdown() {
         shutdownDebug("Begin")
@@ -62,17 +49,13 @@
 
 class TestSynchronizationInfrastructure : SynchronizationInfrastructure {
 
-<<<<<<< HEAD
-    override fun makeBlockchainProcess(processName: BlockchainProcessName, engine: BlockchainEngine, icmf: IcmfController, historicBlockchainContext: HistoricBlockchainContext?): BlockchainProcess {
-        return TestBlockchainProcess(engine, icmf)
-=======
     override fun makeBlockchainProcess(
             processName: BlockchainProcessName,
             engine: BlockchainEngine,
+            icmf: IcmfController,
             heartbeatListener: HeartbeatListener?
     ): BlockchainProcess {
-        return TestBlockchainProcess(engine)
->>>>>>> 6e788125
+        return TestBlockchainProcess(engine, icmf)
     }
 
     override fun exitBlockchainProcess(process: BlockchainProcess) = Unit
