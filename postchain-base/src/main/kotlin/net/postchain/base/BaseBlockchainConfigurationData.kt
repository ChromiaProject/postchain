--- conflicted
+++ resolved
@@ -8,14 +8,10 @@
 import net.postchain.gtv.GtvDictionary
 import net.postchain.gtv.GtvFactory
 
-<<<<<<< HEAD
+const val TRANSACTION_QUEUE_CAPACITY = 2500 // 5 seconds (if 500 tps)
 /**
  * Minimal/raw version of the BC configuration.
  */
-=======
-const val TRANSACTION_QUEUE_CAPACITY = 2500 // 5 seconds (if 500 tps)
-
->>>>>>> 6e788125
 class BaseBlockchainConfigurationData(
     val data: GtvDictionary,
     partialContext: BlockchainContext,
