// Copyright (c) 2020 ChromaWay AB. See README for license information.

package net.postchain.base

import net.postchain.StorageBuilder
import net.postchain.base.BaseBlockchainConfigurationData.Companion.KEY_CONFIGURATIONFACTORY
import net.postchain.base.data.BaseBlockchainConfiguration
import net.postchain.base.data.BaseTransactionQueue
import net.postchain.base.data.DatabaseAccess
import net.postchain.config.node.NodeConfigurationProvider
import net.postchain.core.*
import net.postchain.debug.BlockchainProcessName
import net.postchain.debug.NodeDiagnosticContext
import net.postchain.debug.SnapshotProcessName
import net.postchain.gtv.GtvDictionary
import net.postchain.gtv.GtvFactory

class BaseBlockchainInfrastructure(
        private val nodeConfigProvider: NodeConfigurationProvider,
        val synchronizationInfrastructure: SynchronizationInfrastructure,
        val apiInfrastructure: ApiInfrastructure,
        val nodeDiagnosticContext: NodeDiagnosticContext
) : BlockchainInfrastructure {

    val cryptoSystem = SECP256K1CryptoSystem()
    val blockSigMaker: SigMaker
    val subjectID: ByteArray

    init {
        val privKey = nodeConfigProvider.getConfiguration().privKeyByteArray
        val pubKey = secp256k1_derivePubKey(privKey)
        blockSigMaker = cryptoSystem.buildSigMaker(pubKey, privKey)
        subjectID = pubKey
    }

    override fun shutdown() {
        synchronizationInfrastructure.shutdown()
        apiInfrastructure.shutdown()
    }

    /**
     * Builds a [BlockchainConfiguration] instance from the given components
     *
     * @param rawConfigurationData is the byte array with the configuration.
     * @param eContext is the DB context
     * @param nodeId
     * @param chainId
     * @param initialBlockchainRID is null or a blokchain RID
     * @return the newly created [BlockchainConfiguration]
     */
    override fun makeBlockchainConfiguration(
            rawConfigurationData: ByteArray,
            eContext: EContext,
            nodeId: Int,
            chainId: Long
    ): BlockchainConfiguration {

        val gtvData = GtvFactory.decodeGtv(rawConfigurationData)
        val brid = DatabaseAccess.of(eContext).getBlockchainRid(eContext)!!

        val context = BaseBlockchainContext(brid, nodeId, chainId, subjectID)
        val confData = BaseBlockchainConfigurationData(gtvData as GtvDictionary, context, blockSigMaker)

        val bcfClass = Class.forName(confData.data[KEY_CONFIGURATIONFACTORY]!!.asString())
        val factory = (bcfClass.newInstance() as BlockchainConfigurationFactory)

        val config = factory.makeBlockchainConfiguration(confData)
        config.initializeDB(eContext)

        return config
    }

    override fun makeBlockchainEngine(
            processName: BlockchainProcessName,
            configuration: BlockchainConfiguration,
            restartHandler: RestartHandler
    ): BaseBlockchainEngine {

        val storage = StorageBuilder.buildStorage(
                nodeConfigProvider.getConfiguration().appConfig, NODE_ID_TODO)

        // TODO: [et]: Maybe extract 'queuecapacity' param from ''
        val transactionQueue = BaseTransactionQueue(
                (configuration as BaseBlockchainConfiguration)
                        .configData.getBlockBuildingStrategy()?.get("queuecapacity")?.asInteger()?.toInt() ?: 2500)

        return BaseBlockchainEngine(processName, configuration, storage, configuration.chainID, transactionQueue)
                .apply {
                    setRestartHandler(restartHandler)
                    initialize()
                }
    }

    override fun makeBlockchainProcess(processName: BlockchainProcessName, engine: BlockchainEngine): BlockchainProcess {
        return synchronizationInfrastructure.makeBlockchainProcess(processName, engine)
                .also(apiInfrastructure::connectProcess)
    }

<<<<<<< HEAD
    override fun makeSnapshotProcess(processName: SnapshotProcessName, engine: BlockchainEngine): BlockchainProcess {
        return synchronizationInfrastructure.makeSnapshotProcess(processName, engine)
    }

    override fun makeStorage(): Storage {
        return StorageBuilder.buildStorage(nodeConfigProvider.getConfiguration().appConfig, NODE_ID_TODO)
    }
=======
>>>>>>> 3a9aa3ca
}<|MERGE_RESOLUTION|>--- conflicted
+++ resolved
@@ -96,14 +96,8 @@
                 .also(apiInfrastructure::connectProcess)
     }
 
-<<<<<<< HEAD
     override fun makeSnapshotProcess(processName: SnapshotProcessName, engine: BlockchainEngine): BlockchainProcess {
         return synchronizationInfrastructure.makeSnapshotProcess(processName, engine)
     }
 
-    override fun makeStorage(): Storage {
-        return StorageBuilder.buildStorage(nodeConfigProvider.getConfiguration().appConfig, NODE_ID_TODO)
-    }
-=======
->>>>>>> 3a9aa3ca
 }