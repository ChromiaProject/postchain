--- conflicted
+++ resolved
@@ -93,26 +93,19 @@
                 }
     }
 
-<<<<<<< HEAD
     override fun makeBlockchainProcess(
             processName: BlockchainProcessName,
             engine: BlockchainEngine,
             heartbeatChecker: HeartbeatChecker,
-            historicBlockchain: HistoricBlockchain?
+            historicBlockchainContext: HistoricBlockchainContext?
     ): BlockchainProcess {
         return synchronizationInfrastructure.makeBlockchainProcess(
-                processName, engine, heartbeatChecker, historicBlockchain
+                processName, engine, heartbeatChecker, historicBlockchainContext
         ).also(apiInfrastructure::connectProcess)
     }
 
     override fun makeHeartbeatChecker(chainId: Long): HeartbeatChecker {
         return synchronizationInfrastructure.makeHeartbeatChecker(chainId)
-=======
-    override fun makeBlockchainProcess(processName: BlockchainProcessName, engine: BlockchainEngine,
-                                       historicBlockchainContext: HistoricBlockchainContext?): BlockchainProcess {
-        return synchronizationInfrastructure.makeBlockchainProcess(processName, engine, historicBlockchainContext)
-                .also(apiInfrastructure::connectProcess)
->>>>>>> 4a8dacba
     }
 
     override fun exitBlockchainProcess(process: BlockchainProcess) {
