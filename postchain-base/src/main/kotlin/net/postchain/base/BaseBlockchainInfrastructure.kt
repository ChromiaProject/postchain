// Copyright (c) 2020 ChromaWay AB. See README for license information.

package net.postchain.base

import net.postchain.PostchainContext
import net.postchain.StorageBuilder
import net.postchain.base.BaseBlockchainConfigurationData.Companion.KEY_CONFIGURATIONFACTORY
import net.postchain.base.data.BaseBlockchainConfiguration
import net.postchain.base.data.BaseTransactionQueue
<<<<<<< HEAD
import net.postchain.base.icmf.IcmfController
import net.postchain.config.node.NodeConfigurationProvider
import net.postchain.core.*
import net.postchain.debug.BlockchainProcessName
import net.postchain.debug.NodeDiagnosticContext
=======
import net.postchain.base.data.DatabaseAccess
import net.postchain.core.*
import net.postchain.debug.BlockchainProcessName
import net.postchain.ebft.heartbeat.HeartbeatListener
import net.postchain.gtv.GtvDictionary
import net.postchain.gtv.GtvFactory
>>>>>>> 6e788125

open class BaseBlockchainInfrastructure(
        val defaultSynchronizationInfrastructure: SynchronizationInfrastructure,
        val apiInfrastructure: ApiInfrastructure,
        private val postchainContext: PostchainContext
) : BlockchainInfrastructure, SynchronizationInfrastructure by defaultSynchronizationInfrastructure {

    val cryptoSystem = SECP256K1CryptoSystem()
    val blockSigMaker: SigMaker
    val subjectID: ByteArray

    val syncInfraCache = mutableMapOf<String, SynchronizationInfrastructure>()
    val syncInfraExtCache = mutableMapOf<String, SynchronizationInfrastructureExtension>()

    init {
        val privKey = postchainContext.nodeConfig.privKeyByteArray
        val pubKey = secp256k1_derivePubKey(privKey)
        blockSigMaker = cryptoSystem.buildSigMaker(pubKey, privKey)
        subjectID = pubKey
        syncInfraCache[defaultSynchronizationInfrastructure.javaClass.name] = defaultSynchronizationInfrastructure
    }

    override fun shutdown() {
        for (infra in syncInfraCache.values)
            infra.shutdown()
        for (ext in syncInfraExtCache.values)
            ext.shutdown()
        apiInfrastructure.shutdown()
    }

    /**
     * Builds a [BlockchainConfiguration] instance from the given components
     *
     * @param rawConfigurationData is the byte array with the configuration.
     * @param eContext is the DB context
     * @param nodeId
     * @param chainId
     * @param configurationComponentMap is the map of components (of any type) we specifically set for this config.
     * @return the newly created [BlockchainConfiguration]
     */
    override fun makeBlockchainConfiguration(
            rawConfigurationData: ByteArray,
            eContext: EContext,
            nodeId: Int,
            chainId: Long,
            configurationComponentMap: MutableMap<String, Any>
    ): BlockchainConfiguration {

        val confData = BaseBlockchainConfigurationData.build(
            rawConfigurationData, eContext, nodeId, chainId, subjectID, blockSigMaker, configurationComponentMap)

        val bcfClass = Class.forName(confData.data[KEY_CONFIGURATIONFACTORY]!!.asString())
        val factory = (bcfClass.newInstance() as BlockchainConfigurationFactory)

        val config = factory.makeBlockchainConfiguration(confData)
        config.initializeDB(eContext)

        return config
    }

    override fun makeBlockchainEngine(
        processName: BlockchainProcessName,
        configuration: BlockchainConfiguration,
        afterCommitHandler: AfterCommitHandler
    ): BaseBlockchainEngine {

        val storage = StorageBuilder.buildStorage(postchainContext.nodeConfig.appConfig, NODE_ID_TODO)

        val transactionQueue = BaseTransactionQueue(
                (configuration as BaseBlockchainConfiguration) // TODO: Olle: Is this conversion harmless?
                        .configData.getQueueCapacity())

        return BaseBlockchainEngine(processName, configuration, storage, configuration.chainID, transactionQueue)
                .apply {
                    setAfterCommitHandler(afterCommitHandler)
                    initialize()
                }
    }

    private fun getSynchronizationInfrastructure(dynClassName: DynamicClassName?): SynchronizationInfrastructure {
        if (dynClassName == null) return defaultSynchronizationInfrastructure
        val name = dynClassName.className
        val className = if (name == "ebft") "net.postchain.ebft.EBFTSynchronizationInfrastructure" else name
        return syncInfraCache.getOrPut(className) { getInstanceByClassName(className) }
    }

    private fun getSynchronizationInfrastructureExtension(dynClassName: DynamicClassName): SynchronizationInfrastructureExtension {
        return syncInfraExtCache.getOrPut(dynClassName.className) { getInstanceByClassName(dynClassName.className) }
    }

    /**
     * Will dynamically create an instance from the given class name (with the constructor params nodeConfigParam
     * and nodeDiagnosticCtx).
     *
     * @param className is the full name of the class to create an instance from
     * @return the instance as a [Shutdownable]
     */
    @Suppress("UNCHECKED_CAST")
    private fun <T : Shutdownable> getInstanceByClassName(className: String): T {
        val iClass = Class.forName(className)
        val ctor = iClass.getConstructor(PostchainContext::class.java)
        return ctor.newInstance(postchainContext) as T
    }

    override fun makeBlockchainProcess(
<<<<<<< HEAD
        processName: BlockchainProcessName,
        engine: BlockchainEngine,
        icmfController: IcmfController,
        historicBlockchainContext: HistoricBlockchainContext?
    ): BlockchainProcess {
        val conf = engine.getConfiguration()
        val synchronizationInfrastructure = getSynchronizationInfrastucture(conf.syncInfrastructureName)
        val process = synchronizationInfrastructure.makeBlockchainProcess(processName, engine, icmfController, historicBlockchainContext)
=======
            processName: BlockchainProcessName,
            engine: BlockchainEngine,
            heartbeatListener: HeartbeatListener?
    ): BlockchainProcess {
        val conf = engine.getConfiguration()
        val synchronizationInfrastructure = getSynchronizationInfrastructure(conf.syncInfrastructureName)
        val process = synchronizationInfrastructure.makeBlockchainProcess(processName, engine, heartbeatListener)
>>>>>>> 6e788125
        if (conf is BaseBlockchainConfiguration) {
            for (extName in conf.syncInfrastructureExtensionNames) {
                getSynchronizationInfrastructureExtension(extName).connectProcess(process)
            }
        }
        apiInfrastructure.connectProcess(process)
        return process
    }
}<|MERGE_RESOLUTION|>--- conflicted
+++ resolved
@@ -7,20 +7,11 @@
 import net.postchain.base.BaseBlockchainConfigurationData.Companion.KEY_CONFIGURATIONFACTORY
 import net.postchain.base.data.BaseBlockchainConfiguration
 import net.postchain.base.data.BaseTransactionQueue
-<<<<<<< HEAD
 import net.postchain.base.icmf.IcmfController
-import net.postchain.config.node.NodeConfigurationProvider
-import net.postchain.core.*
-import net.postchain.debug.BlockchainProcessName
-import net.postchain.debug.NodeDiagnosticContext
-=======
-import net.postchain.base.data.DatabaseAccess
 import net.postchain.core.*
 import net.postchain.debug.BlockchainProcessName
 import net.postchain.ebft.heartbeat.HeartbeatListener
-import net.postchain.gtv.GtvDictionary
-import net.postchain.gtv.GtvFactory
->>>>>>> 6e788125
+
 
 open class BaseBlockchainInfrastructure(
         val defaultSynchronizationInfrastructure: SynchronizationInfrastructure,
@@ -82,9 +73,9 @@
     }
 
     override fun makeBlockchainEngine(
-        processName: BlockchainProcessName,
-        configuration: BlockchainConfiguration,
-        afterCommitHandler: AfterCommitHandler
+            processName: BlockchainProcessName,
+            configuration: BlockchainConfiguration,
+            afterCommitHandler: AfterCommitHandler
     ): BaseBlockchainEngine {
 
         val storage = StorageBuilder.buildStorage(postchainContext.nodeConfig.appConfig, NODE_ID_TODO)
@@ -126,24 +117,14 @@
     }
 
     override fun makeBlockchainProcess(
-<<<<<<< HEAD
-        processName: BlockchainProcessName,
-        engine: BlockchainEngine,
-        icmfController: IcmfController,
-        historicBlockchainContext: HistoricBlockchainContext?
-    ): BlockchainProcess {
-        val conf = engine.getConfiguration()
-        val synchronizationInfrastructure = getSynchronizationInfrastucture(conf.syncInfrastructureName)
-        val process = synchronizationInfrastructure.makeBlockchainProcess(processName, engine, icmfController, historicBlockchainContext)
-=======
             processName: BlockchainProcessName,
             engine: BlockchainEngine,
+            icmfController: IcmfController,
             heartbeatListener: HeartbeatListener?
     ): BlockchainProcess {
         val conf = engine.getConfiguration()
         val synchronizationInfrastructure = getSynchronizationInfrastructure(conf.syncInfrastructureName)
-        val process = synchronizationInfrastructure.makeBlockchainProcess(processName, engine, heartbeatListener)
->>>>>>> 6e788125
+        val process = synchronizationInfrastructure.makeBlockchainProcess(processName, engine, icmfController, heartbeatListener)
         if (conf is BaseBlockchainConfiguration) {
             for (extName in conf.syncInfrastructureExtensionNames) {
                 getSynchronizationInfrastructureExtension(extName).connectProcess(process)
