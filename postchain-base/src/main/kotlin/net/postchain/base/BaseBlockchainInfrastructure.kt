// Copyright (c) 2020 ChromaWay AB. See README for license information.

package net.postchain.base

import net.postchain.StorageBuilder
import net.postchain.base.BaseBlockchainConfigurationData.Companion.KEY_CONFIGURATIONFACTORY
import net.postchain.base.data.BaseBlockchainConfiguration
import net.postchain.base.data.BaseTransactionQueue
import net.postchain.base.data.DatabaseAccess
import net.postchain.config.node.NodeConfigurationProvider
import net.postchain.core.*
import net.postchain.debug.BlockchainProcessName
import net.postchain.debug.NodeDiagnosticContext
import net.postchain.gtv.GtvDictionary
import net.postchain.gtv.GtvFactory

open class BaseBlockchainInfrastructure(
<<<<<<< HEAD
        private val nodeConfigProvider: NodeConfigurationProvider,
        val defaultSynchronizationInfrastructure: SynchronizationInfrastructure,
        val apiInfrastructure: ApiInfrastructure,
        val nodeDiagnosticContext: NodeDiagnosticContext
=======
    private val nodeConfigProvider: NodeConfigurationProvider,
    val defaultSynchronizationInfrastructure: SynchronizationInfrastructure,
    val apiInfrastructure: ApiInfrastructure,
    val nodeDiagnosticContext: NodeDiagnosticContext
>>>>>>> 7446e9d7
) : BlockchainInfrastructure {

    val cryptoSystem = SECP256K1CryptoSystem()
    val blockSigMaker: SigMaker
    val subjectID: ByteArray

    val syncInfraCache = mutableMapOf<String, SynchronizationInfrastructure>()
    val syncInfraExtCache = mutableMapOf<String, SynchronizationInfrastructureExtension>()

    init {
        val privKey = nodeConfigProvider.getConfiguration().privKeyByteArray
        val pubKey = secp256k1_derivePubKey(privKey)
        blockSigMaker = cryptoSystem.buildSigMaker(pubKey, privKey)
        subjectID = pubKey
        syncInfraCache[defaultSynchronizationInfrastructure.javaClass.name] = defaultSynchronizationInfrastructure
    }

    override fun shutdown() {
        for (infra in syncInfraCache.values)
            infra.shutdown()
        for (ext in syncInfraExtCache.values)
            ext.shutdown()
        apiInfrastructure.shutdown()
    }

    /**
     * Builds a [BlockchainConfiguration] instance from the given components
     *
     * @param rawConfigurationData is the byte array with the configuration.
     * @param eContext is the DB context
     * @param nodeId
     * @param chainId
     * @return the newly created [BlockchainConfiguration]
     */
    override fun makeBlockchainConfiguration(
            rawConfigurationData: ByteArray,
            eContext: EContext,
            nodeId: Int,
            chainId: Long
    ): BlockchainConfiguration {

        val gtvData = GtvFactory.decodeGtv(rawConfigurationData)
        val brid = DatabaseAccess.of(eContext).getBlockchainRid(eContext)!!

        val context = BaseBlockchainContext(brid, nodeId, chainId, subjectID)
        val confData = BaseBlockchainConfigurationData(gtvData as GtvDictionary, context, blockSigMaker)

        val bcfClass = Class.forName(confData.data[KEY_CONFIGURATIONFACTORY]!!.asString())
        val factory = (bcfClass.newInstance() as BlockchainConfigurationFactory)

        val config = factory.makeBlockchainConfiguration(confData)
        config.initializeDB(eContext)

        return config
    }

    override fun makeBlockchainEngine(
            processName: BlockchainProcessName,
            configuration: BlockchainConfiguration,
            restartHandler: RestartHandler
    ): BaseBlockchainEngine {

        val storage = StorageBuilder.buildStorage(
                nodeConfigProvider.getConfiguration().appConfig, NODE_ID_TODO)

        // TODO: [et]: Maybe extract 'queuecapacity' param from ''
        val transactionQueue = BaseTransactionQueue(
                (configuration as BaseBlockchainConfiguration)
                        .configData.getBlockBuildingStrategy()?.get("queuecapacity")?.asInteger()?.toInt() ?: 2500)

        return BaseBlockchainEngine(processName, configuration, storage, configuration.chainID, transactionQueue)
                .apply {
                    setRestartHandler(restartHandler)
                    initialize()
                }
    }

<<<<<<< HEAD
    fun getSynchronizationInfrastucture(name: String?): SynchronizationInfrastructure {
        if (name == null) return defaultSynchronizationInfrastructure
        val full_name = if (name == "ebft") "net.postchain.ebft.EBFTSynchronizationInfrastructure" else name
        if (full_name in syncInfraCache) return syncInfraCache[full_name]!!
        val iClass = Class.forName(full_name)
        val ctor = iClass.getConstructor(
                NodeConfigurationProvider::class.java,
                NodeDiagnosticContext::class.java)
        val infra = ctor.newInstance(nodeConfigProvider, nodeDiagnosticContext) as SynchronizationInfrastructure
=======
    fun getSynchronizationInfrastucture(dynClassName: DynamicClassName?): SynchronizationInfrastructure {
        if (dynClassName == null) return defaultSynchronizationInfrastructure
        val name = dynClassName.className
        val full_name = if (name == "ebft") "net.postchain.ebft.EBFTSynchronizationInfrastructure" else name
        if (full_name in syncInfraCache) return syncInfraCache[full_name]!!
        val infra = getInstanceByClassName(name) as SynchronizationInfrastructure
>>>>>>> 7446e9d7
        syncInfraCache[full_name] = infra
        return infra
    }

<<<<<<< HEAD
    fun getSynchronizationInfrastuctureExtension(name: String): SynchronizationInfrastructureExtension {
        if (name in syncInfraCache) return syncInfraExtCache[name]!!
        val iClass = Class.forName(name)
        val ctor = iClass.getConstructor(
                NodeConfigurationProvider::class.java,
                NodeDiagnosticContext::class.java)
        val infra = ctor.newInstance(nodeConfigProvider, nodeDiagnosticContext) as SynchronizationInfrastructureExtension
        syncInfraExtCache[name] = infra
        return infra
    }

    override fun makeBlockchainProcess(processName: BlockchainProcessName, engine: BlockchainEngine,
                                       historicBlockchainContext: HistoricBlockchainContext?): BlockchainProcess {
        val conf = engine.getConfiguration()
        val synchronizationInfrastructure = getSynchronizationInfrastucture(
                if (conf is BaseBlockchainConfiguration) conf.configData.getSyncInfrastructureName()
                else null
        )
        val process = synchronizationInfrastructure.makeBlockchainProcess(processName, engine, historicBlockchainContext)
        if (conf is BaseBlockchainConfiguration) {
            for (extName in conf.configData.getSyncInfrastructureExtensions()) {
                getSynchronizationInfrastuctureExtension(extName).connectProcess(process)
            }
        }
        apiInfrastructure.connectProcess(process)
        return process
    }
=======
    fun getSynchronizationInfrastuctureExtension(dynClassName: DynamicClassName): SynchronizationInfrastructureExtension {
        val name = dynClassName.className
        if (name in syncInfraCache) return syncInfraExtCache[name]!!
        val infra = getInstanceByClassName(name) as SynchronizationInfrastructureExtension
        syncInfraExtCache[name] = infra
        return infra
    }

    /**
     * Will dynamically create an instance from the given class name (with the constructor params nodeConfigParam
     * and nodeDiagnosticCtx).
     *
     * @param className is the full name of the class to create an instance from
     * @return the instance as a [Shutdownable]
     */
    private fun getInstanceByClassName(className: String): Shutdownable {
        val iClass = Class.forName(className)
        val ctor = iClass.getConstructor(
            NodeConfigurationProvider::class.java,
            NodeDiagnosticContext::class.java
        )
        return ctor.newInstance(nodeConfigProvider, nodeDiagnosticContext) as Shutdownable
    }

    override fun makeBlockchainProcess(
        processName: BlockchainProcessName, engine: BlockchainEngine,
        historicBlockchainContext: HistoricBlockchainContext?
    ): BlockchainProcess {
        val conf = engine.getConfiguration()
        val synchronizationInfrastructure = getSynchronizationInfrastucture(conf.syncInfrastructureName)
        val process = synchronizationInfrastructure.makeBlockchainProcess(processName, engine, historicBlockchainContext)
        if (conf is BaseBlockchainConfiguration) {
            for (extName in conf.syncInfrastructureExtensionNames) {
                getSynchronizationInfrastuctureExtension(extName).connectProcess(process)
            }
        }
        apiInfrastructure.connectProcess(process)
        return process
    }

    override fun exitBlockchainProcess(process: BlockchainProcess) {
        defaultSynchronizationInfrastructure.exitBlockchainProcess(process)
    }

    override fun restartBlockchainProcess(process: BlockchainProcess) {
        defaultSynchronizationInfrastructure.restartBlockchainProcess(process)
    }
>>>>>>> 7446e9d7
}<|MERGE_RESOLUTION|>--- conflicted
+++ resolved
@@ -15,17 +15,10 @@
 import net.postchain.gtv.GtvFactory
 
 open class BaseBlockchainInfrastructure(
-<<<<<<< HEAD
-        private val nodeConfigProvider: NodeConfigurationProvider,
-        val defaultSynchronizationInfrastructure: SynchronizationInfrastructure,
-        val apiInfrastructure: ApiInfrastructure,
-        val nodeDiagnosticContext: NodeDiagnosticContext
-=======
     private val nodeConfigProvider: NodeConfigurationProvider,
     val defaultSynchronizationInfrastructure: SynchronizationInfrastructure,
     val apiInfrastructure: ApiInfrastructure,
     val nodeDiagnosticContext: NodeDiagnosticContext
->>>>>>> 7446e9d7
 ) : BlockchainInfrastructure {
 
     val cryptoSystem = SECP256K1CryptoSystem()
@@ -103,57 +96,16 @@
                 }
     }
 
-<<<<<<< HEAD
-    fun getSynchronizationInfrastucture(name: String?): SynchronizationInfrastructure {
-        if (name == null) return defaultSynchronizationInfrastructure
-        val full_name = if (name == "ebft") "net.postchain.ebft.EBFTSynchronizationInfrastructure" else name
-        if (full_name in syncInfraCache) return syncInfraCache[full_name]!!
-        val iClass = Class.forName(full_name)
-        val ctor = iClass.getConstructor(
-                NodeConfigurationProvider::class.java,
-                NodeDiagnosticContext::class.java)
-        val infra = ctor.newInstance(nodeConfigProvider, nodeDiagnosticContext) as SynchronizationInfrastructure
-=======
     fun getSynchronizationInfrastucture(dynClassName: DynamicClassName?): SynchronizationInfrastructure {
         if (dynClassName == null) return defaultSynchronizationInfrastructure
         val name = dynClassName.className
         val full_name = if (name == "ebft") "net.postchain.ebft.EBFTSynchronizationInfrastructure" else name
         if (full_name in syncInfraCache) return syncInfraCache[full_name]!!
         val infra = getInstanceByClassName(name) as SynchronizationInfrastructure
->>>>>>> 7446e9d7
         syncInfraCache[full_name] = infra
         return infra
     }
 
-<<<<<<< HEAD
-    fun getSynchronizationInfrastuctureExtension(name: String): SynchronizationInfrastructureExtension {
-        if (name in syncInfraCache) return syncInfraExtCache[name]!!
-        val iClass = Class.forName(name)
-        val ctor = iClass.getConstructor(
-                NodeConfigurationProvider::class.java,
-                NodeDiagnosticContext::class.java)
-        val infra = ctor.newInstance(nodeConfigProvider, nodeDiagnosticContext) as SynchronizationInfrastructureExtension
-        syncInfraExtCache[name] = infra
-        return infra
-    }
-
-    override fun makeBlockchainProcess(processName: BlockchainProcessName, engine: BlockchainEngine,
-                                       historicBlockchainContext: HistoricBlockchainContext?): BlockchainProcess {
-        val conf = engine.getConfiguration()
-        val synchronizationInfrastructure = getSynchronizationInfrastucture(
-                if (conf is BaseBlockchainConfiguration) conf.configData.getSyncInfrastructureName()
-                else null
-        )
-        val process = synchronizationInfrastructure.makeBlockchainProcess(processName, engine, historicBlockchainContext)
-        if (conf is BaseBlockchainConfiguration) {
-            for (extName in conf.configData.getSyncInfrastructureExtensions()) {
-                getSynchronizationInfrastuctureExtension(extName).connectProcess(process)
-            }
-        }
-        apiInfrastructure.connectProcess(process)
-        return process
-    }
-=======
     fun getSynchronizationInfrastuctureExtension(dynClassName: DynamicClassName): SynchronizationInfrastructureExtension {
         val name = dynClassName.className
         if (name in syncInfraCache) return syncInfraExtCache[name]!!
@@ -201,5 +153,4 @@
     override fun restartBlockchainProcess(process: BlockchainProcess) {
         defaultSynchronizationInfrastructure.restartBlockchainProcess(process)
     }
->>>>>>> 7446e9d7
 }