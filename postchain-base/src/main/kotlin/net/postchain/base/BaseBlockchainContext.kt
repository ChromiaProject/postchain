--- conflicted
+++ resolved
@@ -2,12 +2,8 @@
 
 package net.postchain.base
 
-<<<<<<< HEAD
-=======
 import net.postchain.common.BlockchainRid
->>>>>>> f971ccf8
 import net.postchain.core.BlockchainContext
-import net.postchain.core.BlockchainRid
 
 open class BaseBlockchainContext(
         override val blockchainRID: BlockchainRid,
