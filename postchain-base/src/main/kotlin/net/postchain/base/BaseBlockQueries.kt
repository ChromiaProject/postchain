// Copyright (c) 2017 ChromaWay Inc. See README for license information.

package net.postchain.base

import mu.KLogging
import net.postchain.core.*
<<<<<<< HEAD
import net.postchain.gtv.merkle.proof.GtvMerkleProofTree
=======
import net.postchain.gtx.GTXValue
>>>>>>> d0585567
import nl.komponents.kovenant.Promise
import nl.komponents.kovenant.task

/**
 * Encapsulating a proof of a transaction hash in a block header
 *
 * @param txHash The transaction hash the proof applies to
 * @param header The block header the [txHash] is supposedly in
 * @param witness The block witness
 * @param proof a proof including [txHash] (in its raw form)
 */
class ConfirmationProof(val txHash: ByteArray, val header: ByteArray, val witness: BlockWitness, val proof: GtvMerkleProofTree)

/**
 * A collection of methods for various blockchain-related queries. Each query is called with the wrapping method [runOp]
 * which will handle connections and logging.
 *
 * @param blockchainConfiguration Configuration data for the blockchain
 * @param storage Connection manager
 * @param blockStore Blockchain storage facilitator
 * @param chainID Blockchain identifier
 * @param mySubjectId Public key related to the private key used for signing blocks
 */
open class BaseBlockQueries(private val blockchainConfiguration: BlockchainConfiguration,
                       private val storage: Storage, private val blockStore: BlockStore,
                       private val chainId: Long, private val mySubjectId: ByteArray) : BlockQueries {
    companion object : KLogging()

    /**
     * Wrapper function for a supplied function with the goal of opening a new read-only connection, catching any exceptions
     * on the query being run and logging them, and finally closing the connection
     */
    protected fun <T> runOp(operation: (EContext) -> T): Promise<T, Exception> {
        return task {
            val ctx = storage.openReadConnection(chainId)
            try {
                operation(ctx)
            } catch (e: Exception) {
                logger.error("An error occurred", e)
                throw e
            } finally {
                storage.closeReadConnection(ctx)
            }
        }
    }

    override fun getBlockSignature(blockRID: ByteArray): Promise<Signature, Exception> {
        return runOp({ ctx ->
            val witnessData = blockStore.getWitnessData(ctx, blockRID)
            val witness = blockchainConfiguration.decodeWitness(witnessData) as MultiSigBlockWitness
            val signature = witness.getSignatures().find { it.subjectID.contentEquals(mySubjectId) }
            signature ?:
                    throw UserMistake("Trying to get a signature from a node that doesn't have one")
        })
    }

    override fun getBestHeight(): Promise<Long, Exception> {
        return runOp {
            blockStore.getLastBlockHeight(it)
        }
    }

    /**
     * Retrieve the full list of transactions from the given block RID
     *
     * @param blockRID The block identifier
     * @throws ProgrammerMistake [blockRID] could not be found
     */
    override fun getBlockTransactionRids(blockRID: ByteArray): Promise<List<ByteArray>, Exception> {
        return runOp {
            val height = blockStore.getBlockHeight(it, blockRID)
            if (height == null) {
                //Shouldn't this be UserMistake?
                throw ProgrammerMistake("BlockRID does not exist")
            }
            blockStore.getTxRIDsAtHeight(it, height).toList()
        }
    }

    override fun getTransaction(txRID: ByteArray): Promise<Transaction?, Exception> {
        return runOp {
            val txBytes = blockStore.getTxBytes(it, txRID)
            if (txBytes == null)
                null
            else
                blockchainConfiguration.getTransactionFactory().decodeTransaction(txBytes)
        }
    }

    override fun getBlockRids(height: Long): Promise<List<ByteArray>, Exception> {
        return runOp {
            blockStore.getBlockRIDs(it, height).toList()
        }
    }

    override fun isTransactionConfirmed(txRID: ByteArray): Promise<Boolean, Exception> {
        return runOp {
            blockStore.isTransactionConfirmed(it, txRID)
        }
    }

    override fun query(query: String): Promise<String, Exception> {
        return Promise.ofFail(UserMistake("Queries are not supported"))
    }

    override fun query(name: String, args: GTXValue): Promise<GTXValue, Exception> {
        return Promise.ofFail(UserMistake("Queries are not supported"))
    }

    fun getConfirmationProof(txRID: ByteArray): Promise<ConfirmationProof?, Exception> {
        return runOp {
            val material = blockStore.getConfirmationProofMaterial(it, txRID) as ConfirmationProofMaterial
            val decodedWitness = blockchainConfiguration.decodeWitness(material.witness)
            val decodedBlockHeader = blockchainConfiguration.decodeBlockHeader(material.header) as BaseBlockHeader

            val merkleProofTree = decodedBlockHeader.merklePath(material.txHash, material.txHashes)
            ConfirmationProof(material.txHash, material.header, decodedWitness, merkleProofTree)
        }
    }

    override fun getBlockHeader(blockRID: ByteArray): Promise<BlockHeader, Exception> {
        return runOp {
            val headerBytes = blockStore.getBlockHeader(it, blockRID)
            blockchainConfiguration.decodeBlockHeader(headerBytes)
        }
    }

    /**
     * Retrieve the full block at a specified height by first retrieving the wanted block RID and then
     * getting each element of that block that will allow us to build the full block.
     *
     * @throws UserMistake No block could be found at the specified height
     * @throws ProgrammerMistake Too many blocks (>1) found at the specified height
     */
    override fun getBlockAtHeight(height: Long): Promise<BlockDataWithWitness, Exception> {
        return runOp {
            val blockRIDs = blockStore.getBlockRIDs(it, height)
            if (blockRIDs.size == 0) {
                throw UserMistake("No block at height $height")
            }
            if (blockRIDs.size > 1) {
                throw ProgrammerMistake("Multiple blocks at height $height found")
            }
            val blockRID = blockRIDs[0]
            val headerBytes = blockStore.getBlockHeader(it, blockRID)
            val witnessBytes = blockStore.getWitnessData(it, blockRID)
            val txBytes = blockStore.getBlockTransactions(it, blockRID)
            val header = blockchainConfiguration.decodeBlockHeader(headerBytes)
            val witness = blockchainConfiguration.decodeWitness(witnessBytes)

            BlockDataWithWitness(header, txBytes, witness)
        }
    }
}<|MERGE_RESOLUTION|>--- conflicted
+++ resolved
@@ -4,11 +4,8 @@
 
 import mu.KLogging
 import net.postchain.core.*
-<<<<<<< HEAD
+import net.postchain.gtv.Gtv
 import net.postchain.gtv.merkle.proof.GtvMerkleProofTree
-=======
-import net.postchain.gtx.GTXValue
->>>>>>> d0585567
 import nl.komponents.kovenant.Promise
 import nl.komponents.kovenant.task
 
@@ -114,7 +111,7 @@
         return Promise.ofFail(UserMistake("Queries are not supported"))
     }
 
-    override fun query(name: String, args: GTXValue): Promise<GTXValue, Exception> {
+    override fun query(name: String, args: Gtv): Promise<Gtv, Exception> {
         return Promise.ofFail(UserMistake("Queries are not supported"))
     }
 
