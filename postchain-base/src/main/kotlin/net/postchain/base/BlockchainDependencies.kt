// Copyright (c) 2020 ChromaWay AB. See README for license information.

package net.postchain.base

import mu.KLogging
<<<<<<< HEAD
=======
import net.postchain.common.BlockchainRid
>>>>>>> f971ccf8
import net.postchain.common.data.Hash
import net.postchain.common.toHex
import net.postchain.core.BlockchainRid
import net.postchain.core.ProgrammerMistake


/**
 * Describes the blockchain
 *
 * @property blockchainRid is the external (real) key of the BC
 * @property nickname is a human readable name for this blockchain
 * @property chainId is the internal ID of the BC
 */
data class BlockchainRelatedInfo(
        val blockchainRid: BlockchainRid,
        val nickname: String?,
        var chainId: Long? // We can set this one later
) {

    // Only for error messages etc
    override fun toString(): String {
        val nic = if (nickname != null) {
            "name: $nickname, "
        } else {
            ""
        }

        return "$nic , ${blockchainRid.toHex()}"
    }
}

/**
 * Describes the block height of the blockchain
 *
 * @property lastBlockRid is the RID of the last block
 * @property height is the height of the last block (not really used for anything but debugging, so can be scrapped)
 */
data class HeightDependency(
        val lastBlockRid: Hash,
        val height: Long? ) {

    // Only for error messages etc
    override fun toString(): String {
        val h = if (height != null) {
            "height: $height,"
        } else {
            ""
        }
        return "$h last_block_RID: ${lastBlockRid.toHex()}"
    }
}



/**
 * Maps a blockchain to it's latest block.
 *
 * @property blockchainRelatedInfo
 * @property heightDependency is the height of the BC, (The idea is that we can be set this later or update the height of this object if needed)
 */
data class BlockchainDependency(
        val blockchainRelatedInfo: BlockchainRelatedInfo,
        val heightDependency: HeightDependency?) {

    // Only for error messages etc
    override fun toString(): String {
        return "$blockchainRelatedInfo ( ${heightDependency ?: ""} )"
    }
}

/**
 * Holds a set of [BlockchainDependency] with the chainId as a key.
 * Purpose: to keep track of all dependencies a BC has.
 *
 * Note: The reason we have two internal maps is that we want to be ably to lookup the dependency in two ways.
 *
 * @property internalArray holds the data in the same order as found in the configuration
 */
class BlockchainDependencies(
        private val internalArray: Array<BlockchainDependency>
) {
    private val chaindIdMap = mutableMapOf<Long, BlockchainDependency>() // Convenience lookups
    private val blockchainRidMap = mutableMapOf<BlockchainRid, BlockchainDependency>() // Convenience lookups

    companion object : KLogging() {

        const val NO_BLOCKS_YET = -1L // We cannot use 0, bc that is the height of the first block.
    }

    // Convenience constructor
    constructor(depList: List<BlockchainDependency>): this(depList.toTypedArray()) {
        for (dep in depList) {
            add(dep)
        }
    }

    // ------------------------------------------------
    // Collection functions
    // ------------------------------------------------
    fun isEmpty() = internalArray.isEmpty()
    fun all(): List<BlockchainDependency> = internalArray.toList()

    operator fun get(index: Int): BlockchainDependency = internalArray[index]

    fun getFromChainId(chainId: Long): BlockchainDependency? = chaindIdMap[chainId]
    fun getFromBlockchainRID(bcRid: BlockchainRid): BlockchainDependency? = blockchainRidMap[bcRid]

    fun add(dep: BlockchainDependency) {
        if (dep.blockchainRelatedInfo.chainId != null) {
            chaindIdMap[dep.blockchainRelatedInfo.chainId!!] = dep
        }
        blockchainRidMap[dep.blockchainRelatedInfo.blockchainRid] = dep
    }


    // ------------------------------------------------
    // Other functions
    // ------------------------------------------------

    fun isDependingOnBlockchain(chainId: Long): Boolean = chaindIdMap.containsKey(chainId)

    /**
     * Extracts a map ChainID -> blockchain height from the data.
     * Note that this requires the data to be complete, or else we will explode.
     */
    fun extractChainIdToHeightMap(): Map<Long, Long> {
        val retMap = mutableMapOf<Long, Long>()
        for (dep in internalArray) {
            val chainId = dep.blockchainRelatedInfo.chainId ?: throw ProgrammerMistake("Must have a chainId for $dep")
            val height = getHeight(dep)
            retMap[chainId] = height
        }
        return retMap.toMap()
    }

    /**
     * @return the height of the dependency.
     *
     * If there is no height yet we will assume 0.
     * This was decided after discussion with Alex: we allow this to make testing easier, but in "real world" a
     * blockchain we depend on should have at least a genesis block.
     */
    private fun getHeight(dep: BlockchainDependency): Long {
        if (dep.heightDependency != null) {
            logger.debug("Have height for dependency: $dep")
            return dep.heightDependency.height ?:
               throw ProgrammerMistake("If last block RID exists for dependency: $dep we must know height at this stage")
        } else {
            logger.warn("No height known for dependency $dep, so assuming height = $NO_BLOCKS_YET. (This is ok if we are running a test)")
            return NO_BLOCKS_YET
        }

    }

    fun extractBlockHeightDependencyArray(): Array<Hash?>? {
        return if (isEmpty()) {
            null
        } else {
            internalArray.map { it ->
                if (it.heightDependency != null) {
                    it.heightDependency.lastBlockRid
                } else {
                    null
                }
            }.toTypedArray()
        }
    }
}<|MERGE_RESOLUTION|>--- conflicted
+++ resolved
@@ -3,13 +3,9 @@
 package net.postchain.base
 
 import mu.KLogging
-<<<<<<< HEAD
-=======
 import net.postchain.common.BlockchainRid
->>>>>>> f971ccf8
 import net.postchain.common.data.Hash
 import net.postchain.common.toHex
-import net.postchain.core.BlockchainRid
 import net.postchain.core.ProgrammerMistake
 
 
@@ -17,7 +13,7 @@
  * Describes the blockchain
  *
  * @property blockchainRid is the external (real) key of the BC
- * @property nickname is a human readable name for this blockchain
+ * @property nickname is a human-readable name for this blockchain
  * @property chainId is the internal ID of the BC
  */
 data class BlockchainRelatedInfo(
