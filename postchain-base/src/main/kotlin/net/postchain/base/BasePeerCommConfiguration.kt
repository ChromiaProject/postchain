// Copyright (c) 2017 ChromaWay Inc. See README for license information.

package net.postchain.base

class BasePeerCommConfiguration(override val peerInfo: Array<PeerInfo>,
                                override val myIndex: Int,
                                private val cryptoSystem: CryptoSystem,
                                private val privKey: ByteArray
) : PeerCommConfiguration {

    override fun resolvePeer(peerID: ByteArray): PeerInfo? {
        return DefaultPeerResolver.resolvePeer(peerID, peerInfo)
    }

<<<<<<< HEAD
    override fun sigMaker(): SigMaker {
        return cryptoSystem.buildSigMaker(peerInfo[myIndex].pubKey, privKey)
    }
=======
    override fun myPeerInfo(): PeerInfo = peerInfo[myIndex]
>>>>>>> d0585567

    override fun signer(): Signer = cryptoSystem.makeSigner(myPeerInfo().pubKey, privKey)

    override fun verifier(): Verifier = cryptoSystem.makeVerifier()
}<|MERGE_RESOLUTION|>--- conflicted
+++ resolved
@@ -12,15 +12,12 @@
         return DefaultPeerResolver.resolvePeer(peerID, peerInfo)
     }
 
-<<<<<<< HEAD
+    override fun myPeerInfo(): PeerInfo = peerInfo[myIndex]
+
     override fun sigMaker(): SigMaker {
-        return cryptoSystem.buildSigMaker(peerInfo[myIndex].pubKey, privKey)
+        return cryptoSystem.buildSigMaker(myPeerInfo().pubKey, privKey)
     }
-=======
-    override fun myPeerInfo(): PeerInfo = peerInfo[myIndex]
->>>>>>> d0585567
-
-    override fun signer(): Signer = cryptoSystem.makeSigner(myPeerInfo().pubKey, privKey)
 
     override fun verifier(): Verifier = cryptoSystem.makeVerifier()
+
 }