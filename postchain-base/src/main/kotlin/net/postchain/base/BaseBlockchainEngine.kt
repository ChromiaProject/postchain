--- conflicted
+++ resolved
@@ -167,13 +167,8 @@
         val tStart = System.nanoTime()
 
         val blockBuilder = makeBlockBuilder()
-<<<<<<< HEAD
-        val abstractBlockBuilder = ((blockBuilder as BaseManagedBlockBuilder).bb as AbstractBlockBuilder)
         blockBuilder.begin(null)
-=======
         val abstractBlockBuilder = ((blockBuilder as BaseManagedBlockBuilder).blockBuilder as AbstractBlockBuilder)
-        blockBuilder.begin()
->>>>>>> 86373b2b
         val tBegin = System.nanoTime()
 
         // TODO Potential problem: if the block fails for some reason,
