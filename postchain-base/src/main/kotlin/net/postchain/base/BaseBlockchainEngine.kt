--- conflicted
+++ resolved
@@ -44,7 +44,7 @@
     private lateinit var blockQueries: BlockQueries
     private var initialized = false
     private var closed = false
-    private var restartHandlerInternal: (BlockTrace?) -> Boolean = {
+    private var restartHandlerInternal: (BlockTimestamp: Long, BlockTrace?) -> Boolean = { l: Long, blockTrace: BlockTrace? ->
         false
     }
     private var restartHandler: RestartHandler = restartHandlerInternal
@@ -96,13 +96,10 @@
                     val blockBuilder = it as AbstractBlockBuilder
                     transactionQueue.removeAll(blockBuilder.transactions)
                     strategy.blockCommitted(blockBuilder.getBlockData())
-<<<<<<< HEAD
 
                     val blockTimestamp = (it.getBlockData().header as BaseBlockHeader).timestamp
-                    if (restartHandler(blockTimestamp)) {
-=======
-                    if (restartHandler(blockBuilder.getBTrace())) { // This is a big reason for BTrace to exist
->>>>>>> 469268a2
+                    // This is a big reason for BTrace to exist
+                    if (restartHandler(blockTimestamp, blockBuilder.getBTrace())) {
                         closed = true
                     }
                     afterLog("End", it.getBTrace())
