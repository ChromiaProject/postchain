// Copyright (c) 2017 ChromaWay Inc. See README for license information.

package net.postchain.base

import mu.KLogging
import net.postchain.base.data.BaseManagedBlockBuilder
import net.postchain.base.gtv.BlockHeaderData
import net.postchain.common.TimeLog
import net.postchain.common.toHex
import net.postchain.core.*
<<<<<<< HEAD
import net.postchain.devtools.PeerNameHelper.shortBrid
import net.postchain.gtv.GtvArray
import net.postchain.gtv.GtvDecoder
=======
>>>>>>> d0e140f5
import nl.komponents.kovenant.task
import java.lang.Long.max

const val LOG_STATS = true

fun ms(n1: Long, n2: Long): Long {
    return (n2 - n1) / 1000000
}

open class BaseBlockchainEngine(private val blockchainConfiguration: BlockchainConfiguration,
                                val storage: Storage,
                                private val chainID: Long,
                                private val transactionQueue: TransactionQueue,
                                private val useParallelDecoding: Boolean = true
) : BlockchainEngine {

    companion object : KLogging()

    private lateinit var strategy: BlockBuildingStrategy
    private lateinit var blockQueries: BlockQueries
    private var initialized = false
    private var closed = false
    private var restartHandler: RestartHandler = { false }

    override fun initializeDB() {
        if (initialized) {
            throw ProgrammerMistake("Engine is already initialized")
        }

        logger.debug("Initialize DB - begin")
        withWriteConnection(storage, chainID) { ctx ->
            blockchainConfiguration.initializeDB(ctx)
            true
        }

        // BlockQueries should be instantiated only after
        // database is initialized
        blockQueries = blockchainConfiguration.makeBlockQueries(storage)
        strategy = blockchainConfiguration.getBlockBuildingStrategy(blockQueries, transactionQueue)
        initialized = true
        logger.debug("Initialize DB - end")
    }

    override fun setRestartHandler(handler: RestartHandler) {
        restartHandler = handler
    }

    override fun getTransactionQueue(): TransactionQueue {
        return transactionQueue
    }

    override fun getBlockQueries(): BlockQueries {
        return blockQueries
    }

    override fun getBlockBuildingStrategy(): BlockBuildingStrategy {
        return strategy
    }

    override fun getConfiguration(): BlockchainConfiguration {
        return blockchainConfiguration
    }

    override fun shutdown() {
        closed = true
        storage.close()
    }

    private fun makeBlockBuilder(): ManagedBlockBuilder {
        if (!initialized) throw ProgrammerMistake("Engine is not initialized yet")
        if (closed) throw ProgrammerMistake("Engine is already closed")
        val eContext = storage.openWriteConnection(chainID) // TODO: Close eContext

        return BaseManagedBlockBuilder(eContext, storage, blockchainConfiguration.makeBlockBuilder(eContext), { },
                {
                    val blockBuilder = it as AbstractBlockBuilder
                    transactionQueue.removeAll(blockBuilder.transactions)
                    strategy.blockCommitted(blockBuilder.getBlockData())
                    if (restartHandler()) {
                        closed = true
                    }
                })
    }

    override fun addBlock(block: BlockDataWithWitness) {
        val blockBuilder = loadUnfinishedBlock(block)
        blockBuilder.commit(block.witness)
    }

    override fun loadUnfinishedBlock(block: BlockData): ManagedBlockBuilder {
        return if (useParallelDecoding)
            parallelLoadUnfinishedBlock(block)
        else
            sequentialLoadUnfinishedBlock(block)
    }

    private fun smartDecodeTransaction(txData: ByteArray): Transaction {
        var tx = blockchainConfiguration.getTransactionFactory().decodeTransaction(txData)
        val enqueuedTx = transactionQueue.findTransaction(ByteArrayKey(tx.getRID()))
        if (enqueuedTx != null && enqueuedTx.getHash().contentEquals(tx.getHash())) {
            // if transaction is identical (has same hash) then use transaction
            // from queue, which is already verified
            tx = enqueuedTx
        }

        return if (tx.isCorrect()) tx
        else throw UserMistake("Transaction is not correct")
    }

    private fun sequentialLoadUnfinishedBlock(block: BlockData): ManagedBlockBuilder {
        return loadUnfinishedBlockImpl(block) { txs ->
            txs.map { smartDecodeTransaction(it) }
        }
    }

    private fun parallelLoadUnfinishedBlock(block: BlockData): ManagedBlockBuilder {
        return loadUnfinishedBlockImpl(block) { txs ->
            val txsLazy = txs.map { tx ->
                task { smartDecodeTransaction(tx) }
            }

            txsLazy.map { it.get() }
        }
    }

    private fun loadUnfinishedBlockImpl(block: BlockData, transactionsDecoder: (List<ByteArray>) -> List<Transaction>): ManagedBlockBuilder {
        val grossStart = System.nanoTime()
        val blockBuilder = makeBlockBuilder()
        blockBuilder.begin(block.header)

        val netStart = System.nanoTime()
        val decodedTxs = transactionsDecoder(block.transactions)
        decodedTxs.forEach(blockBuilder::appendTransaction)
        val netEnd = System.nanoTime()

        blockBuilder.finalizeAndValidate(block.header)
        val grossEnd = System.nanoTime()

        if (LOG_STATS) {
            val prettyBlockHeader = prettyBlockHeader(
                    block.header, block.transactions.size, 0, grossStart to grossEnd, netStart to netEnd)
            logger.info("Chain: ${shortChainName()}: Loaded block: $prettyBlockHeader")
        }

        return blockBuilder
    }

    override fun buildBlock(): ManagedBlockBuilder {
        TimeLog.startSum("BaseBlockchainEngine.buildBlock().buildBlock")
        val grossStart = System.nanoTime()

        val blockBuilder = makeBlockBuilder()
        blockBuilder.begin(null)
        val abstractBlockBuilder = ((blockBuilder as BaseManagedBlockBuilder).blockBuilder as AbstractBlockBuilder)
        val netStart = System.nanoTime()

        // TODO Potential problem: if the block fails for some reason,
        // the transaction queue is gone. This could potentially happen
        // during a revolt. We might need a "transactional" tx queue...

        TimeLog.startSum("BaseBlockchainEngine.buildBlock().appendtransactions")
        var acceptedTxs = 0
        var rejectedTxs = 0

        while (true) {
            logger.debug("Checking transaction queue")
            TimeLog.startSum("BaseBlockchainEngine.buildBlock().takeTransaction")
            val tx = transactionQueue.takeTransaction()
            TimeLog.end("BaseBlockchainEngine.buildBlock().takeTransaction")
            if (tx != null) {
                logger.debug("Appending transaction ${tx.getRID().toHex()}")
                TimeLog.startSum("BaseBlockchainEngine.buildBlock().maybeApppendTransaction")
                val exception = blockBuilder.maybeAppendTransaction(tx)
                TimeLog.end("BaseBlockchainEngine.buildBlock().maybeApppendTransaction")
                if (exception != null) {
                    rejectedTxs++
                    transactionQueue.rejectTransaction(tx, exception)
                } else {
                    acceptedTxs++
                    // tx is fine, consider stopping
                    if (strategy.shouldStopBuildingBlock(abstractBlockBuilder)) {
                        logger.debug("Block size limit is reached")
                        break
                    }
                }
            } else { // tx == null
                break
            }
        }

        TimeLog.end("BaseBlockchainEngine.buildBlock().appendtransactions")

        val netEnd = System.nanoTime()
        val blockHeader = blockBuilder.finalizeBlock()
        val grossEnd = System.nanoTime()

        TimeLog.end("BaseBlockchainEngine.buildBlock().buildBlock")

        if (LOG_STATS) {
<<<<<<< HEAD
            val prettyBlockHeader = prettyBlockHeader(
                    blockHeader, acceptedTxs, rejectedTxs, grossStart to grossEnd, netStart to netEnd)
            logger.info("Chain: ${shortChainName()}: Block is finalized: $prettyBlockHeader")
=======
            val netRate = (nTransactions * 1000000000L) / (tEnd - tBegin)
            val grossRate = (nTransactions * 1000000000L) / (tDone - tStart)
            logger.info("Chain: ${blockchainConfiguration.blockchainRID.toShortHex()}: " +
                    "Block is finalized: accepted tx: $nTransactions, rejected tx: $nRejects; " +
                    "${ms(tStart, tDone)} ms, $netRate net tps, $grossRate gross tps")
>>>>>>> d0e140f5
        } else {
            logger.info("Chain: ${shortChainName()}: Block is finalized")
        }

        return blockBuilder
    }

    private fun prettyBlockHeader(
            blockHeader: BlockHeader,
            acceptedTxs: Int,
            rejectedTxs: Int,
            gross: Pair<Long, Long>,
            net: Pair<Long, Long>
    ): String {

        val grossRate = (acceptedTxs * 1_000_000_000L) / max(gross.second - gross.first, 1)
        val netRate = (acceptedTxs * 1_000_000_000L) / max(net.second - net.first, 1)
        val grossTimeMs = (gross.second - gross.first) / 1_000_000

        val gtvBlockHeader = GtvDecoder.decodeGtv(blockHeader.rawData)
        val blockHeaderData = BlockHeaderData.fromGtv(gtvBlockHeader as GtvArray)

        return "$grossTimeMs ms" +
                ", $netRate net tps" +
                ", $grossRate gross tps" +
                ", height: ${blockHeaderData.gtvHeight.asInteger()}" +
                ", accepted txs: $acceptedTxs" +
                ", rejected txs: $rejectedTxs" +
                ", root-hash: ${blockHeaderData.getMerkleRootHash().toHex()}" +
                ", block-rid: ${blockHeader.blockRID.toHex()}" +
                ", prev-block-rid: ${blockHeader.prevBlockRID.toHex()}"
    }

    private fun shortChainName(): String = shortBrid(blockchainConfiguration.blockchainRID)
}<|MERGE_RESOLUTION|>--- conflicted
+++ resolved
@@ -8,12 +8,8 @@
 import net.postchain.common.TimeLog
 import net.postchain.common.toHex
 import net.postchain.core.*
-<<<<<<< HEAD
-import net.postchain.devtools.PeerNameHelper.shortBrid
 import net.postchain.gtv.GtvArray
 import net.postchain.gtv.GtvDecoder
-=======
->>>>>>> d0e140f5
 import nl.komponents.kovenant.task
 import java.lang.Long.max
 
@@ -213,17 +209,9 @@
         TimeLog.end("BaseBlockchainEngine.buildBlock().buildBlock")
 
         if (LOG_STATS) {
-<<<<<<< HEAD
             val prettyBlockHeader = prettyBlockHeader(
                     blockHeader, acceptedTxs, rejectedTxs, grossStart to grossEnd, netStart to netEnd)
             logger.info("Chain: ${shortChainName()}: Block is finalized: $prettyBlockHeader")
-=======
-            val netRate = (nTransactions * 1000000000L) / (tEnd - tBegin)
-            val grossRate = (nTransactions * 1000000000L) / (tDone - tStart)
-            logger.info("Chain: ${blockchainConfiguration.blockchainRID.toShortHex()}: " +
-                    "Block is finalized: accepted tx: $nTransactions, rejected tx: $nRejects; " +
-                    "${ms(tStart, tDone)} ms, $netRate net tps, $grossRate gross tps")
->>>>>>> d0e140f5
         } else {
             logger.info("Chain: ${shortChainName()}: Block is finalized")
         }
@@ -257,5 +245,5 @@
                 ", prev-block-rid: ${blockHeader.prevBlockRID.toHex()}"
     }
 
-    private fun shortChainName(): String = shortBrid(blockchainConfiguration.blockchainRID)
+    private fun shortChainName(): String = blockchainConfiguration.blockchainRID.toShortHex()
 }