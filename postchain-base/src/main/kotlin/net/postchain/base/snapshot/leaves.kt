// Copyright (c) 2020 ChromaWay AB. See README for license information.

package net.postchain.base.snapshot

import net.postchain.base.data.DatabaseAccess
import net.postchain.common.data.Hash
import net.postchain.core.BlockEContext

/**
 * The name "Leaf" comes from the idea that these data objects CAN be leafs of a bigger three, where we
 * store the "nodes" somewhere else. This is not mandatory though, so we can store independent data objects here too
 * like the "icmf message events"
 */
class LeafStore {

    /**
     * Stores the event
     *
     * @param blockEContext is the context (including block height)
<<<<<<< HEAD
     * @param prefix is what the state will be used for, for example "l2" or "icmf"
=======
     * @param prefix is what the state will be used for, for example "el2" or "icmf"
>>>>>>> 7446e9d7
     * @param position position of event in block (e.g. 0 is for first event, etc)
     * @param hash is the hash of the data
     * @param data is the binary data
     */
    fun writeEvent(blockEContext: BlockEContext, prefix: String, position: Long, hash: Hash, data: ByteArray) {
        val db = DatabaseAccess.of(blockEContext)
        db.insertEvent(blockEContext, prefix, blockEContext.height, position, hash, data)
    }

    /**
     * Stores the state
     *
     * @param blockEContext is the context (including block height)
     * @param prefix is what the state will be used for, for example "el2"
     * @param state_n // TODO
     * @param data is the binary data
     */
    fun writeState(blockEContext: BlockEContext, prefix: String, state_n: Long, data: ByteArray) {
        val db = DatabaseAccess.of(blockEContext)
        db.insertState(blockEContext, prefix, blockEContext.height, state_n, data)
    }

    /**
     * Delete events at and below given height
     *
     * @param blockEContext is the context (including block height)
     * @param prefix is what the state will be used for, for example "el2" or "icmf"
     * @param heightMustBeHigherThan , we will keep data above this height
     */
    fun pruneEvents(blockEContext: BlockEContext, prefix: String, heightMustBeHigherThan: Long) {
        val db = DatabaseAccess.of(blockEContext)
        db.pruneEvents(blockEContext, prefix, heightMustBeHigherThan)
    }

    /**
     * Delete all states such that state_n is between left and right and state_height <= height
     *
     * @param blockEContext is the context (including block height)
     * @param prefix is what the state will be used for, for example "el2"
     * @param left
     * @param right
     * @param heightMustBeHigherThan , we will keep data above this height
     */
    fun pruneStates(blockEContext: BlockEContext, prefix: String, left: Long, right: Long, heightMustBeHigherThan: Long) {
        val db = DatabaseAccess.of(blockEContext)
        db.pruneAccountStates(blockEContext, prefix, left, right, heightMustBeHigherThan)
    }
}<|MERGE_RESOLUTION|>--- conflicted
+++ resolved
@@ -17,11 +17,7 @@
      * Stores the event
      *
      * @param blockEContext is the context (including block height)
-<<<<<<< HEAD
-     * @param prefix is what the state will be used for, for example "l2" or "icmf"
-=======
      * @param prefix is what the state will be used for, for example "el2" or "icmf"
->>>>>>> 7446e9d7
      * @param position position of event in block (e.g. 0 is for first event, etc)
      * @param hash is the hash of the data
      * @param data is the binary data
