--- conflicted
+++ resolved
@@ -7,12 +7,7 @@
 interface PeerCommConfiguration : PeerResolver {
     val peerInfo: Array<PeerInfo>
     val myIndex: Int
-<<<<<<< HEAD
-    val blockchainRID: ByteArray
+    fun myPeerInfo(): PeerInfo
     fun sigMaker(): SigMaker
-=======
-    fun myPeerInfo(): PeerInfo
-    fun signer(): Signer
->>>>>>> d0585567
     fun verifier(): Verifier
 }