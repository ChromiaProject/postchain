--- conflicted
+++ resolved
@@ -59,13 +59,6 @@
          * @param extraData
          * @return Serialized block header
          */
-<<<<<<< HEAD
-        @JvmStatic fun make(cryptoSystem: CryptoSystem,
-                            iBlockData: InitialBlockData,
-                            rootHash: ByteArray,
-                            timestamp: Long,
-                            extraData: Map<String, Gtv>
-=======
         @JvmStatic
         fun make(
             cryptoSystem: CryptoSystem,
@@ -73,7 +66,6 @@
             rootHash: ByteArray,
             timestamp: Long,
             extraData: Map<String, Gtv>
->>>>>>> 7446e9d7
         ): BaseBlockHeader {
             val gtvBhd = BlockHeaderDataFactory.buildFromDomainObjects(iBlockData, rootHash, timestamp, extraData)
 
@@ -109,15 +101,11 @@
      */
     /* TODO
     fun validateMerklePath(merklePath: MerklePath, targetTxHash: ByteArray): Boolean {
-<<<<<<< HEAD
-     */
-=======
         return validateMerklePath(cryptoSystem, merklePath, targetTxHash, blockHeaderRec.getMerkleRootHash())
     }
      */
 
 
->>>>>>> 7446e9d7
 }
 
 
