// Copyright (c) 2020 ChromaWay AB. See README for license information.

package net.postchain.base

import mu.KLogging
import net.postchain.StorageBuilder
import net.postchain.base.icmf.IcmfDispatcher
import net.postchain.base.icmf.IcmfPumpStation
import net.postchain.config.blockchain.BlockchainConfigurationProvider
import net.postchain.config.node.NodeConfigurationProvider
import net.postchain.core.*
import net.postchain.debug.BlockTrace
import net.postchain.debug.BlockchainProcessName
import net.postchain.debug.NodeDiagnosticContext
import net.postchain.devtools.PeerNameHelper.peerName
import net.postchain.ebft.EBFTSynchronizationInfrastructure
import java.util.*
import java.util.concurrent.ExecutorService
import java.util.concurrent.Executors
import java.util.concurrent.TimeUnit

/**
 * Will run many chains as [BlockchainProcess]:es and keep them in a map.
 *
 * Synchronization
 * ---------------
 * As described in the subclass [ManagedBlockchainProcessManager], this class will block (=synchronize) when
 * taking action, which means every other thread demanding a start/stop will have to wait.
 * If you don't want to wait for startup you can schedule a start via a the "startBlockchainAsync()"
 */
open class BaseBlockchainProcessManager(
        protected val blockchainInfrastructure: BlockchainInfrastructure,
        protected val nodeConfigProvider: NodeConfigurationProvider,
        protected val blockchainConfigProvider: BlockchainConfigurationProvider,
        protected val nodeDiagnosticContext: NodeDiagnosticContext
) : BlockchainProcessManager {

    override val synchronizer = Any()

    val nodeConfig = nodeConfigProvider.getConfiguration()
    val storage = StorageBuilder.buildStorage(nodeConfig.appConfig, NODE_ID_TODO)
    protected val blockchainProcesses = mutableMapOf<Long, BlockchainProcess>()

    // FYI: [et]: For integration testing. Will be removed or refactored later
    private val blockchainProcessesLoggers = mutableMapOf<Long, Timer>() // TODO: [POS-90]: ?
    protected val executor: ExecutorService = Executors.newSingleThreadScheduledExecutor()

    // ICMF
    protected val icmfDispatcher = IcmfDispatcher()
    protected val icmfPumpStation = IcmfPumpStation()

    // For DEBUG only
    var insideATest = false
    var blockDebug: BlockTrace? = null

    companion object : KLogging()

    /**
     * Put the startup operation of chainId in the [executor]'s work queue.
     *
     * @param chainId is the chain to start.
     */
    protected fun startBlockchainAsync(chainId: Long, bTrace: BlockTrace?) {
        startAsyncInfo("Enqueue async starting of blockchain", chainId)
        executor.execute {
            try {
                startBlockchain(chainId, bTrace)
            } catch (e: Exception) {
                logger.error(e) { e.message }
            }
        }
    }

    /**
     * Will stop the chain and then start it as a [BlockchainProcess].
     *
     * @param chainId is the chain to start
     * @param bTrace is the block that CAUSED this restart (needed for serious program flow tracking)
     * @return the Blockchain's RID if successful, else null
     */
    override fun startBlockchain(chainId: Long, bTrace: BlockTrace?): BlockchainRid? {
        return synchronized(synchronizer) {
            try {
                startDebug("Begin by stopping blockchain", chainId, bTrace)
                stopBlockchain(chainId, bTrace, true)

                startInfo("Starting of blockchain", chainId)
                withReadWriteConnection(storage, chainId) { eContext ->
                    val configuration = blockchainConfigProvider.getConfiguration(eContext, chainId)
                    if (configuration != null) {

                        val blockchainConfig = blockchainInfrastructure.makeBlockchainConfiguration(
                                configuration, eContext, NODE_ID_AUTO, chainId)

                        val processName = BlockchainProcessName(nodeConfig.pubKey, blockchainConfig.blockchainRid)
                        startDebug("BlockchainConfiguration has been created", processName, chainId, bTrace)

<<<<<<< HEAD
                        val x: AfterCommitHandler = buildAfterCommitHandler(chainId)
                        val engine = blockchainInfrastructure.makeBlockchainEngine( processName, blockchainConfig, x)
=======
                        val x: RestartHandler = buildRestartHandler(chainId)
                        val engine = blockchainInfrastructure.makeBlockchainEngine(processName, blockchainConfig, x)
>>>>>>> 208946a2
                        startDebug("BlockchainEngine has been created", processName, chainId, bTrace)

                        /*
                        Definition: cross-fetching is the process of downloading blocks from another blockchain
                        over the peer-to-peer network. This is used when forking a chain when we don't have
                        the old chain locally and we haven't been able to sync using the new chain rid.

                        Problem: in order to cross-fetch blocks, we'd like to get the old blockchain's
                        configuration (to find nodes to connect to). But that's difficult. We don't always
                        have it, and we might not have the most recent configuration.

                        If we don't have that, we can use the current blockchain's configuration to
                        find nodes to sync from, since at least a quorum of the signers from old chain
                        must also be signers of the new chain.

                        To simplify things, we will always use current blockchain configuration to find
                        nodes to cross-fetch from. We'll also use sync-nodes.
                         */

                        val histConf: HistoricBlockchainContext? =
                                if (blockchainConfig.effectiveBlockchainRID != blockchainConfig.blockchainRid) {
                                    val ancestors = nodeConfig.blockchainAncestors[blockchainConfig.blockchainRid]
                                    HistoricBlockchainContext(blockchainConfig.effectiveBlockchainRID, ancestors
                                            ?: emptyMap())
                                } else null

                        val process = blockchainInfrastructure.makeBlockchainProcess(processName, engine, histConf)
                        blockchainProcesses[chainId] = process
                        val pipes = icmfPumpStation.maybeConnect(process)
                        for (pipe in pipes) {
                            icmfDispatcher.addMessagePipe(pipe)
                        }

                        startInfoDebug("Blockchain has been started", processName, chainId, bTrace)
                        blockchainConfig.blockchainRid

                    } else {
                        logger.error("[${nodeName()}]: Can't start blockchain chainId: $chainId due to configuration is absent")
                        null
                    }

                }

            } catch (e: Exception) {
                logger.error(e) { e.message }
                null
            }
        }
    }

    override fun retrieveBlockchain(chainId: Long): BlockchainProcess? {
        return blockchainProcesses[chainId]
    }

    /**
     * Will call "shutdown()" on the [BlockchainProcess] and remove it from the list.
     *
     * @param chainId is the chain to be stopped.
     */
    override fun stopBlockchain(chainId: Long, bTrace: BlockTrace?, restart: Boolean) {
        synchronized(synchronizer) {
            stopInfoDebug("Stopping of Blockchain", chainId, bTrace)

            blockchainProcesses.remove(chainId)?.also {
                if (restart) {
                    blockchainInfrastructure.restartBlockchainProcess(it)
                } else {
                    blockchainInfrastructure.exitBlockchainProcess(it)
                }
                it.shutdown()
            }
            stopInfoDebug("Stopping blockchain, shutdown complete", chainId, bTrace)

            blockchainProcessesLoggers.remove(chainId)?.also {
                it.cancel()
                it.purge()
            }
            stopDebug("Blockchain process has been purged", chainId, bTrace)
        }
    }

    override fun shutdown() {
        logger.debug("[${nodeName()}]: Stopping BlockchainProcessManager")
        executor.shutdownNow()
        executor.awaitTermination(1000, TimeUnit.MILLISECONDS)

        blockchainProcesses.forEach {
            blockchainInfrastructure.exitBlockchainProcess(it.value)
            it.value.shutdown()
        }
        blockchainProcesses.clear()

        blockchainProcessesLoggers.forEach { (_, t) ->
            t.cancel()
            t.purge()
        }

        storage.close()
        logger.debug("[${nodeName()}]: Stopped BlockchainProcessManager")
    }

    /**
     * Define what actions should be taken after block commit. In our case:
     * 1) alerts ICMF about new block height,
     * 2) checks for configuration changes, and then does a async reboot of the given chain.
     *
     * @param chainId - the chain we should build the [AfterCommitHandler] for
     * @return a newly created [AfterCommitHandler]. This method will be much more complex is
     * the sublcass [net.postchain.managed.ManagedBlockchainProcessManager].
     */
<<<<<<< HEAD
    protected open fun buildAfterCommitHandler(chainId: Long): AfterCommitHandler {
        val foo: (BlockTrace?, Long) -> Boolean = { bTrace, height ->
=======
    protected open fun buildRestartHandler(chainId: Long): RestartHandler {
        val foo: (BlockTrace?) -> Boolean = { bTrace ->
>>>>>>> 208946a2
            testDebug("BaseBlockchainProcessManager's (normal) restart of: $chainId", bTrace)

            // After block commit we trigger ICMF pipes for this chain's new height
            icmfDispatcher.triggerPipes(chainId, height)

            val doRestart = withReadConnection(storage, chainId) { eContext ->
                blockchainConfigProvider.needsConfigurationChange(eContext, chainId)
            }

            if (doRestart) {
                testDebug("BaseBlockchainProcessManager, need restart of: $chainId", bTrace)
                startBlockchainAsync(chainId, bTrace)
            }

            doRestart
        }
        return foo
    }

    protected fun nodeName(): String {
        return peerName(nodeConfig.pubKey)
    }

    // FYI: [et]: For integration testing. Will be removed or refactored later
    private fun logPeerTopology(chainId: Long) {
        // TODO: [et]: Fix links to EBFT entities
        val topology = ((blockchainInfrastructure as BaseBlockchainInfrastructure)
                .defaultSynchronizationInfrastructure as? EBFTSynchronizationInfrastructure)
                ?.connectionManager?.getPeersTopology(chainId)
                ?.mapKeys {
                    peerName(it.key)
                }
                ?: emptyMap()

        val prettyTopology = topology.mapValues {
            it.value
                    .replace("c>", "${nodeName()}>")
                    .replace("s<", "${nodeName()}<")
                    .replace("<c", "<${peerName(it.key)}")
                    .replace(">s", ">${peerName(it.key)}")
        }

        logger.trace {
            "[${nodeName()}]: Topology: ${prettyTopology.values}"
        }
    }

    // ----------------------------------------------
    // To cut down on boilerplate logging in code
    // ----------------------------------------------
    protected fun testDebug(str: String) {
        if (logger.isDebugEnabled) {
            logger.debug(str)
        }

    }

    protected fun testDebug(str: String, bTrace: BlockTrace?) {
        testDebug(str)
        if (logger.isTraceEnabled) {
            logger.trace("$str, block causing this: $bTrace")
        }
    }


    // Start BC async
    private fun startAsyncInfo(str: String, chainId: Long) {
        if (logger.isInfoEnabled) {
            logger.info("[${nodeName()}]: startBlockchainAsync() - $str: chainId: $chainId")
        }
    }

    // Start BC
    private fun startDebug(str: String, chainId: Long, bTrace: BlockTrace?) {
        if (logger.isDebugEnabled) {
            val extraStr = if (bTrace != null) {
                ", block causing the start: $bTrace"
            } else {
                ""
            }
            logger.debug("[${nodeName()}]: startBlockchain() -- $str: chainId: $chainId $extraStr")
        }
    }

    private fun startDebug(str: String, processName: BlockchainProcessName, chainId: Long, bTrace: BlockTrace?) {
        if (logger.isDebugEnabled) {
            val extraStr = if (bTrace != null) {
                ", block causing the start: $bTrace"
            } else {
                ""
            }
            logger.debug("$processName: startBlockchain() -- $str: chainId: $chainId $extraStr")
        }
    }

    private fun startInfo(str: String, chainId: Long) {
        if (logger.isInfoEnabled) {
            logger.info("[${nodeName()}]: startBlockchain() - $str: chainId: $chainId")
        }
    }

    private fun startInfo(str: String, processName: BlockchainProcessName, chainId: Long) {
        if (logger.isInfoEnabled) {
            logger.info("$processName: stopBlockchain() - $str: chainId: $chainId")
        }
    }

    private fun startInfoDebug(str: String, processName: BlockchainProcessName, chainId: Long, bTrace: BlockTrace?) {
        startInfo(str, processName, chainId)
        startDebug(str, processName, chainId, bTrace)
    }

    // Stop BC
    private fun stopDebug(str: String, chainId: Long, bTrace: BlockTrace?) {
        if (logger.isDebugEnabled) {
            logger.debug("[${nodeName()}]: stopBlockchain() -- $str: chainId: $chainId, block causing the start: $bTrace")
        }
    }

    private fun stopInfo(str: String, chainId: Long) {
        if (logger.isInfoEnabled) {
            logger.info("[${nodeName()}]: stopBlockchain() - $str: chainId: $chainId")
        }
    }

    private fun stopInfoDebug(str: String, chainId: Long, bTrace: BlockTrace?) {
        stopInfo(str, chainId)
        stopDebug(str, chainId, bTrace)
    }

}<|MERGE_RESOLUTION|>--- conflicted
+++ resolved
@@ -95,13 +95,8 @@
                         val processName = BlockchainProcessName(nodeConfig.pubKey, blockchainConfig.blockchainRid)
                         startDebug("BlockchainConfiguration has been created", processName, chainId, bTrace)
 
-<<<<<<< HEAD
                         val x: AfterCommitHandler = buildAfterCommitHandler(chainId)
                         val engine = blockchainInfrastructure.makeBlockchainEngine( processName, blockchainConfig, x)
-=======
-                        val x: RestartHandler = buildRestartHandler(chainId)
-                        val engine = blockchainInfrastructure.makeBlockchainEngine(processName, blockchainConfig, x)
->>>>>>> 208946a2
                         startDebug("BlockchainEngine has been created", processName, chainId, bTrace)
 
                         /*
@@ -212,13 +207,8 @@
      * @return a newly created [AfterCommitHandler]. This method will be much more complex is
      * the sublcass [net.postchain.managed.ManagedBlockchainProcessManager].
      */
-<<<<<<< HEAD
     protected open fun buildAfterCommitHandler(chainId: Long): AfterCommitHandler {
         val foo: (BlockTrace?, Long) -> Boolean = { bTrace, height ->
-=======
-    protected open fun buildRestartHandler(chainId: Long): RestartHandler {
-        val foo: (BlockTrace?) -> Boolean = { bTrace ->
->>>>>>> 208946a2
             testDebug("BaseBlockchainProcessManager's (normal) restart of: $chainId", bTrace)
 
             // After block commit we trigger ICMF pipes for this chain's new height
