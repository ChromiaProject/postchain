--- conflicted
+++ resolved
@@ -165,15 +165,12 @@
             stopInfoDebug("Stopping of Blockchain", chainId, bTrace)
 
             blockchainProcesses.remove(chainId)?.also {
-<<<<<<< HEAD
-                heartbeatManager.removeListener(it)
-=======
                 if (restart) {
                     blockchainInfrastructure.restartBlockchainProcess(it)
                 } else {
                     blockchainInfrastructure.exitBlockchainProcess(it)
                 }
->>>>>>> fca83ba3
+                heartbeatManager.removeListener(it)
                 it.shutdown()
             }
             stopInfoDebug("Stopping blockchain, shutdown complete", chainId, bTrace)
@@ -191,14 +188,10 @@
         executor.shutdownNow()
         executor.awaitTermination(1000, TimeUnit.MILLISECONDS)
 
-<<<<<<< HEAD
-        blockchainProcesses.forEach { it.value.shutdown() }
-=======
         blockchainProcesses.forEach {
             blockchainInfrastructure.exitBlockchainProcess(it.value)
             it.value.shutdown()
         }
->>>>>>> fca83ba3
         blockchainProcesses.clear()
 
         blockchainProcessesLoggers.forEach { (_, t) ->
@@ -218,11 +211,7 @@
      * the sublcass [net.postchain.managed.ManagedBlockchainProcessManager].
      */
     protected open fun buildRestartHandler(chainId: Long): RestartHandler {
-<<<<<<< HEAD
          val foo: (BlockTimestamp: Long, BlockTrace?) -> Boolean = { l: Long, bTrace: BlockTrace? ->
-=======
-        val foo: (BlockTrace?) -> Boolean = { bTrace ->
->>>>>>> fca83ba3
             testDebug("BaseBlockchainProcessManager's (normal) restart of: $chainId", bTrace)
             val doRestart = withReadConnection(storage, chainId) { eContext ->
                 blockchainConfigProvider.needsConfigurationChange(eContext, chainId)
