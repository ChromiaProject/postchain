--- conflicted
+++ resolved
@@ -9,11 +9,8 @@
 import net.postchain.base.icmf.IcmfController
 import net.postchain.base.icmf.IcmfPipeConnectionSync
 import net.postchain.config.blockchain.BlockchainConfigurationProvider
-<<<<<<< HEAD
 import net.postchain.config.blockchain.QuickSimpleConfigReader
 import net.postchain.config.node.NodeConfigurationProvider
-=======
->>>>>>> 6e788125
 import net.postchain.core.*
 import net.postchain.debug.BlockTrace
 import net.postchain.debug.BlockchainProcessName
@@ -83,16 +80,6 @@
         }
     }
 
-//    protected fun stopBlockchainAsync(chainId: Long) {
-//        executor.execute {
-//            try {
-//                stopBlockchain(chainId)
-//            } catch (e: Exception) {
-//                logger.error(e) { e.message }
-//            }
-//        }
-//    }
-
     /**
      * Will stop the chain and then start it as a [BlockchainProcess].
      *
@@ -113,12 +100,7 @@
 
                         val componentMap = buildComponentMap()
                         val blockchainConfig = blockchainInfrastructure.makeBlockchainConfiguration(
-<<<<<<< HEAD
                                 configuration, eContext, NODE_ID_AUTO, chainId, componentMap)
-=======
-                                configuration, eContext, NODE_ID_AUTO, chainId
-                        )
->>>>>>> 6e788125
 
                         val processName = BlockchainProcessName(nodeConfig.pubKey, blockchainConfig.blockchainRid)
                         startDebug("BlockchainConfiguration has been created", processName, chainId, bTrace)
@@ -127,24 +109,8 @@
                         val engine = blockchainInfrastructure.makeBlockchainEngine( processName, blockchainConfig, x)
                         startDebug("BlockchainEngine has been created", processName, chainId, bTrace)
 
-                        createAndRegisterBlockchainProcess(chainId, blockchainConfig, processName, engine, null)
+                        val process = createAndRegisterBlockchainProcess(chainId, blockchainConfig, processName, engine, null)
                         logger.debug { "$processName: BlockchainProcess has been launched: chainId: $chainId" }
-
-<<<<<<< HEAD
-                        To simplify things, we will always use current blockchain configuration to find
-                        nodes to cross-fetch from. We'll also use sync-nodes.
-                         */
-
-                        val histConf: HistoricBlockchainContext? =
-                                if (blockchainConfig.effectiveBlockchainRID != blockchainConfig.blockchainRid) {
-                                    val ancestors = nodeConfig.blockchainAncestors[blockchainConfig.blockchainRid]
-                                    HistoricBlockchainContext(blockchainConfig.effectiveBlockchainRID, ancestors
-                                            ?: emptyMap())
-                                } else null
-
-
-                        val process = blockchainInfrastructure.makeBlockchainProcess(processName, engine, icmfController, histConf)
-                        blockchainProcesses[chainId] = process
 
                         val db = DatabaseAccess.of(eContext)
                         val height = db.getLastBlockHeight(eContext) // FUTURE WORK: Olle: A bit ugly/slow to get this from db here, we should prob pass it as a param from somewhere
@@ -158,11 +124,7 @@
                                 logger.debug("Pipe created: ${pipe.pipeId} for process: $processName")
                             }
                         }
-
-                        startInfoDebug("Blockchain has been started", processName, chainId, bTrace)
-=======
                         startInfoDebug("Blockchain has been started", processName, chainId, blockchainConfig.blockchainRid, bTrace)
->>>>>>> 6e788125
                         blockchainConfig.blockchainRid
 
                     } else {
@@ -179,7 +141,6 @@
         }
     }
 
-<<<<<<< HEAD
     /**
      * In the future there probably should be some way to transport unique configuration components
      * into the map (initially set in the the configuration file?). Currently it's not needed.
@@ -190,13 +151,13 @@
         val cm = HashMap<String, Any>()
         // cm["xxx"] = Xxx()  // <-- This is how we can add stuff
         return cm
-=======
-    protected open fun createAndRegisterBlockchainProcess(chainId: Long, blockchainConfig: BlockchainConfiguration, processName: BlockchainProcessName, engine: BlockchainEngine, heartbeatListener: HeartbeatListener?) {
-        blockchainProcesses[chainId] = blockchainInfrastructure.makeBlockchainProcess(processName, engine, heartbeatListener).also {
+    }
+    protected open fun createAndRegisterBlockchainProcess(chainId: Long, blockchainConfig: BlockchainConfiguration, processName: BlockchainProcessName, engine: BlockchainEngine, heartbeatListener: HeartbeatListener?): BlockchainProcess {
+        blockchainProcesses[chainId] = blockchainInfrastructure.makeBlockchainProcess(processName, engine, icmfController, heartbeatListener).also {
             it.registerDiagnosticData(blockchainProcessesDiagnosticData.getOrPut(blockchainConfig.blockchainRid) { mutableMapOf() })
-        }
-        chainIdToBrid[chainId] = blockchainConfig.blockchainRid
->>>>>>> 6e788125
+            chainIdToBrid[chainId] = blockchainConfig.blockchainRid
+        }
+        return blockchainProcesses[chainId]!!
     }
 
     override fun retrieveBlockchain(chainId: Long): BlockchainProcess? {
@@ -212,21 +173,10 @@
         synchronized(synchronizer) {
             stopInfoDebug("Stopping of blockchain", chainId, bTrace)
 
-<<<<<<< HEAD
-            // We shut off ICMF before the chain stops (since it can be aborted anytime without lost messages)
             icmfController.chainStop(chainId)
 
-            blockchainProcesses.remove(chainId)?.also {
-                if (restart) {
-                    blockchainInfrastructure.restartBlockchainProcess(it)
-                } else {
-                    blockchainInfrastructure.exitBlockchainProcess(it)
-                }
-                it.shutdown()
-            }
-=======
+
             stopAndUnregisterBlockchainProcess(chainId, restart)
->>>>>>> 6e788125
             stopInfoDebug("Stopping blockchain, shutdown complete", chainId, bTrace)
 
             blockchainProcessesLoggers.remove(chainId)?.also {
@@ -280,7 +230,6 @@
      * @return a newly created [AfterCommitHandler]. This method will be much more complex is
      * the sublcass [net.postchain.managed.ManagedBlockchainProcessManager].
      */
-<<<<<<< HEAD
     protected open fun buildAfterCommitHandler(chainId: Long): AfterCommitHandler {
         val retFun: (BlockTrace?, Long) -> Boolean = { bTrace, height ->
 
@@ -292,12 +241,6 @@
             val doRestart = withReadConnection(storage, chainId) { eContext ->
                 blockchainConfigProvider.activeBlockNeedsConfigurationChange(eContext, chainId)
             }
-=======
-    protected open fun buildRestartHandler(chainId: Long): RestartHandler {
-        return { _: Long, bTrace: BlockTrace? ->
-            testDebug("BaseBlockchainProcessManager's (normal) restart of: $chainId", bTrace)
-            val doRestart = isConfigurationChanged(chainId)
->>>>>>> 6e788125
 
             if (doRestart) {
                 testDebug("BaseBlockchainProcessManager, need restart of: $chainId", bTrace)
@@ -306,10 +249,7 @@
 
             doRestart
         }
-<<<<<<< HEAD
         return retFun //  (So that we can put a breakpoint here where it won't be mixed with actual execution of the function)
-=======
->>>>>>> 6e788125
     }
 
     protected fun nodeName(): String {
@@ -336,17 +276,9 @@
         }
     }
 
-<<<<<<< HEAD
-    // ----------------------------------------------
-    // To cut down on boilerplate logging in code
-    // ----------------------------------------------
-    protected fun testDebug(str: String) {
-        if (logger.isDebugEnabled) {
-            logger.debug(str)
-=======
     protected fun isConfigurationChanged(chainId: Long): Boolean {
         return withReadConnection(storage, chainId) { eContext ->
-            blockchainConfigProvider.needsConfigurationChange(eContext, chainId)
+            blockchainConfigProvider.activeBlockNeedsConfigurationChange(eContext, chainId)
         }
     }
 
@@ -367,7 +299,6 @@
                         v.mapValues { (_, v2) -> v2() }
                     }
                     .values.toTypedArray()
->>>>>>> 6e788125
         }
 
     }
@@ -376,14 +307,8 @@
     // To cut down on boilerplate logging in code
     // ----------------------------------------------
     protected fun testDebug(str: String, bTrace: BlockTrace?) {
-<<<<<<< HEAD
-        testDebug(str)
-        if (logger.isTraceEnabled) {
-            logger.trace("$str, block causing this: $bTrace")
-=======
         if (insideATest) {
             logger.debug("RestartHandler: $str, block causing this: $bTrace")
->>>>>>> 6e788125
         }
     }
 
