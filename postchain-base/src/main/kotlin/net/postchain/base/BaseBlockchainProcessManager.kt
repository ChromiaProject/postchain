--- conflicted
+++ resolved
@@ -124,18 +124,12 @@
         }
     }
 
-<<<<<<< HEAD
-    protected open fun createAndRegisterBlockchainProcess(chainId: Long, blockchainConfig: BlockchainConfiguration, processName: BlockchainProcessName, engine: BlockchainEngine, heartbeatListener: HeartbeatListener?): BlockchainProcess {
-        blockchainProcesses[chainId] = blockchainInfrastructure.makeBlockchainProcess(processName, engine, heartbeatListener).also {
-=======
     protected open fun createAndRegisterBlockchainProcess(chainId: Long, blockchainConfig: BlockchainConfiguration, processName: BlockchainProcessName, engine: BlockchainEngine, shouldProcessNewMessages: (Long) -> Boolean) {
         blockchainProcesses[chainId] = blockchainInfrastructure.makeBlockchainProcess(processName, engine, shouldProcessNewMessages).also {
->>>>>>> 017a2b93
             it.registerDiagnosticData(blockchainProcessesDiagnosticData.getOrPut(blockchainConfig.blockchainRid) { mutableMapOf() })
             extensions.forEach { ext -> ext.connectProcess(it) }
             chainIdToBrid[chainId] = blockchainConfig.blockchainRid
         }
-        return blockchainProcesses[chainId]!!
     }
 
     override fun retrieveBlockchain(chainId: Long): BlockchainProcess? {
