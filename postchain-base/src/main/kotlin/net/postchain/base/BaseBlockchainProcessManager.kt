// Copyright (c) 2020 ChromaWay AB. See README for license information.

package net.postchain.base

import mu.KLogging
import mu.withLoggingContext
import net.postchain.PostchainContext
import net.postchain.common.BlockchainRid
import net.postchain.common.exception.ProgrammerMistake
import net.postchain.common.exception.UserMistake
import net.postchain.config.blockchain.BlockchainConfigurationProvider
import net.postchain.core.*
import net.postchain.core.block.*
import net.postchain.debug.BlockchainProcessName
import net.postchain.debug.DiagnosticProperty
import net.postchain.devtools.NameHelper.peerName
import net.postchain.metrics.BLOCKCHAIN_RID_TAG
import net.postchain.metrics.CHAIN_IID_TAG
import net.postchain.metrics.NODE_PUBKEY_TAG
import java.util.*
import java.util.concurrent.ConcurrentHashMap
import java.util.concurrent.ExecutorService
import java.util.concurrent.Executors
import java.util.concurrent.TimeUnit
import java.util.concurrent.locks.ReentrantLock
import kotlin.concurrent.withLock

/**
 * Will run many chains as [BlockchainProcess]:es and keep them in a map.
 *
 * Synchronization
 * ---------------
 * As described in the subclass [ManagedBlockchainProcessManager], this class will block (=synchronize) when
 * taking action, which means every other thread demanding a start/stop will have to wait.
 * If you don't want to wait for startup you can schedule a start via a the "startBlockchainAsync()"
 */
open class BaseBlockchainProcessManager(
        protected val postchainContext: PostchainContext,
        protected val blockchainInfrastructure: BlockchainInfrastructure,
        protected val blockchainConfigProvider: BlockchainConfigurationProvider,
        bpmExtensions: List<BlockchainProcessManagerExtension> = listOf()
) : BlockchainProcessManager {

    override val synchronizer = Any()
    protected val chainSynchronizers = mutableMapOf<Long, ReentrantLock>()

    val appConfig = postchainContext.appConfig
    val connectionManager = postchainContext.connectionManager
    val nodeDiagnosticContext = postchainContext.nodeDiagnosticContext
    val storage get() = postchainContext.storage
    protected val blockchainProcesses = mutableMapOf<Long, BlockchainProcess>()
    protected val chainIdToBrid = mutableMapOf<Long, BlockchainRid>()
    protected val blockchainProcessesDiagnosticData = mutableMapOf<BlockchainRid, MutableMap<DiagnosticProperty, () -> Any>>()
<<<<<<< HEAD

    // FYI: [et]: For integration testing. Will be removed or refactored later
    private val blockchainProcessesLoggers = mutableMapOf<Long, Timer>() // TODO: [POS-90]: ?
    protected val executor: ExecutorService = Executors.newSingleThreadScheduledExecutor()

    protected val extensions: List<BlockchainProcessManagerExtension> = bpmExtensions
=======
    protected val extensions: List<BlockchainProcessManagerExtension> = makeExtensions()
    private val executor: ExecutorService = Executors.newSingleThreadScheduledExecutor()
    private val scheduledForStart = Collections.newSetFromMap(ConcurrentHashMap<Long, Boolean>())
>>>>>>> a9ee956a

    // For DEBUG only
    var insideATest = false
    var blockDebug: BlockTrace? = null

    companion object : KLogging()

    init {
        initiateChainDiagnosticData()
    }

    /**
     * Put the startup operation of chainId in the [executor]'s work queue.
     *
     * @param chainId is the chain to start.
     */
    protected fun startBlockchainAsync(chainId: Long, bTrace: BlockTrace?) {
        if (!scheduledForStart.add(chainId)) {
            logger.info { "Chain $chainId is already scheduled for start" }
            return
        }
        startAsyncInfo("Enqueue async starting of blockchain", chainId)
        executor.execute {
            try {
                startBlockchain(chainId, bTrace)
            } catch (e: Exception) {
                logger.error(e) { e.message }
            }
        }
    }

    /**
     * Put the stop operation of chainId in the [executor]'s work queue.
     *
     * @param chainId is the chain to stop.
     */
    protected fun stopBlockchainAsync(chainId: Long, bTrace: BlockTrace?) {
        startAsyncInfo("Enqueue async stopping of blockchain", chainId)
        executor.execute {
            try {
                stopBlockchain(chainId, bTrace)
            } catch (e: Exception) {
                logger.error(e) { e.message }
            }
        }
    }

    /**
     * Will stop the chain and then start it as a [BlockchainProcess].
     *
     * @param chainId is the chain to start
     * @param bTrace is the block that CAUSED this restart (needed for serious program flow tracking)
     * @return the Blockchain's RID if successful
     * @throws UserMistake if failed
     */
    override fun startBlockchain(chainId: Long, bTrace: BlockTrace?): BlockchainRid {
        chainSynchronizers.putIfAbsent(chainId, ReentrantLock())
        chainSynchronizers[chainId]!!.withLock {
            return synchronized(synchronizer) {
                withLoggingContext(
                        NODE_PUBKEY_TAG to appConfig.pubKey,
                        CHAIN_IID_TAG to chainId.toString()
                ) {
                    try {
                        startDebug("Begin by stopping blockchain", chainId, bTrace)
                        stopBlockchain(chainId, bTrace, true)

                        startInfo("Starting of blockchain", chainId)
                        val blockchainConfig = withReadWriteConnection(storage, chainId) { eContext ->
                            val configuration = blockchainConfigProvider.getActiveBlocksConfiguration(eContext, chainId)
                            if (configuration != null) {
                                blockchainInfrastructure.makeBlockchainConfiguration(
                                    configuration, eContext, NODE_ID_AUTO, chainId
                                )
                            } else {
                                throw UserMistake("[${nodeName()}]: Can't start blockchain chainId: $chainId due to configuration is absent")
                            }
                        }

                        withLoggingContext(BLOCKCHAIN_RID_TAG to blockchainConfig.blockchainRid.toHex()) {
                            val processName = BlockchainProcessName(appConfig.pubKey, blockchainConfig.blockchainRid)
                            startDebug("BlockchainConfiguration has been created", processName, chainId, bTrace)

                            val x: AfterCommitHandler = buildAfterCommitHandler(chainId)
                            val engine = blockchainInfrastructure.makeBlockchainEngine(processName, blockchainConfig, x)
                            startDebug("BlockchainEngine has been created", processName, chainId, bTrace)

                            createAndRegisterBlockchainProcess(
                                    chainId,
                                    blockchainConfig,
                                    processName,
                                    engine,
                                    awaitPermissionToProcessMessages(blockchainConfig)
                            )
                            logger.debug { "$processName: BlockchainProcess has been launched: chainId: $chainId" }

                            startInfoDebug(
                                    "Blockchain has been started",
                                    processName,
                                    chainId,
                                    blockchainConfig.blockchainRid,
                                    bTrace
                            )
                        }
                        blockchainConfig.blockchainRid
                    } finally {
                        scheduledForStart.remove(chainId)
                    }
                }
            }
        }
    }

    protected open fun createAndRegisterBlockchainProcess(
            chainId: Long,
            blockchainConfig: BlockchainConfiguration,
            processName: BlockchainProcessName,
            engine: BlockchainEngine,
            awaitPermissionToProcessMessages: (timestamp: Long, exitCondition: () -> Boolean) -> Boolean
    ) {
        blockchainProcesses[chainId] = blockchainInfrastructure.makeBlockchainProcess(processName, engine, awaitPermissionToProcessMessages)
                .also {
                    it.registerDiagnosticData(blockchainProcessesDiagnosticData.getOrPut(blockchainConfig.blockchainRid) { mutableMapOf() })
                    extensions.forEach { ext -> ext.connectProcess(it) }
                    chainIdToBrid[chainId] = blockchainConfig.blockchainRid
                }
    }

    protected open fun awaitPermissionToProcessMessages(blockchainConfig: BlockchainConfiguration): (Long, () -> Boolean) -> Boolean = { _, _ -> true }

    override fun retrieveBlockchain(chainId: Long): BlockchainProcess? {
        return blockchainProcesses[chainId]
    }

    /**
     * Will call "shutdown()" on the [BlockchainProcess] and remove it from the list.
     *
     * @param chainId is the chain to be stopped.
     */
    override fun stopBlockchain(chainId: Long, bTrace: BlockTrace?, restart: Boolean) {
        chainSynchronizers[chainId]?.withLock {
            synchronized(synchronizer) {
                withLoggingContext(
                        NODE_PUBKEY_TAG to appConfig.pubKey,
                        CHAIN_IID_TAG to chainId.toString(),
                        BLOCKCHAIN_RID_TAG to chainIdToBrid[chainId]?.toHex()
                ) {
                    stopAndUnregisterBlockchainProcess(chainId, restart, bTrace)
                    stopDebug("Blockchain process has been purged", chainId, bTrace)
                }
            }
        }
        if (!restart) chainSynchronizers.remove(chainId)
    }

    protected open fun stopAndUnregisterBlockchainProcess(chainId: Long, restart: Boolean, bTrace: BlockTrace?) {
        blockchainProcessesDiagnosticData.remove(chainIdToBrid.remove(chainId))
        blockchainProcesses.remove(chainId)?.also {
            stopInfoDebug("Stopping of blockchain", chainId, bTrace)
            extensions.forEach { ext -> ext.disconnectProcess(it) }
            if (restart) {
                blockchainInfrastructure.restartBlockchainProcess(it)
            } else {
                blockchainInfrastructure.exitBlockchainProcess(it)
            }
            it.shutdown()
            stopInfoDebug("Stopping blockchain, shutdown complete", chainId, bTrace)
        }
    }

    override fun shutdown() {
        logger.debug("[${nodeName()}]: Stopping BlockchainProcessManager")
        executor.shutdownNow()
        executor.awaitTermination(1000, TimeUnit.MILLISECONDS)

        blockchainProcesses.values.forEach {
            blockchainInfrastructure.exitBlockchainProcess(it)
            extensions.forEach { ext -> ext.disconnectProcess(it) }
            it.shutdown()
        }
        blockchainProcesses.clear()
        blockchainProcessesDiagnosticData.clear()
        chainIdToBrid.clear()
        logger.debug("[${nodeName()}]: Stopped BlockchainProcessManager")
    }

    /**
     * Define what actions should be taken after block commit. In our case:
     * 1) trigger bp extensions,
     * 2) checks for configuration changes, and then does a async reboot of the given chain.
     *
     * @param chainId - the chain we should build the [AfterCommitHandler] for
     * @return a newly created [AfterCommitHandler]. This method will be much more complex is
     * the sublcass [net.postchain.managed.ManagedBlockchainProcessManager].
     */
    protected open fun buildAfterCommitHandler(chainId: Long): AfterCommitHandler {
        return { bTrace, height, _ ->

            for (e in extensions) e.afterCommit(blockchainProcesses[chainId]!!, height)
            val doRestart = withReadConnection(storage, chainId) { eContext ->
                blockchainConfigProvider.activeBlockNeedsConfigurationChange(eContext, chainId)
            }

            if (doRestart) {
                testDebug("BaseBlockchainProcessManager, need restart of: $chainId", bTrace)
                startBlockchainAsync(chainId, bTrace)
            }

            doRestart
        }
    }

    protected fun nodeName(): String {
        return peerName(appConfig.pubKey)
    }

    // FYI: [et]: For integration testing. Will be removed or refactored later
    private fun logPeerTopology(chainId: Long) {
        val topology = connectionManager.getNodesTopology(chainId)
                .mapKeys {
                    peerName(it.key)
                }

        val prettyTopology = topology.mapValues {
            it.value
                    .replace("c>", "${nodeName()}>")
                    .replace("s<", "${nodeName()}<")
                    .replace("<c", "<${peerName(it.key)}")
                    .replace(">s", ">${peerName(it.key)}")
        }

        logger.trace {
            "[${nodeName()}]: Topology: ${prettyTopology.values}"
        }
    }

    protected fun isConfigurationChanged(chainId: Long): Boolean {
        return withReadConnection(storage, chainId) { eContext ->
            blockchainConfigProvider.activeBlockNeedsConfigurationChange(eContext, chainId)
        }
    }

    protected fun initiateChainDiagnosticData() {
        nodeDiagnosticContext?.addProperty(DiagnosticProperty.BLOCKCHAIN) {
            val diagnosticData = blockchainProcessesDiagnosticData.toMutableMap()

            connectionManager.getNodesTopology().forEach { (blockchainRid, topology) ->
                diagnosticData.computeIfPresent(BlockchainRid.buildFromHex(blockchainRid)) { _, properties ->
                    properties.apply {
                        put(DiagnosticProperty.BLOCKCHAIN_NODE_PEERS) { topology }
                    }
                }
            }

            diagnosticData
                    .mapValues { (_, v) ->
                        v.mapValues { (_, v2) -> v2() }
                    }
                    .values.toTypedArray()
        }
    }

    protected fun tryAcquireChainLock(chainId: Long): Boolean {
        return chainSynchronizers[chainId]?.tryLock()
            ?: throw ProgrammerMistake("No lock instance exists for chain $chainId")
    }

    protected fun releaseChainLock(chainId: Long) {
        chainSynchronizers[chainId]?.apply {
            if (isHeldByCurrentThread) {
                unlock()
            }
        } ?: throw ProgrammerMistake("No lock instance exists for chain $chainId")
    }

    // ----------------------------------------------
    // To cut down on boilerplate logging in code
    // ----------------------------------------------
    protected fun testDebug(str: String, bTrace: BlockTrace?) {
        if (insideATest) {
            logger.debug("RestartHandler: $str, block causing this: $bTrace")
        }
    }


    // Start BC async
    private fun startAsyncInfo(str: String, chainId: Long) {
        if (logger.isInfoEnabled) {
            logger.info("[${nodeName()}]: startBlockchainAsync() - $str: chainId: $chainId")
        }
    }

    // Start BC
    private fun startDebug(str: String, chainId: Long, bTrace: BlockTrace?) {
        if (logger.isDebugEnabled) {
            val extraStr = if (bTrace != null) {
                ", block causing the start: $bTrace"
            } else {
                ""
            }
            logger.debug("[${nodeName()}]: startBlockchain() -- $str: chainId: $chainId $extraStr")
        }
    }

    private fun startDebug(str: String, processName: BlockchainProcessName, chainId: Long, bTrace: BlockTrace?) {
        if (logger.isDebugEnabled) {
            val extraStr = if (bTrace != null) {
                ", block causing the start: $bTrace"
            } else {
                ""
            }
            logger.debug("$processName: startBlockchain() -- $str: chainId: $chainId $extraStr")
        }
    }

    private fun startInfo(str: String, chainId: Long) {
        if (logger.isInfoEnabled) {
            logger.info("[${nodeName()}]: startBlockchain() - $str: chainId: $chainId")
        }
    }

    private fun startInfo(str: String, processName: BlockchainProcessName, chainId: Long) {
        if (logger.isInfoEnabled) {
            logger.info("$processName: startBlockchain() - $str: chainId: $chainId")
        }
    }

    private fun startInfoDebug(str: String, processName: BlockchainProcessName, chainId: Long, bcRid: BlockchainRid, bTrace: BlockTrace?) {
        if (logger.isInfoEnabled) {
            logger.info("$processName: startBlockchain() - $str: chainId: $chainId, Blockchain RID: ${bcRid.toHex()}") // We need to print full BC RID so that users can see in INFO logs what it is.
        }
        startDebug(str, processName, chainId, bTrace)
    }

    // Stop BC
    private fun stopDebug(str: String, chainId: Long, bTrace: BlockTrace?) {
        if (logger.isDebugEnabled) {
            logger.debug("[${nodeName()}]: stopBlockchain() -- $str: chainId: $chainId, block causing the start: $bTrace")
        }
    }

    private fun stopInfo(str: String, chainId: Long) {
        if (logger.isInfoEnabled) {
            logger.info("[${nodeName()}]: stopBlockchain() - $str: chainId: $chainId")
        }
    }

    private fun stopInfoDebug(str: String, chainId: Long, bTrace: BlockTrace?) {
        stopInfo(str, chainId)
        stopDebug(str, chainId, bTrace)
    }

}<|MERGE_RESOLUTION|>--- conflicted
+++ resolved
@@ -51,18 +51,12 @@
     protected val blockchainProcesses = mutableMapOf<Long, BlockchainProcess>()
     protected val chainIdToBrid = mutableMapOf<Long, BlockchainRid>()
     protected val blockchainProcessesDiagnosticData = mutableMapOf<BlockchainRid, MutableMap<DiagnosticProperty, () -> Any>>()
-<<<<<<< HEAD
+    protected val extensions: List<BlockchainProcessManagerExtension> = bpmExtensions
+    protected val executor: ExecutorService = Executors.newSingleThreadScheduledExecutor()
+    private val scheduledForStart = Collections.newSetFromMap(ConcurrentHashMap<Long, Boolean>())
 
     // FYI: [et]: For integration testing. Will be removed or refactored later
     private val blockchainProcessesLoggers = mutableMapOf<Long, Timer>() // TODO: [POS-90]: ?
-    protected val executor: ExecutorService = Executors.newSingleThreadScheduledExecutor()
-
-    protected val extensions: List<BlockchainProcessManagerExtension> = bpmExtensions
-=======
-    protected val extensions: List<BlockchainProcessManagerExtension> = makeExtensions()
-    private val executor: ExecutorService = Executors.newSingleThreadScheduledExecutor()
-    private val scheduledForStart = Collections.newSetFromMap(ConcurrentHashMap<Long, Boolean>())
->>>>>>> a9ee956a
 
     // For DEBUG only
     var insideATest = false
