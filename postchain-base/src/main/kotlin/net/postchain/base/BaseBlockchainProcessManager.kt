--- conflicted
+++ resolved
@@ -230,7 +230,6 @@
         return foo
     }
 
-<<<<<<< HEAD
     protected fun buildHeartbeatChecker(chainId: Long): HeartbeatChecker {
         val heartbeatChecker = blockchainInfrastructure.makeHeartbeatChecker(chainId)
 
@@ -249,10 +248,7 @@
         return heartbeatChecker
     }
 
-    private fun nodeName(): String {
-=======
     protected fun nodeName(): String {
->>>>>>> 4a8dacba
         return peerName(nodeConfig.pubKey)
     }
 
