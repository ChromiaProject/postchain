// Copyright (c) 2020 ChromaWay AB. See README for license information.

package net.postchain.base

import mu.KLogging
import net.postchain.StorageBuilder
import net.postchain.config.blockchain.BlockchainConfigurationProvider
import net.postchain.config.node.NodeConfigurationProvider
import net.postchain.core.*
import net.postchain.debug.BlockchainProcessName
import net.postchain.debug.NodeDiagnosticContext
import net.postchain.debug.SnapshotProcessName
import net.postchain.devtools.PeerNameHelper.peerName
import net.postchain.ebft.EBFTSynchronizationInfrastructure
import java.util.*
import java.util.concurrent.ExecutorService
import java.util.concurrent.Executors
import java.util.concurrent.TimeUnit
import java.util.concurrent.locks.Lock
import java.util.concurrent.locks.ReentrantLock
import kotlin.concurrent.timer
import kotlin.concurrent.withLock

/**
 * Will run many chains as [BlockchainProcess]:es and keep them in a map.
 */
open class BaseBlockchainProcessManager(
        protected val blockchainInfrastructure: BlockchainInfrastructure,
        protected val nodeConfigProvider: NodeConfigurationProvider,
        protected val blockchainConfigProvider: BlockchainConfigurationProvider,
        protected val nodeDiagnosticContext: NodeDiagnosticContext
) : BlockchainProcessManager {

    override var synchronizer: Lock = ReentrantLock()

    val nodeConfig = nodeConfigProvider.getConfiguration()
    val storage = StorageBuilder.buildStorage(nodeConfig.appConfig, NODE_ID_TODO)
    protected val blockchainProcesses = mutableMapOf<Long, BlockchainProcess>()
<<<<<<< HEAD
    private var snapshotProcess: BlockchainProcess? = null
=======

>>>>>>> 41dd0c85
    // FYI: [et]: For integration testing. Will be removed or refactored later
    private val blockchainProcessesLoggers = mutableMapOf<Long, Timer>() // TODO: [POS-90]: ?
    protected val executor: ExecutorService = Executors.newSingleThreadScheduledExecutor()

    companion object : KLogging()

    /**
     * Put the startup operation of chainId in the [executor]'s work queue.
     *
     * @param chainId is the chain to start.
     */
    override fun startBlockchainAsync(chainId: Long) {
        executor.execute {
            try {
                startBlockchain(chainId)
            } catch (e: Exception) {
                logger.error(e) { e.message }
            }
        }
    }

    /**
     * Will stop the chain and then start it as a [BlockchainProcess].
     *
     * @param chainId is the chain to start
     * @return the Blockchain's RID if successful, else null
     */
    override fun startBlockchain(chainId: Long): BlockchainRid? {
        return synchronizer.withLock {
            try {
                stopBlockchain(chainId)

                logger.info("[${nodeName()}]: Starting of Blockchain: chainId: $chainId")

                withReadWriteConnection(storage, chainId) { eContext ->
                    val configuration = blockchainConfigProvider.getConfiguration(eContext, chainId)
                    if (configuration != null) {

                        val blockchainConfig = blockchainInfrastructure.makeBlockchainConfiguration(
                                configuration, eContext, NODE_ID_AUTO, chainId)

                        val processName = BlockchainProcessName(
                                nodeConfig.pubKey, blockchainConfig.blockchainRid)

                        logger.debug { "$processName: BlockchainConfiguration has been created: chainId: $chainId" }

                        val engine = blockchainInfrastructure.makeBlockchainEngine(processName, blockchainConfig, restartHandler(chainId))
                        logger.debug { "$processName: BlockchainEngine has been created: chainId: $chainId" }

                        blockchainProcesses[chainId] = blockchainInfrastructure.makeBlockchainProcess(processName, engine)
                        val snapshotProcessName = SnapshotProcessName(nodeConfig.pubKey)
                        if (snapshotProcess == null) {
                            snapshotProcess = blockchainInfrastructure.makeSnapshotProcess(snapshotProcessName, engine)
                        }
                        logger.debug { "$processName: BlockchainProcess has been launched: chainId: $chainId" }

                        blockchainProcessesLoggers[chainId] = timer(
                                period = 3000,
                                action = { logPeerTopology(chainId) }
                        )
                        logger.info("$processName: Blockchain has been started: chainId: $chainId")
                        blockchainConfig.blockchainRid

                    } else {
                        logger.error("[${nodeName()}]: Can't start Blockchain chainId: $chainId due to configuration is absent")
                        null
                    }

                }

            } catch (e: Exception) {
                logger.error(e) { e.message }
                null
            }
        }
    }

    override fun retrieveBlockchain(chainId: Long): BlockchainProcess? {
        return blockchainProcesses[chainId]
    }

    /**
     * Will call "shutdown()" on the [BlockchainProcess] and remove it from the list.
     *
     * @param chainId is the chain to be stopped.
     */
    override fun stopBlockchain(chainId: Long) {
        synchronizer.withLock {
            logger.info("[${nodeName()}]: Stopping of Blockchain: chainId: $chainId")

            blockchainProcesses.remove(chainId)?.also {
                it.shutdown()
            }

            blockchainProcessesLoggers.remove(chainId)?.also {
                it.cancel()
                it.purge()
            }

            logger.info("[${nodeName()}]: Blockchain has been stopped: chainId: $chainId")
        }
    }

    override fun shutdown() {
        executor.shutdownNow()
        executor.awaitTermination(1000, TimeUnit.MILLISECONDS)

        blockchainProcesses.forEach { (_, process) -> process.shutdown() }
        blockchainProcesses.clear()

        blockchainProcessesLoggers.forEach { (_, t) ->
            t.cancel()
            t.purge()
        }

        storage.close()
    }

    /**
     * Checks for configuration changes, and then does a async reboot of the given chain.
     *
     * @return a newly created [RestartHandler]. This method will be much more complex is
     * the subclass [ManagedBlockchainProcessManager].
     */
    override fun restartHandler(chainId: Long): RestartHandler {
        return {
            val doRestart = withReadConnection(storage, chainId) { eContext ->
                blockchainConfigProvider.needsConfigurationChange(eContext, chainId)
            }

            if (doRestart) {
                startBlockchainAsync(chainId)
            }

            doRestart
        }
    }

    private fun nodeName(): String {
        return peerName(nodeConfig.pubKey)
    }

    // FYI: [et]: For integration testing. Will be removed or refactored later
    private fun logPeerTopology(chainId: Long) {
        // TODO: [et]: Fix links to EBFT entities
        val topology = ((blockchainInfrastructure as BaseBlockchainInfrastructure)
                .synchronizationInfrastructure as? EBFTSynchronizationInfrastructure)
                ?.connectionManager?.getPeersTopology(chainId)
                ?.mapKeys {
                    peerName(it.key)
                }
                ?: emptyMap()

        val prettyTopology = topology.mapValues {
            it.value
                    .replace("c>", "${nodeName()}>")
                    .replace("s<", "${nodeName()}<")
                    .replace("<c", "<${peerName(it.key)}")
                    .replace(">s", ">${peerName(it.key)}")
        }

        logger.trace {
            "[${nodeName()}]: Topology: ${prettyTopology.values}"
        }
    }
}<|MERGE_RESOLUTION|>--- conflicted
+++ resolved
@@ -36,11 +36,8 @@
     val nodeConfig = nodeConfigProvider.getConfiguration()
     val storage = StorageBuilder.buildStorage(nodeConfig.appConfig, NODE_ID_TODO)
     protected val blockchainProcesses = mutableMapOf<Long, BlockchainProcess>()
-<<<<<<< HEAD
     private var snapshotProcess: BlockchainProcess? = null
-=======
-
->>>>>>> 41dd0c85
+
     // FYI: [et]: For integration testing. Will be removed or refactored later
     private val blockchainProcessesLoggers = mutableMapOf<Long, Timer>() // TODO: [POS-90]: ?
     protected val executor: ExecutorService = Executors.newSingleThreadScheduledExecutor()
