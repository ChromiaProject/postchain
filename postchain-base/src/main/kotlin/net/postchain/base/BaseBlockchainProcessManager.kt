package net.postchain.base

import mu.KLogging
import net.postchain.StorageBuilder
import net.postchain.config.blockchain.BlockchainConfigurationProvider
import net.postchain.config.node.NodeConfigurationProvider
import net.postchain.core.*
import net.postchain.debug.BlockchainProcessName
import net.postchain.debug.NodeDiagnosticContext
import net.postchain.devtools.PeerNameHelper.peerName
import net.postchain.ebft.EBFTSynchronizationInfrastructure
import java.util.*
import java.util.concurrent.ExecutorService
import java.util.concurrent.Executors
import java.util.concurrent.TimeUnit
import java.util.concurrent.locks.Lock
import java.util.concurrent.locks.ReentrantLock
import kotlin.concurrent.timer
import kotlin.concurrent.withLock

/**
 * Will run many chains as [BlockchainProcess]:es and keep them in a map.
 */
open class BaseBlockchainProcessManager(
        protected val blockchainInfrastructure: BlockchainInfrastructure,
        protected val nodeConfigProvider: NodeConfigurationProvider,
        protected val blockchainConfigProvider: BlockchainConfigurationProvider,
        protected val nodeDiagnosticContext: NodeDiagnosticContext
) : BlockchainProcessManager {

    override var synchronizer: Lock = ReentrantLock()

    val nodeConfig = nodeConfigProvider.getConfiguration()
    val storage = StorageBuilder.buildStorage(nodeConfig.appConfig, NODE_ID_TODO)
    protected val blockchainProcesses = mutableMapOf<Long, BlockchainProcess>()
    // FYI: [et]: For integration testing. Will be removed or refactored later
    private val blockchainProcessesLoggers = mutableMapOf<Long, Timer>() // TODO: [POS-90]: ?
    protected val executor: ExecutorService = Executors.newSingleThreadScheduledExecutor()

    companion object : KLogging()

    /**
     * Put the startup operation of chainId in the [Executor]'s work queue.
     *
     * @param chainId is the chain to start.
     */
    override fun startBlockchainAsync(chainId: Long) {
        executor.execute {
            try {
                startBlockchain(chainId)
            } catch (e: Exception) {
                logger.error(e) { e.message }
            }
        }
    }

    /**
     * Will stop the chain and then start it as a [BlockchainProcess].
     *
     * @param chainId is the chain to start
     * @return the Blockchain's RID if successful, else null
     */
    override fun startBlockchain(chainId: Long): BlockchainRid? {
        return synchronizer.withLock {
            try {
                stopBlockchain(chainId)

                logger.info("[${nodeName()}]: Starting of Blockchain: chainId: $chainId")

                withReadConnection(storage, chainId) { eContext ->
                    val configuration = blockchainConfigProvider.getConfiguration(eContext, chainId)
                    if (configuration != null) {

<<<<<<< HEAD
        withReadConnection(storage, chainId) { eContext ->
            val configuration = blockchainConfigProvider.getConfiguration(eContext, chainId)
            if (configuration != null) {
                val hasBlockchainRID = DatabaseAccess.of(eContext).getBlockchainRID(eContext)
                require( hasBlockchainRID != null) { "Cannot start a blockchain that does not exist in DB" }
                val blockchainRID = hasBlockchainRID!!
                val context = BaseBlockchainContext(blockchainRID, NODE_ID_AUTO, chainId, null)
=======
                        val blockchainConfig = blockchainInfrastructure.makeBlockchainConfiguration(
                                configuration,
                                eContext,
                                NODE_ID_AUTO,
                                chainId)
>>>>>>> c86d2478

                        val processName = BlockchainProcessName(
                                nodeConfig.pubKey, blockchainConfig.blockchainRID)

                        logger.debug { "$processName: BlockchainConfiguration has been created: chainId: $chainId" }

                        val engine = blockchainInfrastructure.makeBlockchainEngine(processName, blockchainConfig, restartHandler(chainId))
                        logger.debug { "$processName: BlockchainEngine has been created: chainId: $chainId" }

                        blockchainProcesses[chainId] = blockchainInfrastructure.makeBlockchainProcess(processName, engine)
                        logger.debug { "$processName: BlockchainProcess has been launched: chainId: $chainId" }

                        blockchainProcessesLoggers[chainId] = timer(
                                period = 3000,
                                action = { logPeerTopology(chainId) }
                        )
                        logger.info("$processName: Blockchain has been started: chainId: $chainId")
                        blockchainConfig.blockchainRID

                    } else {
                        logger.error("[${nodeName()}]: Can't start Blockchain chainId: $chainId due to configuration is absent")
                        null
                    }

                }

            } catch (e: Exception) {
                logger.error(e) { e.message }
                null
            }
        }
    }

    override fun retrieveBlockchain(chainId: Long): BlockchainProcess? {
        return blockchainProcesses[chainId]
    }

    /**
     * Will call "shutdown()" on the [BlockchainProcess] and remove it from the list.
     *
     * @param chainId is the chain to be stopped.
     */
    override fun stopBlockchain(chainId: Long) {
        synchronizer.withLock {
            logger.info("[${nodeName()}]: Stopping of Blockchain: chainId: $chainId")

            blockchainProcesses.remove(chainId)?.also {
                it.shutdown()
            }

            blockchainProcessesLoggers.remove(chainId)?.also {
                it.cancel()
                it.purge()
            }

            logger.info("[${nodeName()}]: Blockchain has been stopped: chainId: $chainId")
        }
    }

    override fun shutdown() {
        executor.shutdownNow()
        executor.awaitTermination(1000, TimeUnit.MILLISECONDS)

        blockchainProcesses.forEach { (_, process) -> process.shutdown() }
        blockchainProcesses.clear()

        blockchainProcessesLoggers.forEach { (_, t) ->
            t.cancel()
            t.purge()
        }

        storage.close()
    }

    /**
     * Checks for configuration changes, and then does a async reboot of the given chain.
     *
     * @return a newly created [RestartHandler]. This method will be much more complex is
     * the sublcass [ManagedBlockchainProcessManager].
     */
    override fun restartHandler(chainId: Long): RestartHandler {
        return {
            val doRestart = withReadConnection(storage, chainId) { eContext ->
                blockchainConfigProvider.needsConfigurationChange(eContext, chainId)
            }

            if (doRestart) {
                startBlockchainAsync(chainId)
            }

            doRestart
        }
    }

    private fun nodeName(): String {
        return peerName(nodeConfig.pubKey)
    }

    // FYI: [et]: For integration testing. Will be removed or refactored later
    private fun logPeerTopology(chainId: Long) {
        // TODO: [et]: Fix links to EBFT entities
        val topology = ((blockchainInfrastructure as BaseBlockchainInfrastructure)
                .synchronizationInfrastructure as? EBFTSynchronizationInfrastructure)
                ?.connectionManager?.getPeersTopology(chainId)
                ?.mapKeys {
                    peerName(it.key)
                }
                ?: emptyMap()

        val prettyTopology = topology.mapValues {
            it.value
                    .replace("c>", "${nodeName()}>")
                    .replace("s<", "${nodeName()}<")
                    .replace("<c", "<${peerName(it.key)}")
                    .replace(">s", ">${peerName(it.key)}")
        }

        logger.trace {
            "[${nodeName()}]: Topology: ${prettyTopology.values}"
        }
    }
}<|MERGE_RESOLUTION|>--- conflicted
+++ resolved
@@ -2,6 +2,7 @@
 
 import mu.KLogging
 import net.postchain.StorageBuilder
+import net.postchain.base.data.DatabaseAccess
 import net.postchain.config.blockchain.BlockchainConfigurationProvider
 import net.postchain.config.node.NodeConfigurationProvider
 import net.postchain.core.*
@@ -71,21 +72,11 @@
                     val configuration = blockchainConfigProvider.getConfiguration(eContext, chainId)
                     if (configuration != null) {
 
-<<<<<<< HEAD
-        withReadConnection(storage, chainId) { eContext ->
-            val configuration = blockchainConfigProvider.getConfiguration(eContext, chainId)
-            if (configuration != null) {
-                val hasBlockchainRID = DatabaseAccess.of(eContext).getBlockchainRID(eContext)
-                require( hasBlockchainRID != null) { "Cannot start a blockchain that does not exist in DB" }
-                val blockchainRID = hasBlockchainRID!!
-                val context = BaseBlockchainContext(blockchainRID, NODE_ID_AUTO, chainId, null)
-=======
                         val blockchainConfig = blockchainInfrastructure.makeBlockchainConfiguration(
                                 configuration,
                                 eContext,
                                 NODE_ID_AUTO,
                                 chainId)
->>>>>>> c86d2478
 
                         val processName = BlockchainProcessName(
                                 nodeConfig.pubKey, blockchainConfig.blockchainRID)
