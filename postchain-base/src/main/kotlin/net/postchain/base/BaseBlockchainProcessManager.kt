package net.postchain.base

import mu.KLogging
import net.postchain.StorageBuilder
import net.postchain.base.data.DatabaseAccess
import net.postchain.config.blockchain.BlockchainConfigurationProvider
import net.postchain.config.node.NodeConfigurationProvider
import net.postchain.core.*
import net.postchain.devtools.PeerNameHelper.peerName
import net.postchain.ebft.EBFTSynchronizationInfrastructure
import java.util.*
import java.util.concurrent.Executors
import java.util.concurrent.TimeUnit
import kotlin.concurrent.timer

open class BaseBlockchainProcessManager(
        protected val blockchainInfrastructure: BlockchainInfrastructure,
        protected val nodeConfigProvider: NodeConfigurationProvider,
        protected val blockchainConfigProvider: BlockchainConfigurationProvider
) : BlockchainProcessManager {

    val nodeConfig = nodeConfigProvider.getConfiguration()
    val storage = StorageBuilder.buildStorage(nodeConfig, NODE_ID_TODO)
    private val blockchainProcesses = mutableMapOf<Long, BlockchainProcess>()
<<<<<<< HEAD
    protected val executor = Executors.newSingleThreadScheduledExecutor()
=======
    // FYI: [et]: For integration testing. Will be removed or refactored later
    private val blockchainProcessesLoggers = mutableMapOf<Long, Timer>()
    private val executor = Executors.newSingleThreadExecutor()
>>>>>>> 49ad49c2

    companion object : KLogging()

    override fun startBlockchainAsync(chainId: Long) {
        executor.execute {
            startBlockchain(chainId)
        }
    }

    protected fun isRestartNeeded(chainId: Long): Boolean {
        return withReadConnection(storage, chainId) { eContext ->
            (blockchainConfigProvider.needsConfigurationChange(eContext, chainId))
        }
    }

    override fun startBlockchain(chainId: Long) {
        stopBlockchain(chainId)

        logger.info("[${nodeName()}]: Starting of Blockchain: chainId:$chainId")

        withReadConnection(storage, chainId) { eContext ->
            val configuration = blockchainConfigProvider.getConfiguration(eContext, chainId)
            if (configuration != null) {
                val blockchainRID = DatabaseAccess.of(eContext).getBlockchainRID(eContext)!! // TODO: [et]: Fix Kotlin NPE
                val context = BaseBlockchainContext(blockchainRID, NODE_ID_AUTO, chainId, null)

                val blockchainConfig = blockchainInfrastructure.makeBlockchainConfiguration(configuration, context)
                logger.debug { "[${nodeName()}]: BlockchainConfiguration has been created: chainId:$chainId" }

                val engine = blockchainInfrastructure.makeBlockchainEngine(blockchainConfig)
<<<<<<< HEAD
                blockchainProcesses[chainId] = blockchainInfrastructure.makeBlockchainProcess(engine) {
                    if (isRestartNeeded(chainId)) {
                        startBlockchainAsync(chainId)
                        true
                    } else false
=======
                logger.debug { "[${nodeName()}]: BlockchainEngine has been created: chainId:$chainId" }

                blockchainProcesses[chainId] = blockchainInfrastructure.makeBlockchainProcess(nodeName(), engine) {
                    executor.execute {
                        startBlockchain(chainId)
                    }
>>>>>>> 49ad49c2
                }
                logger.debug { "[${nodeName()}]: BlockchainProcess has been launched: chainId:$chainId" }

                blockchainProcessesLoggers[chainId] = timer(
                        period = 3000,
                        action = { logPeerTopology(chainId) }
                )
                logger.info("[${nodeName()}]: Blockchain has been started: chainId:$chainId")

            } else {
                logger.error("[${nodeName()}]: Can't start Blockchain chainId:$chainId due to configuration is absent")
            }

            Unit
        }
    }

    override fun retrieveBlockchain(chainId: Long): BlockchainProcess? {
        return blockchainProcesses[chainId]
    }

    override fun stopBlockchain(chainId: Long) {
        blockchainProcesses.remove(chainId)?.also {
            logger.info("[${nodeName()}]: Stopping of Blockchain: chainId:$chainId")
            it.shutdown()
        }

        blockchainProcessesLoggers.remove(chainId)?.also {
            it.cancel()
            it.purge()
        }
    }

    override fun shutdown() {
        executor.shutdownNow()
        executor.awaitTermination(1000, TimeUnit.MILLISECONDS)
        blockchainProcesses.forEach { _, process -> process.shutdown() }
        blockchainProcesses.clear()
        blockchainProcessesLoggers.forEach { _, t ->
            t.cancel()
            t.purge()
        }
        storage.close()
        blockchainInfrastructure.shutdown()
    }

    private fun nodeName(): String {
        return peerName(nodeConfig.pubKey)
    }

    // FYI: [et]: For integration testing. Will be removed or refactored later
    private fun logPeerTopology(chainId: Long) {
        // TODO: [et]: Fix links to EBFT entities
        val topology = ((blockchainInfrastructure as BaseBlockchainInfrastructure)
                .synchronizationInfrastructure as EBFTSynchronizationInfrastructure)
                .connectionManager.getPeersTopology(chainId)
                .mapKeys {
                    peerName(it.key)
                }

        val prettyTopology = topology.mapValues {
            it.value
                    .replace("c>", "${nodeName()}>")
                    .replace("s<", "${nodeName()}<")
                    .replace("<c", "<${peerName(it.key)}")
                    .replace(">s", ">${peerName(it.key)}")
        }

        logger.trace {
            "[${nodeName()}]: Topology: ${prettyTopology.values}"
        }
    }
}<|MERGE_RESOLUTION|>--- conflicted
+++ resolved
@@ -22,13 +22,9 @@
     val nodeConfig = nodeConfigProvider.getConfiguration()
     val storage = StorageBuilder.buildStorage(nodeConfig, NODE_ID_TODO)
     private val blockchainProcesses = mutableMapOf<Long, BlockchainProcess>()
-<<<<<<< HEAD
-    protected val executor = Executors.newSingleThreadScheduledExecutor()
-=======
     // FYI: [et]: For integration testing. Will be removed or refactored later
     private val blockchainProcessesLoggers = mutableMapOf<Long, Timer>()
-    private val executor = Executors.newSingleThreadExecutor()
->>>>>>> 49ad49c2
+    protected val executor = Executors.newSingleThreadScheduledExecutor()
 
     companion object : KLogging()
 
@@ -59,20 +55,13 @@
                 logger.debug { "[${nodeName()}]: BlockchainConfiguration has been created: chainId:$chainId" }
 
                 val engine = blockchainInfrastructure.makeBlockchainEngine(blockchainConfig)
-<<<<<<< HEAD
-                blockchainProcesses[chainId] = blockchainInfrastructure.makeBlockchainProcess(engine) {
+                logger.debug { "[${nodeName()}]: BlockchainEngine has been created: chainId:$chainId" }
+
+                blockchainProcesses[chainId] = blockchainInfrastructure.makeBlockchainProcess(nodeName(), engine) {
                     if (isRestartNeeded(chainId)) {
                         startBlockchainAsync(chainId)
                         true
                     } else false
-=======
-                logger.debug { "[${nodeName()}]: BlockchainEngine has been created: chainId:$chainId" }
-
-                blockchainProcesses[chainId] = blockchainInfrastructure.makeBlockchainProcess(nodeName(), engine) {
-                    executor.execute {
-                        startBlockchain(chainId)
-                    }
->>>>>>> 49ad49c2
                 }
                 logger.debug { "[${nodeName()}]: BlockchainProcess has been launched: chainId:$chainId" }
 
