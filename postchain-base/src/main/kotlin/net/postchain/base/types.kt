// Copyright (c) 2017 ChromaWay Inc. See README for license information.

package net.postchain.base

import net.postchain.core.BlockBuilder
import net.postchain.core.EContext
import net.postchain.core.Signature
import net.postchain.core.Transaction
import java.util.*
import java.util.concurrent.CountDownLatch

open class PeerInfo(val host: String, open val port: Int, val pubKey: ByteArray)

class DynamicPortPeerInfo(host: String, pubKey: ByteArray) : PeerInfo(host, 0, pubKey) {
    private val latch = CountDownLatch(1)
    private var assignedPortNumber = 0

    override val port: Int
        get() {
            latch.await()
            return assignedPortNumber
        }

    fun portAssigned(port: Int) {
        assignedPortNumber = port
        latch.countDown()
    }
}

/**
 * Function that will sign some data and return a signature
 * */
typealias Signer = (ByteArray) -> Signature

/**
 * Function that will return a boolean depending on if the data and
 * signature applied to that data will properly verify
 * */
typealias Verifier = (ByteArray, Signature) -> Boolean

interface PeerResolver {
    fun resolvePeer(peerID: ByteArray): PeerInfo?
}


interface PeerCommConfiguration : PeerResolver {
    val peerInfo: Array<PeerInfo>
    val myIndex: Int
    val blockchainRID: ByteArray
    fun getSigner(): Signer
    fun getVerifier(): Verifier
}

/**
 * Cryptosystem implements necessary cryptographic functionalities
 */
interface CryptoSystem {
    fun digest(bytes: ByteArray): ByteArray
    fun makeSigner(pubKey: ByteArray, privKey: ByteArray): Signer
    fun verifyDigest(ddigest: ByteArray, s: Signature): Boolean
    fun makeVerifier(): Verifier
    fun getRandomBytes(size: Int): ByteArray
}

interface Storage {
    fun openReadConnection(chainID: Long): EContext
    fun closeReadConnection(ectxt: EContext)

    fun openWriteConnection(chainID: Long): EContext
    fun closeWriteConnection(ectxt: EContext, commit: Boolean)

    fun withSavepoint(ctxt: EContext, fn: () -> Unit): Exception?

    fun close()
}

fun <RT> withReadConnection(s: Storage, chainID: Long, fn: (EContext) -> RT): RT {
    val ctx = s.openReadConnection(chainID)
    try {
        return fn(ctx)
    } finally {
        s.closeReadConnection(ctx)
    }
}

fun withWriteConnection(s: Storage, chainID: Long, fn: (EContext) -> Boolean): Boolean {
    val ctx = s.openWriteConnection(chainID)
    var commit = false
    try {
        commit = fn(ctx)
    } finally {
        s.closeWriteConnection(ctx, commit)
    }
    return commit
}

<<<<<<< HEAD
enum class Side { LEFT, RIGHT }
=======
enum class Side {LEFT, RIGHT}
>>>>>>> eaac48b8

class MerklePathItem(val side: Side, val hash: ByteArray)

typealias MerklePath = ArrayList<MerklePathItem>

class ConfirmationProofMaterial(val txHash: ByteArray,
                                val txHashes: Array<ByteArray>,
                                val header: ByteArray,
                                val witness: ByteArray)<|MERGE_RESOLUTION|>--- conflicted
+++ resolved
@@ -94,11 +94,7 @@
     return commit
 }
 
-<<<<<<< HEAD
 enum class Side { LEFT, RIGHT }
-=======
-enum class Side {LEFT, RIGHT}
->>>>>>> eaac48b8
 
 class MerklePathItem(val side: Side, val hash: ByteArray)
 
