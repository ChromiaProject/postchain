// Copyright (c) 2020 ChromaWay AB. See README for license information.

package net.postchain

import mu.KLogging
import net.postchain.config.node.NodeConfigurationProvider
import net.postchain.core.*
import net.postchain.debug.BlockTrace
import net.postchain.debug.BlockchainProcessName
import net.postchain.debug.DefaultNodeDiagnosticContext
import net.postchain.debug.DiagnosticProperty
<<<<<<< HEAD
import net.postchain.devtools.NameHelper.peerName
=======
import net.postchain.devtools.PeerNameHelper.peerName
import nl.komponents.kovenant.Kovenant
>>>>>>> 15c91f46

/**
 * Postchain node instantiates infrastructure and blockchain process manager.
 */
open class PostchainNode(val nodeConfigProvider: NodeConfigurationProvider) : Shutdownable {

    protected val blockchainInfrastructure: BlockchainInfrastructure
    val processManager: BlockchainProcessManager
    private val diagnosticContext = DefaultNodeDiagnosticContext()

    companion object : KLogging()

    init {
        Kovenant.context {
            workerContext.dispatcher {
                name = "BGwork"
                concurrentTasks = 5
            }
        }

        val infrastructureFactory = BaseInfrastructureFactoryProvider().createInfrastructureFactory(nodeConfigProvider)
        blockchainInfrastructure = infrastructureFactory.makeBlockchainInfrastructure(nodeConfigProvider, diagnosticContext)
        val blockchainConfigProvider = infrastructureFactory.makeBlockchainConfigurationProvider()
        processManager = infrastructureFactory.makeProcessManager(
                nodeConfigProvider, blockchainInfrastructure, blockchainConfigProvider, diagnosticContext)

        diagnosticContext.addProperty(DiagnosticProperty.VERSION, getVersion())
        diagnosticContext.addProperty(DiagnosticProperty.PUB_KEY, nodeConfigProvider.getConfiguration().pubKey)
        diagnosticContext.addProperty(DiagnosticProperty.BLOCKCHAIN_INFRASTRUCTURE, blockchainInfrastructure.javaClass.simpleName)
    }

    fun startBlockchain(chainId: Long): BlockchainRid? {
        return processManager.startBlockchain(chainId, buildBbDebug(chainId))
    }

    fun stopBlockchain(chainId: Long) {
        processManager.stopBlockchain(chainId, buildBbDebug(chainId))
    }

    override fun shutdown() {
        // FYI: Order is important
        logger.debug("${name()}: Stopping ProcessManager")
        processManager.shutdown()
        logger.debug("${name()}: Stopping BlockchainInfrastructure")
        blockchainInfrastructure.shutdown()
        logger.debug("${name()}: Closing NodeConfigurationProvider")
        nodeConfigProvider.close()
        logger.debug("${name()}: Stopped PostchainNode")
    }

    private fun name(): String {
        return peerName(diagnosticContext.getProperty(DiagnosticProperty.PUB_KEY).toString())
    }

    /**
     * This is for DEBUG operation only
     *
     * @return "true" if we are actually running a test. If we are inside a test we can ofter do more
     * debugging than otherwise
     */
    open fun isThisATest(): Boolean = false

    /**
     * This is for DEBUG operation only
     *
     * We don't care about what the most recent block was, or height at this point.
     * We are just providing the info we have right now
     */
    private fun buildBbDebug(chainId: Long): BlockTrace? {
        return if (logger.isDebugEnabled) {
            val x = processManager.retrieveBlockchain(chainId)
            if (x == null) {
                logger.trace("WARN why didn't we find the blockchain for chainId: $chainId on node: ${nodeConfigProvider.getConfiguration().pubKey}?")
                null
            } else {
                val procName = BlockchainProcessName(
                        nodeConfigProvider.getConfiguration().pubKey, x.getEngine().getConfiguration().blockchainRid)
                BlockTrace.buildBeforeBlock(procName)
            }
        } else {
            null
        }
    }

    private fun getVersion(): String {
        return javaClass.getPackage()?.implementationVersion ?: "null"
    }
}<|MERGE_RESOLUTION|>--- conflicted
+++ resolved
@@ -9,12 +9,8 @@
 import net.postchain.debug.BlockchainProcessName
 import net.postchain.debug.DefaultNodeDiagnosticContext
 import net.postchain.debug.DiagnosticProperty
-<<<<<<< HEAD
 import net.postchain.devtools.NameHelper.peerName
-=======
-import net.postchain.devtools.PeerNameHelper.peerName
 import nl.komponents.kovenant.Kovenant
->>>>>>> 15c91f46
 
 /**
  * Postchain node instantiates infrastructure and blockchain process manager.
@@ -30,7 +26,7 @@
     init {
         Kovenant.context {
             workerContext.dispatcher {
-                name = "BGwork"
+                name = "main"
                 concurrentTasks = 5
             }
         }
