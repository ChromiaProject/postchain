--- conflicted
+++ resolved
@@ -36,7 +36,7 @@
 
     fun initializeBlockchain(chainId: Long, maybeBrid: BlockchainRid?, mode: AlreadyExistMode, config: Gtv,
                              givenDependencies: List<BlockchainRelatedInfo> = listOf()): BlockchainRid {
-        val brid = maybeBrid ?: GtvToBlockchainRidFactory.calculateBlockchainRid(config)
+        val brid = maybeBrid ?: GtvToBlockchainRidFactory.calculateBlockchainRid(config, postchainNode.postchainContext.cryptoSystem)
 
         withWriteConnection(postchainNode.postchainContext.storage, chainId) { ctx ->
             val db = DatabaseAccess.of(ctx)
@@ -47,7 +47,6 @@
                 db.addConfigurationData(ctx, 0, GtvEncoder.encodeGtv(config))
             }
 
-<<<<<<< HEAD
             when (mode) {
                 AlreadyExistMode.ERROR -> {
                     if (db.getBlockchainRid(ctx) == null) {
@@ -60,9 +59,6 @@
                 AlreadyExistMode.FORCE -> {
                     init()
                 }
-=======
-            val brid = maybeBrid ?: GtvToBlockchainRidFactory.calculateBlockchainRid(config, postchainNode.postchainContext.cryptoSystem)
->>>>>>> a60a84c3
 
                 AlreadyExistMode.IGNORE -> {
                     db.getBlockchainRid(ctx) ?: init()
