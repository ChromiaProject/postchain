package net.postchain.service

import net.postchain.PostchainNode
import net.postchain.base.BlockchainRelatedInfo
import net.postchain.base.data.DatabaseAccess
import net.postchain.base.data.DependenciesValidator
import net.postchain.base.gtv.GtvToBlockchainRidFactory
import net.postchain.base.withReadConnection
import net.postchain.base.withWriteConnection
import net.postchain.common.BlockchainRid
import net.postchain.common.exception.AlreadyExists
import net.postchain.common.exception.NotFound
import net.postchain.gtv.Gtv
import net.postchain.gtv.GtvEncoder

class PostchainService(private val postchainNode: PostchainNode) {
    fun startBlockchain(chainId: Long): BlockchainRid {
        return postchainNode.startBlockchain(chainId)
    }

    fun stopBlockchain(chainId: Long) {
        postchainNode.stopBlockchain(chainId)
    }

    fun addConfiguration(chainId: Long, height: Long, override: Boolean, config: Gtv) {
        withWriteConnection(postchainNode.postchainContext.storage, chainId) { ctx ->
            val db = DatabaseAccess.of(ctx)
            val hasConfig = db.getConfigurationData(ctx, height) != null
            if (hasConfig && !override) {
                throw AlreadyExists("Configuration already exists for height $height on chain $chainId")
            }
            db.addConfigurationData(ctx, height, GtvEncoder.encodeGtv(config))
            true
        }
    }

    fun initializeBlockchain(chainId: Long, maybeBrid: BlockchainRid?, mode: AlreadyExistMode, config: Gtv,
                             givenDependencies: List<BlockchainRelatedInfo> = listOf()): BlockchainRid {
        val brid = maybeBrid ?: GtvToBlockchainRidFactory.calculateBlockchainRid(config)

        withWriteConnection(postchainNode.postchainContext.storage, chainId) { ctx ->
            val db = DatabaseAccess.of(ctx)

            fun init() {
                db.initializeBlockchain(ctx, brid)
                DependenciesValidator.validateBlockchainRids(ctx, givenDependencies)
                db.addConfigurationData(ctx, 0, GtvEncoder.encodeGtv(config))
            }

            when (mode) {
                AlreadyExistMode.ERROR -> {
                    if (db.getBlockchainRid(ctx) == null) {
                        init()
                    } else {
                        throw AlreadyExists("Blockchain already exists")
                    }
                }

                AlreadyExistMode.FORCE -> {
                    init()
                }

                AlreadyExistMode.IGNORE -> {
                    db.getBlockchainRid(ctx) ?: init()
                }
            }
            true
        }
<<<<<<< HEAD

        return brid
=======
        return postchainNode.startBlockchain(chainId)
>>>>>>> 4f343535
    }

    fun findBlockchain(chainId: Long): Pair<BlockchainRid, Boolean>? {
        val brid = withReadConnection(postchainNode.postchainContext.storage, chainId) {
            DatabaseAccess.of(it).getBlockchainRid(it)
        }
        return if (brid != null) Pair(brid, postchainNode.isBlockchainRunning(chainId)) else null
    }

    fun addBlockchainReplica(brid: String, pubkey: String) {
        postchainNode.postchainContext.storage.withWriteConnection { ctx ->
            val db = DatabaseAccess.of(ctx)

            val foundInPeerInfo = db.findPeerInfo(ctx, null, null, pubkey)
            if (foundInPeerInfo.isEmpty()) {
                throw NotFound("Given pubkey is not a peer. First add it as a peer.")
            }

            db.addBlockchainReplica(ctx, brid, pubkey)
            true
        }
    }

    fun removeBlockchainReplica(brid: String, pubkey: String): Set<BlockchainRid> =
        postchainNode.postchainContext.storage.withWriteConnection { ctx ->
            val db = DatabaseAccess.of(ctx)
            db.removeBlockchainReplica(ctx, brid, pubkey)
        }
}<|MERGE_RESOLUTION|>--- conflicted
+++ resolved
@@ -66,12 +66,8 @@
             }
             true
         }
-<<<<<<< HEAD
 
         return brid
-=======
-        return postchainNode.startBlockchain(chainId)
->>>>>>> 4f343535
     }
 
     fun findBlockchain(chainId: Long): Pair<BlockchainRid, Boolean>? {
