// Copyright (c) 2020 ChromaWay AB. See README for license information.

package net.postchain.config.node

import net.postchain.base.BlockchainRid
import net.postchain.base.PeerInfo
import net.postchain.common.hexStringToByteArray
import net.postchain.config.app.AppConfig
import net.postchain.core.Infrastructures
import net.postchain.network.x.XPeerID
import org.apache.commons.configuration2.Configuration

open class NodeConfig(val appConfig: AppConfig) {

    private val config: Configuration
        get() = appConfig.config

    /**
     * Blockchain configuration provider
     */
    val blockchainConfigProvider: String
        // manual | managed
        get() = config.getString("configuration.provider.blockchain", "")

    val infrastructure: String
        // "base/ebft" is the default
        get() = config.getString("infrastructure", Infrastructures.BaseEbft.secondName.toLowerCase())


    /**
     * Database
     */
    val databaseDriverclass: String
        get() = appConfig.databaseDriverclass

    val databaseUrl: String
        get() = appConfig.databaseUrl

    val databaseSchema: String
        get() = appConfig.databaseSchema

    val databaseUsername: String
        get() = appConfig.databaseUsername

    val databasePassword: String
        get() = appConfig.databasePassword


    /**
     * Pub/Priv keys
     */
    val privKey: String
        get() = config.getString("messaging.privkey", "")

    val privKeyByteArray: ByteArray
        get() = privKey.hexStringToByteArray()

    val pubKey: String
        get() = config.getString("messaging.pubkey", "")

    val pubKeyByteArray: ByteArray
        get() = pubKey.hexStringToByteArray()


    /**
     * REST API
     */
    val restApiBasePath: String
        get() = config.getString("api.basepath", "")

    val restApiPort: Int
        get() = config.getInt("api.port", 7740)

    val restApiSsl: Boolean
        get() = config.getBoolean("api.enable_ssl", false)

    val restApiSslCertificate: String
        get() = config.getString("api.ssl_certificate", "")

    val restApiSslCertificatePassword: String
        get() = config.getString("api.ssl_certificate.password", "")

    /**
     * Peers
     */
    open val peerInfoMap: Map<XPeerID, PeerInfo> = mapOf()

    // list of replicas for a given node
    open val nodeReplicas: Map<XPeerID, List<XPeerID>> = mapOf()
    open val blockchainReplicaNodes: Map<BlockchainRid, List<XPeerID>> = mapOf()
<<<<<<< HEAD
    open val blockchainAncestors: Map<BlockchainRid, Map<BlockchainRid, Set<XPeerID>>> = getAncestors()

=======
>>>>>>> f44334af
    open val mustSyncUntilHeight: Map<Long, Long>? = mapOf() //mapOf<chainID, height>

    val fastSyncExitDelay: Long
        get() = config.getLong("fastsync.exit_delay", 60000)

    val fastSyncJobTimeout: Long
        get() = config.getLong("fastsync.job_timeout", 10000)

    private fun getAncestors(): Map<BlockchainRid, Map<BlockchainRid, Set<XPeerID>>> {
        val ancestors = config.subset("blockchain_ancestors") ?: return emptyMap()
        val forBrids = ancestors.getKeys()
        val result = mutableMapOf<BlockchainRid, MutableMap<BlockchainRid, MutableSet<XPeerID>>>()
        forBrids.forEach {
            val list = ancestors.getList(String::class.java, it)
            val map = LinkedHashMap<BlockchainRid, MutableSet<XPeerID>>()
            list.forEach {
                val peerAndBrid = it.split(":")
                val peer = XPeerID(peerAndBrid[0].hexStringToByteArray())
                val brid = BlockchainRid.buildFromHex(peerAndBrid[1])
                map.computeIfAbsent(brid) { mutableSetOf() }.add(peer)
            }
            result[BlockchainRid.buildFromHex(it)] = map
        }
        return result
    }

    /**
     * Active Chains
     *
     * Note: This is only needed for tests (asked Tykulov about it)
     * TODO: [et]: Resolve this issue ('activeChainIds')
     */
    val activeChainIds: Array<String>
        get() {
            return if (config.containsKey("activechainids"))
                config.getStringArray("activechainids")
            else
                emptyArray()
        }
}<|MERGE_RESOLUTION|>--- conflicted
+++ resolved
@@ -88,11 +88,8 @@
     // list of replicas for a given node
     open val nodeReplicas: Map<XPeerID, List<XPeerID>> = mapOf()
     open val blockchainReplicaNodes: Map<BlockchainRid, List<XPeerID>> = mapOf()
-<<<<<<< HEAD
     open val blockchainAncestors: Map<BlockchainRid, Map<BlockchainRid, Set<XPeerID>>> = getAncestors()
 
-=======
->>>>>>> f44334af
     open val mustSyncUntilHeight: Map<Long, Long>? = mapOf() //mapOf<chainID, height>
 
     val fastSyncExitDelay: Long
