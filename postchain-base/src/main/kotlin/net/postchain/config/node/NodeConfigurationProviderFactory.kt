// Copyright (c) 2020 ChromaWay AB. See README for license information.

package net.postchain.config.node

import net.postchain.StorageBuilder
import net.postchain.base.Storage
import net.postchain.config.app.AppConfig
import net.postchain.config.node.NodeConfigProviders.*
import net.postchain.core.NODE_ID_NA

class NodeConfigurationProviderFactory(
        private val storageFactory: (AppConfig) -> Storage = DEFAULT_STORAGE_FACTORY
) {

    companion object {
        val DEFAULT_STORAGE_FACTORY: (AppConfig) -> Storage = {
            StorageBuilder.buildStorage(it, NODE_ID_NA)
        }
    }

<<<<<<< HEAD
    fun createProvider(appConfig: AppConfig): NodeConfigurationProvider {
=======
    /**
     * @param appConfig used to find the provider
     * @param storageFactory
     * @return the correct [NodeConfigurationProvider] based on [AppConfig]'s setting
     */
    fun createProvider(
        appConfig: AppConfig,
        storageFactory: (AppConfig) -> Storage = DEFAULT_STORAGE_FACTORY
    ): NodeConfigurationProvider {

>>>>>>> b0a9b7ad
        return when (appConfig.nodeConfigProvider.toLowerCase()) {
            Legacy.name.toLowerCase() -> LegacyNodeConfigurationProvider(appConfig)
            File.name.toLowerCase() -> FileNodeConfigurationProvider(appConfig)
            Manual.name.toLowerCase() -> ManualNodeConfigurationProvider(appConfig, storageFactory)
            Managed.name.toLowerCase() -> ManagedNodeConfigurationProvider(appConfig, storageFactory)
            else -> ManualNodeConfigurationProvider(appConfig, storageFactory)
        }
    }
}<|MERGE_RESOLUTION|>--- conflicted
+++ resolved
@@ -18,20 +18,12 @@
         }
     }
 
-<<<<<<< HEAD
-    fun createProvider(appConfig: AppConfig): NodeConfigurationProvider {
-=======
     /**
      * @param appConfig used to find the provider
      * @param storageFactory
      * @return the correct [NodeConfigurationProvider] based on [AppConfig]'s setting
      */
-    fun createProvider(
-        appConfig: AppConfig,
-        storageFactory: (AppConfig) -> Storage = DEFAULT_STORAGE_FACTORY
-    ): NodeConfigurationProvider {
-
->>>>>>> b0a9b7ad
+    fun createProvider(appConfig: AppConfig): NodeConfigurationProvider {
         return when (appConfig.nodeConfigProvider.toLowerCase()) {
             Legacy.name.toLowerCase() -> LegacyNodeConfigurationProvider(appConfig)
             File.name.toLowerCase() -> FileNodeConfigurationProvider(appConfig)
