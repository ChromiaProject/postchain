package net.postchain.config.node

import net.postchain.base.PeerInfo
import net.postchain.base.peerId
import net.postchain.config.DatabaseConnector
import net.postchain.config.app.AppConfig
import net.postchain.config.app.AppConfigDbLayer
import net.postchain.network.x.XPeerID
import java.sql.Connection

<<<<<<< HEAD
/**
 *
 */
open class ManualNodeConfigurationProvider(private val appConfig: AppConfig) : NodeConfigurationProvider {
=======
open class ManualNodeConfigurationProvider(
        protected val appConfig: AppConfig,
        private val databaseConnector: (AppConfig) -> DatabaseConnector,
        private val appConfigDbLayer: (AppConfig, Connection) -> AppConfigDbLayer
) : NodeConfigurationProvider {
>>>>>>> c86d2478

    override fun getConfiguration(): NodeConfig {
        return object : NodeConfig(appConfig) {
            override val peerInfoMap = getPeerInfoMap(appConfig)
        }
    }

    protected fun getPeerInfoMap(appConfig: AppConfig): Map<XPeerID, PeerInfo> =
            getPeerInfoCollection(appConfig).associateBy(PeerInfo::peerId)

    /**
     *
     *
     * @param appConfig is the
     * @return the [PeerInfo] this node should know about
     */
    open fun getPeerInfoCollection(appConfig: AppConfig): Array<PeerInfo> {
        return databaseConnector(appConfig).withWriteConnection { connection ->
            appConfigDbLayer(appConfig, connection).getPeerInfoCollection()
        }
    }
}<|MERGE_RESOLUTION|>--- conflicted
+++ resolved
@@ -8,18 +8,14 @@
 import net.postchain.network.x.XPeerID
 import java.sql.Connection
 
-<<<<<<< HEAD
 /**
  *
  */
-open class ManualNodeConfigurationProvider(private val appConfig: AppConfig) : NodeConfigurationProvider {
-=======
 open class ManualNodeConfigurationProvider(
         protected val appConfig: AppConfig,
         private val databaseConnector: (AppConfig) -> DatabaseConnector,
         private val appConfigDbLayer: (AppConfig, Connection) -> AppConfigDbLayer
 ) : NodeConfigurationProvider {
->>>>>>> c86d2478
 
     override fun getConfiguration(): NodeConfig {
         return object : NodeConfig(appConfig) {
