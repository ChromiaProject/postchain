// Copyright (c) 2020 ChromaWay AB. See README for license information.

package net.postchain.debug

import net.postchain.base.BlockchainRid
import net.postchain.devtools.NameHelper

<<<<<<< HEAD
class BlockchainProcessName(val pubKey: String, val blockchainRid: BlockchainRid) {
=======
data class BlockchainProcessName(val pubKey: String, val blockchainRID: BlockchainRid) {
>>>>>>> 469268a2

    override fun toString(): String = NameHelper.blockchainProcessName(pubKey, blockchainRid)

}<|MERGE_RESOLUTION|>--- conflicted
+++ resolved
@@ -5,11 +5,7 @@
 import net.postchain.base.BlockchainRid
 import net.postchain.devtools.NameHelper
 
-<<<<<<< HEAD
-class BlockchainProcessName(val pubKey: String, val blockchainRid: BlockchainRid) {
-=======
-data class BlockchainProcessName(val pubKey: String, val blockchainRID: BlockchainRid) {
->>>>>>> 469268a2
+data class BlockchainProcessName(val pubKey: String, val blockchainRid: BlockchainRid) {
 
     override fun toString(): String = NameHelper.blockchainProcessName(pubKey, blockchainRid)
 
