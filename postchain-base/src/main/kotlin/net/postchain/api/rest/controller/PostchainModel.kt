--- conflicted
+++ resolved
@@ -40,12 +40,7 @@
             TransactionResult.INVALID -> throw InvalidTnxException("Transaction is invalid")
             TransactionResult.DUPLICATE -> throw DuplicateTnxException("Transaction already in queue")
             TransactionResult.UNKNOWN -> throw UserMistake("Unknown error")
-<<<<<<< HEAD
-            else -> {
-            }
-=======
             TransactionResult.OK -> {} // Do nothing
->>>>>>> cd6124dd
         }
         TimeLog.end("PostchainModel.postTransaction().enqueue", nonce)
     }
