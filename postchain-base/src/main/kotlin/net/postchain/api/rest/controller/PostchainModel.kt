--- conflicted
+++ resolved
@@ -13,25 +13,20 @@
 import net.postchain.common.exception.UserMistake
 import net.postchain.common.toHex
 import net.postchain.common.tx.TransactionResult
-<<<<<<< HEAD
-import net.postchain.common.tx.TransactionStatus
-import net.postchain.common.tx.TransactionStatus.UNKNOWN
+import net.postchain.common.tx.TransactionStatus.*
 import net.postchain.core.TransactionFactory
 import net.postchain.core.TransactionInfoExt
 import net.postchain.core.TransactionQueue
 import net.postchain.core.block.BlockDetail
-=======
-import net.postchain.common.tx.TransactionStatus.*
 import net.postchain.core.*
->>>>>>> 2f2e48c7
 import net.postchain.gtv.Gtv
 
 open class PostchainModel(
-    override val chainIID: Long,
-    val txQueue: TransactionQueue,
-    private val transactionFactory: TransactionFactory,
-    val blockQueries: BaseBlockQueries,
-    private val debugInfoQuery: DebugInfoQuery
+        override val chainIID: Long,
+        val txQueue: TransactionQueue,
+        private val transactionFactory: TransactionFactory,
+        val blockQueries: BaseBlockQueries,
+        private val debugInfoQuery: DebugInfoQuery
 ) : Model {
 
     companion object : KLogging()
@@ -86,12 +81,12 @@
     override fun getStatus(txRID: TxRID): ApiStatus {
         var status = txQueue.getTransactionStatus(txRID.bytes)
 
-        if (status == TransactionStatus.UNKNOWN) {
+        if (status == UNKNOWN) {
             status = if (blockQueries.isTransactionConfirmed(txRID.bytes).get())
-                TransactionStatus.CONFIRMED else UNKNOWN
+                CONFIRMED else UNKNOWN
         }
 
-        return if (status == TransactionStatus.REJECTED) {
+        return if (status == REJECTED) {
             val exception = txQueue.getRejectionReason(txRID.bytes.byteArrayKeyOf())
             ApiStatus(status, exception?.message)
         } else {
