--- conflicted
+++ resolved
@@ -11,14 +11,10 @@
 interface Model {
     fun postTransaction(tx: ApiTx)
     fun getTransaction(txRID: TxRID): ApiTx?
-<<<<<<< HEAD
     fun getTransactionInfo(txRID: TxRID): TransactionInfoExt?
     fun getTransactionsInfo(beforeTime: Long, limit: Int): List<TransactionInfoExt>
     fun getBlock(blockRID: ByteArray, partialTx: Boolean): BlockDetail? // TODO create type blockRID same as TxRID, not sure if there are particular requirements though
     fun getBlocks(beforeTime: Long, limit: Int, partialTx: Boolean): List<BlockDetail>
-=======
-    fun getBlocks(blockHeight: Long, asc: Boolean, limit: Int, hashesOnly: Boolean): List<BlockDetail>
->>>>>>> b2a14aa5
     fun getConfirmationProof(txRID: TxRID): ConfirmationProof?
     fun getStatus(txRID: TxRID): ApiStatus
     fun query(query: Query): QueryResult
