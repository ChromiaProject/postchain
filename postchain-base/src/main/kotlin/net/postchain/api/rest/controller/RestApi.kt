--- conflicted
+++ resolved
@@ -2,10 +2,7 @@
 
 package net.postchain.api.rest.controller
 
-import com.google.gson.JsonArray
-import com.google.gson.JsonElement
-import com.google.gson.JsonObject
-import com.google.gson.JsonPrimitive
+import com.google.gson.*
 import kong.unirest.Unirest
 import mu.KLogging
 import net.postchain.api.rest.controller.HttpHelper.Companion.ACCESS_CONTROL_ALLOW_HEADERS
@@ -34,7 +31,7 @@
 /**
  * Contains information on the rest API, such as network parameters and available queries
  */
-open class RestApi(
+class RestApi(
         private val listenPort: Int,
         private val basePath: String,
         private val sslCertificate: String? = null,
@@ -48,7 +45,7 @@
 
     companion object : KLogging()
 
-    protected val http = Service.ignite()!!
+    private val http = Service.ignite()!!
     private val gson = JsonFactory.makeJson()
     private val models = mutableMapOf<String, ChainModel>()
     private val bridByIID = mutableMapOf<Long, String>()
@@ -75,11 +72,7 @@
     }
 
     override fun retrieveModel(blockchainRid: String): ChainModel? {
-<<<<<<< HEAD
-        return models[blockchainRid.toUpperCase()] as Model
-=======
         return models[blockchainRid.uppercase()] as? Model
->>>>>>> 2f2e48c7
     }
 
     fun actualPort(): Int {
@@ -189,7 +182,7 @@
                 val model = model(request)
                 val paramsMap = request.queryMap()
                 val limit = paramsMap.get("limit")?.value()?.toIntOrNull()?.coerceIn(0, MAX_NUMBER_OF_TXS_PER_REQUEST)
-                    ?: DEFAULT_ENTRY_RESULTS_REQUEST
+                        ?: DEFAULT_ENTRY_RESULTS_REQUEST
                 val beforeTime = paramsMap.get("before-time")?.value()?.toLongOrNull() ?: Long.MAX_VALUE
                 val result = model.getTransactionsInfo(beforeTime, limit)
                 gson.toJson(result)
@@ -214,7 +207,7 @@
                 val paramsMap = request.queryMap()
                 val beforeTime = paramsMap.get("before-time")?.value()?.toLongOrNull() ?: Long.MAX_VALUE
                 val limit = paramsMap.get("limit")?.value()?.toIntOrNull()?.coerceIn(0, MAX_NUMBER_OF_BLOCKS_PER_REQUEST)
-                    ?: DEFAULT_ENTRY_RESULTS_REQUEST
+                        ?: DEFAULT_ENTRY_RESULTS_REQUEST
                 val partialTxs = paramsMap.get("txs")?.value() != "true"
                 val result = model.getBlocks(beforeTime, limit, partialTxs)
                 gson.toJson(result)
@@ -298,6 +291,7 @@
 
     private fun toGTXQuery(json: String): GTXQuery {
         try {
+            val gson = Gson()
             return gson.fromJson<GTXQuery>(json, GTXQuery::class.java)
         } catch (e: Exception) {
             throw UserMistake("Could not parse json", e)
@@ -390,10 +384,10 @@
     private fun handleDebugQuery(request: Request): String {
         logger.debug("Request body: ${request.body()}")
         return models.values
-            .filterIsInstance(Model::class.java)
-            .firstOrNull()
-            ?.debugQuery(request.params(SUBQUERY))
-            ?: throw NotFoundError("There are no running chains")
+                .filterIsInstance(Model::class.java)
+                .firstOrNull()
+                ?.debugQuery(request.params(SUBQUERY))
+                ?: throw NotFoundError("There are no running chains")
     }
 
     private fun checkTxHashHex(request: Request): String {
