--- conflicted
+++ resolved
@@ -251,13 +251,8 @@
 
         queriesArray.forEach {
             val hexQuery = it.asString
-<<<<<<< HEAD
             val gtxQuery =  GtvFactory.decodeGtv(hexQuery.hexStringToByteArray() )
             response.add(GtvEncoder.encodeGtv(model(request).query(gtxQuery)).toHex())
-=======
-            val gtxQuery = decodeGTXValue(hexQuery.hexStringToByteArray())
-            response.add(encodeGTXValue(model(request).query(gtxQuery)).toHex())
->>>>>>> 34d553e8
         }
 
         return gson.toJson(response)
