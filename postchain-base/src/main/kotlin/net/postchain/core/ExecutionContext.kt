package net.postchain.core

import java.sql.Connection

interface ExecutionContext {
    val conn: Connection
    val chainID: Long
    val nodeID: Int
    fun <T> getInterface(c: Class<T>): T? {
        return null
    }
}

interface EContext : ExecutionContext {}

interface BlockEContext : EContext {
    val blockIID: Long
    val timestamp: Long
}

interface TxEContext : BlockEContext {
    val txIID: Long
}

/**
 * TODO: this seems out of place here, also obsolete:
1. Manager reads JSON and finds BlockchainConfigurationFactory class name.
2. Manager instantiates a class which implements BlockchainConfigurationFactory interface, and feeds it JSON data.
3. BlockchainConfigurationFactory creates BlockchainConfiguration object.
4. BlockchainConfiguration acts as a block factory and creates a transaction factory, presumably passing it configuration data in some form.
5. TransactionFactory will create Transaction objects according to configuration, possibly also passing it the configuration data.
6. Transaction object can perform its duties according to the configuration it received, perhaps creating sub-objects called transactors and passing them the configuration.
 **/


// TODO: can we generalize conn? We can make it an Object, but then we have to do typecast everywhere...

/**
 * Indicates that NodeID of a consensus group member node should be determined automatically
 * the infrastructure
 */
const val NODE_ID_AUTO = -2

/**
 * Indicates that node is should be configured as read-only replica which has no special role
 * in the consensus process and thus its identity does not matter.
 */
const val NODE_ID_READ_ONLY = -1

/**
 * Used when "node id" is not applicable to the blockchain configuration in question.
 */
const val NODE_ID_NA = -3

const val NODE_ID_TODO = -1

<<<<<<< HEAD
open class BlockEContext(
        conn: Connection,
        chainID: Long,
        nodeID: Int,
        val blockIID: Long,
        val timestamp: Long,
        val dependencyHeightMap: Map<Long, Long>)
    : EContext(conn, chainID, nodeID) {

    /**
     * @param chainID is the blockchain dependency we want to look at
     * @return the required height of the blockchain (specificied by the chainID param)
     *         or null if there is no such dependency.
     *         (Note that Height = 0 is a dependency without any blocks, which is allowed)
     */
    fun getChainDependencyHeight(chainID:Long): Long? {
        return dependencyHeightMap[chainID]
    }
}


class TxEContext(
        conn: Connection,
        chainID: Long,
        nodeID: Int,
        blockIID: Long,
        timestamp: Long,
        dependencyHeightMap: Map<Long, Long>,
        val txIID: Long)
    : BlockEContext(conn, chainID, nodeID, blockIID, timestamp, dependencyHeightMap)
=======
>>>>>>> 86373b2b
<|MERGE_RESOLUTION|>--- conflicted
+++ resolved
@@ -54,36 +54,3 @@
 
 const val NODE_ID_TODO = -1
 
-<<<<<<< HEAD
-open class BlockEContext(
-        conn: Connection,
-        chainID: Long,
-        nodeID: Int,
-        val blockIID: Long,
-        val timestamp: Long,
-        val dependencyHeightMap: Map<Long, Long>)
-    : EContext(conn, chainID, nodeID) {
-
-    /**
-     * @param chainID is the blockchain dependency we want to look at
-     * @return the required height of the blockchain (specificied by the chainID param)
-     *         or null if there is no such dependency.
-     *         (Note that Height = 0 is a dependency without any blocks, which is allowed)
-     */
-    fun getChainDependencyHeight(chainID:Long): Long? {
-        return dependencyHeightMap[chainID]
-    }
-}
-
-
-class TxEContext(
-        conn: Connection,
-        chainID: Long,
-        nodeID: Int,
-        blockIID: Long,
-        timestamp: Long,
-        dependencyHeightMap: Map<Long, Long>,
-        val txIID: Long)
-    : BlockEContext(conn, chainID, nodeID, blockIID, timestamp, dependencyHeightMap)
-=======
->>>>>>> 86373b2b
