--- conflicted
+++ resolved
@@ -17,12 +17,6 @@
 class BaseInfrastructureFactoryProvider : InfrastructureFactoryProvider {
 
     override fun createInfrastructureFactory(nodeConfigProvider: NodeConfigurationProvider): InfrastructureFactory {
-<<<<<<< HEAD
-        val factoryClass = when (val infrastructure = nodeConfigProvider.getConfiguration().infrastructure) {
-            Infrastructures.BaseEbft.secondName.toLowerCase() -> BaseEBFTInfrastructureFactory::class.java
-            Infrastructures.BaseTest.secondName.toLowerCase() -> BaseTestInfrastructureFactory::class.java
-            else -> Class.forName(infrastructure)
-=======
         val infra = nodeConfigProvider.getConfiguration().infrastructure
 
         val factoryClass = when (infra) {
@@ -40,7 +34,6 @@
             in BaseTest.key -> BaseTestInfrastructureFactory::class.java
 
             else -> Class.forName(infra)
->>>>>>> 6410604b
         }
 
         return factoryClass.newInstance() as InfrastructureFactory
