--- conflicted
+++ resolved
@@ -26,12 +26,8 @@
 interface BlockchainEngine : Shutdownable {
     fun isRunning(): Boolean
     fun initialize()
-<<<<<<< HEAD
-    fun setRestartHandler(restartHandler: RestartHandler)
-=======
     fun setAfterCommitHandler(afterCommitHandler: AfterCommitHandler)
 
->>>>>>> 6410604b
     fun loadUnfinishedBlock(block: BlockData): Pair<ManagedBlockBuilder, Exception?>
     fun buildBlock(): Pair<ManagedBlockBuilder, Exception?>
     fun getTransactionQueue(): TransactionQueue
