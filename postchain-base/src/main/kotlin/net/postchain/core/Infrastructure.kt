// Copyright (c) 2020 ChromaWay AB. See README for license information.

package net.postchain.core

import net.postchain.PostchainContext
import net.postchain.config.blockchain.BlockchainConfigurationProvider
import net.postchain.config.node.NodeConfigurationProvider
import net.postchain.debug.BlockTrace
import net.postchain.debug.BlockchainProcessName
import net.postchain.network.common.ConnectionManager

/**
 * Responsible blockchain process lifecycle, i.e. creating, exiting and restarting blockchain processes.
 */
interface SynchronizationInfrastructure : Shutdownable {

    /**
     * This is how a blockchain process get created.
     */
    fun makeBlockchainProcess(
            processName: BlockchainProcessName,
            engine: BlockchainEngine,
            shouldProcessNewMessages: (Long) -> Boolean = { true }
    ): BlockchainProcess

    /**
     * Call this hook upon blockchain process restart.
     * Note: responsible for keeping track of the two BC process sync modes (normal sync and fastsync)
     */
    fun restartBlockchainProcess(process: BlockchainProcess)

    /**
     * Call this hook before blockchain process is killed.
     * Note: responsible for keeping track of the two BC process sync modes (normal sync and fastsync)
     */
    fun exitBlockchainProcess(process: BlockchainProcess)
}

/**
<<<<<<< HEAD
=======
 * This is a loosely defined concept, basically a chunk of logic that can be
 * connected to a [BlockchainProcess], where "connected" is open to interpretation.
 *
 * NOTE: Remember that the Sync Infra Extension is just a part of many extension interfaces working together
 * (examples: BBB Ext and GTX Spec TX Ext).
 * To see how it all goes together, see: doc/extension_classes.graphml
 */
interface SynchronizationInfrastructureExtension : Shutdownable {
    fun connectProcess(process: BlockchainProcess)
    fun disconnectProcess(process: BlockchainProcess)
}

/**
>>>>>>> 017a2b93
 * Extends the [SynchronizationInfrastructure] with these BC related concepts:
 * 1. [BlockchainConfiguration]
 * 2. [BlockchainEngine]
 */
interface BlockchainInfrastructure : SynchronizationInfrastructure {

    fun makeBlockchainConfiguration(rawConfigurationData: ByteArray,
                                    eContext: EContext,
                                    nodeId: Int,
                                    chainId: Long,
    ): BlockchainConfiguration

    fun makeBlockchainEngine(
            processName: BlockchainProcessName,
            configuration: BlockchainConfiguration,
            afterCommitHandler: (BlockTrace?, Long) -> Boolean
    ): BlockchainEngine

}

/**
 * This interface works a bit like a lifecycle hook, basically you can create a chunk of logic that can use
 * a [BlockchainProcess] for something during startup of the process.
 *
 * To see how it all goes together, see: doc/extension_classes.graphml
 *
 */
interface BlockchainProcessConnectable {
    /**
     * "connect" here is a loosely defined concept. Often we want to initiate the corresponding [GTXSpecialTxExtension]
     * during "connect" but it could be anything.
     *
     * @param process is the new process being created.
     */
    fun connectProcess(process: BlockchainProcess)

    fun disconnectProcess(process: BlockchainProcess)
}

interface SynchronizationInfrastructureExtension: BlockchainProcessConnectable, Shutdownable

interface ApiInfrastructure: BlockchainProcessConnectable, Shutdownable

interface BlockchainProcessManagerExtension: BlockchainProcessConnectable, Shutdownable {
    fun afterCommit(process: BlockchainProcess, height: Long)
}

interface InfrastructureFactory {

    fun makeConnectionManager(nodeConfigProvider: NodeConfigurationProvider): ConnectionManager

    fun makeBlockchainConfigurationProvider(): BlockchainConfigurationProvider

    fun makeBlockchainInfrastructure(postchainContext: PostchainContext): BlockchainInfrastructure

    fun makeProcessManager(postchainContext: PostchainContext,
                           blockchainInfrastructure: BlockchainInfrastructure,
                           blockchainConfigurationProvider: BlockchainConfigurationProvider
    ): BlockchainProcessManager
}

enum class Infrastructure(vararg val key: String) {
    Ebft("ebft", "base-ebft", "base/ebft"),
    EbftManaged("ebft-managed", "net.postchain.managed.ManagedEBFTInfrastructureFactory"), // compatibility
    EbftManagedChromia0("chromia0", "ebft-managed-chromia0", "net.postchain.managed.Chromia0InfrastructureFactory"), // compatibility

    // Container chains
    EbftManagedContainerMaster("ebft-managed-container-master"),
    EbftContainerSub("ebft-container-sub"),
    EbftManagedChromia0ContainerMaster("ebft-managed-chromia0-container-master"),

    // Tests
    BaseTest("base-test", "base/test");

    fun get(): String = key.first()
}

interface InfrastructureFactoryProvider {
    fun createInfrastructureFactory(nodeConfigProvider: NodeConfigurationProvider): InfrastructureFactory
}<|MERGE_RESOLUTION|>--- conflicted
+++ resolved
@@ -37,22 +37,6 @@
 }
 
 /**
-<<<<<<< HEAD
-=======
- * This is a loosely defined concept, basically a chunk of logic that can be
- * connected to a [BlockchainProcess], where "connected" is open to interpretation.
- *
- * NOTE: Remember that the Sync Infra Extension is just a part of many extension interfaces working together
- * (examples: BBB Ext and GTX Spec TX Ext).
- * To see how it all goes together, see: doc/extension_classes.graphml
- */
-interface SynchronizationInfrastructureExtension : Shutdownable {
-    fun connectProcess(process: BlockchainProcess)
-    fun disconnectProcess(process: BlockchainProcess)
-}
-
-/**
->>>>>>> 017a2b93
  * Extends the [SynchronizationInfrastructure] with these BC related concepts:
  * 1. [BlockchainConfiguration]
  * 2. [BlockchainEngine]
@@ -92,6 +76,11 @@
     fun disconnectProcess(process: BlockchainProcess)
 }
 
+/**
+ * NOTE: Remember that the Sync Infra Extension is just a part of many extension interfaces working together
+ * (examples: BBB Ext and GTX Spec TX Ext).
+ * To see how it all goes together, see: doc/extension_classes.graphml
+ */
 interface SynchronizationInfrastructureExtension: BlockchainProcessConnectable, Shutdownable
 
 interface ApiInfrastructure: BlockchainProcessConnectable, Shutdownable
