--- conflicted
+++ resolved
@@ -2,7 +2,6 @@
 
 package net.postchain.core
 
-import net.postchain.base.BlockchainRid
 import net.postchain.base.HistoricBlockchainContext
 import net.postchain.config.blockchain.BlockchainConfigurationProvider
 import net.postchain.config.node.NodeConfigurationProvider
@@ -53,7 +52,7 @@
  * (examples: BBB Ext and GTX Spec TX Ext).
  * To see how it all goes together, see: doc/extension_classes.graphml
  */
-interface SynchronizationInfrastructureExtension: Shutdownable {
+interface SynchronizationInfrastructureExtension : Shutdownable {
     fun connectProcess(process: BlockchainProcess)
 }
 
@@ -71,15 +70,9 @@
     ): BlockchainConfiguration
 
     fun makeBlockchainEngine(
-<<<<<<< HEAD
             processName: BlockchainProcessName,
             configuration: BlockchainConfiguration,
             restartHandler: RestartHandler
-=======
-        processName: BlockchainProcessName,
-        configuration: BlockchainConfiguration,
-        restartHandler: (BlockTrace?) -> Boolean
->>>>>>> 10dea476
     ): BlockchainEngine
 
 }
@@ -94,8 +87,8 @@
     fun makeBlockchainConfigurationProvider(): BlockchainConfigurationProvider
 
     fun makeBlockchainInfrastructure(
-        nodeConfigProvider: NodeConfigurationProvider,
-        nodeDiagnosticContext: NodeDiagnosticContext
+            nodeConfigProvider: NodeConfigurationProvider,
+            nodeDiagnosticContext: NodeDiagnosticContext
     ): BlockchainInfrastructure
 
     fun makeProcessManager(nodeConfigProvider: NodeConfigurationProvider,
