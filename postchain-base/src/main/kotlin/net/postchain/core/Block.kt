// Copyright (c) 2020 ChromaWay AB. See README for license information.

package net.postchain.core

<<<<<<< HEAD

=======
>>>>>>> 6410604b
interface BlockHeader {
    val prevBlockRID: ByteArray
    val rawData: ByteArray
    val blockRID: ByteArray // it's not a part of header but derived from it
}

open class BlockData(
        val header: BlockHeader,
        val transactions: List<ByteArray>
)

/**
 * BlockDetail returns a more in deep block overview
 * ATM it is mainly used to reply to explorer's queries
 */
open class TxDetail(
        val rid: ByteArray,
        val hash: ByteArray,
        val data: ByteArray?
)

open class BlockDetail(
        val rid: ByteArray,
        val prevBlockRID: ByteArray,
        val header: ByteArray,
        val height: Long,
        val transactions: List<TxDetail>,
        val witness: ByteArray,
        val timestamp: Long)

open class TransactionInfoExt(
        val blockRID: ByteArray,
        val blockHeight: Long,
        val blockHeader: ByteArray,
        val witness: ByteArray,
        val timestamp: Long,
        val txRID: ByteArray,
        val txHash: ByteArray,
        val txData: ByteArray?
)

data class ValidationResult(
        val result: Result,
        val message: String = "") {
    enum class Result {
        OK, PREV_BLOCK_MISMATCH, BLOCK_FROM_THE_FUTURE, DUPLICATE_BLOCK, SPLIT, OLD_BLOCK_NOT_FOUND, INVALID_TIMESTAMP,
        MISSING_BLOCKCHAIN_DEPENDENCY, INVALID_ROOT_HASH }
}

/**
 * Witness is a generalization over signatures.
 * Block-level witness is something which proves that block is valid and properly authorized.
 */
interface BlockWitness {
    //    val blockRID: ByteArray
    fun getRawData(): ByteArray
}

open class BlockDataWithWitness(header: BlockHeader, transactions: List<ByteArray>, val witness: BlockWitness)
    : BlockData(header, transactions)

interface MultiSigBlockWitness : BlockWitness {
    fun getSignatures(): Array<Signature>
}

/**
 * This is a DTO we will use to build a block.
 * Note that we don't hold the RID of the block itself, b/c we don't know it yet.
 *
 * @property blockHeightDependencyArr holds all the Block RIDs of the last block of all this blockchain's dependencies.
 *           ("null" means this blockchain doesn't have any dependencies)
 */
class InitialBlockData(
        val blockchainRid: BlockchainRid,
        val blockIID: Long,
        val chainID: Long,
        val prevBlockRID: ByteArray,
        val height: Long,
        val timestamp: Long,
        val blockHeightDependencyArr: Array<ByteArray?>?)


/**
 * Just a [String] wrapper that signals the string is actually a classpath
 */
data class DynamicClassName(val className: String) {


    companion object {

        @JvmStatic
        fun build(className: String?): DynamicClassName? {

            return if (className == null) {
                null
            } else {
                // Maybe verify structure here? Remember that we have "ebft" as a shortcut
                DynamicClassName(className)
            }

        }

        @JvmStatic
        fun buildList(classNames: List<String>): List<DynamicClassName> {
            val retList = ArrayList<DynamicClassName>()
            for (name in classNames) {
                val wrapped = build(name)
                if (wrapped != null) {
                    retList.add(wrapped)
                }
            }
            return retList
        }
    }
}<|MERGE_RESOLUTION|>--- conflicted
+++ resolved
@@ -2,10 +2,6 @@
 
 package net.postchain.core
 
-<<<<<<< HEAD
-
-=======
->>>>>>> 6410604b
 interface BlockHeader {
     val prevBlockRID: ByteArray
     val rawData: ByteArray
