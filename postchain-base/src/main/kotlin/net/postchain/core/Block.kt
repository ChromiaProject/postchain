// Copyright (c) 2020 ChromaWay AB. See README for license information.

package net.postchain.core

<<<<<<< HEAD

=======
>>>>>>> 6e788125
interface BlockHeader {
    val prevBlockRID: ByteArray
    val rawData: ByteArray
    val blockRID: ByteArray // it's not a part of header but derived from it
}

open class BlockData(
        val header: BlockHeader,
        val transactions: List<ByteArray>
)

/**
 * BlockDetail returns a more in deep block overview
 * ATM it is mainly used to reply to explorer's queries
 */
open class TxDetail(
        val rid: ByteArray,
        val hash: ByteArray,
        val data: ByteArray?
)

open class BlockDetail(
        val rid: ByteArray,
        val prevBlockRID: ByteArray,
        val header: ByteArray,
        val height: Long,
        val transactions: List<TxDetail>,
        val witness: ByteArray,
        val timestamp: Long)

open class TransactionInfoExt(
        val blockRID: ByteArray,
        val blockHeight: Long,
        val blockHeader: ByteArray,
        val witness: ByteArray,
        val timestamp: Long,
        val txRID: ByteArray,
        val txHash: ByteArray,
        val txData: ByteArray?
)

data class ValidationResult(
        val result: Result,
        val message: String = "") {
    enum class Result {
        OK, PREV_BLOCK_MISMATCH, BLOCK_FROM_THE_FUTURE, DUPLICATE_BLOCK, SPLIT, OLD_BLOCK_NOT_FOUND, INVALID_TIMESTAMP,
        MISSING_BLOCKCHAIN_DEPENDENCY, INVALID_ROOT_HASH }
}

/**
 * Witness is a generalization over signatures.
 * Block-level witness is something which proves that block is valid and properly authorized.
 */
interface BlockWitness {
    //    val blockRID: ByteArray
    fun getRawData(): ByteArray
}

open class BlockDataWithWitness(header: BlockHeader, transactions: List<ByteArray>, val witness: BlockWitness)
    : BlockData(header, transactions)

interface MultiSigBlockWitness : BlockWitness {
    fun getSignatures(): Array<Signature>
}

/**
 * Can validate a block header. This is either:
 * 1. check the witness signatures
 * 2. compare the header to data about our blocks (that we've gotten from DB or somewhere else)
 */
interface BlockHeaderValidator {
    // Returns a new witness builder for the current header
    fun createWitnessBuilderWithoutOwnSignature(
        header: BlockHeader
    ): BlockWitnessBuilder

    // Same as above, but "this node" also adds a signature
    fun createWitnessBuilderWithOwnSignature(
        header: BlockHeader
    ): BlockWitnessBuilder

    // Returns true if the signatures check out
    fun validateWitness(
        blockWitness: BlockWitness,
        witnessBuilder: BlockWitnessBuilder // Includes the header we are about to validate
    ): Boolean


}

/**
 * This is a DTO we will use to build a block.
 * Note that we don't hold the RID of the block itself, b/c we don't know it yet.
 *
 * @property blockHeightDependencyArr holds all the Block RIDs of the last block of all this blockchain's dependencies.
 *           ("null" means this blockchain doesn't have any dependencies)
 */
class InitialBlockData(
        val blockchainRid: BlockchainRid,
        val blockIID: Long,
        val chainID: Long,
        val prevBlockRID: ByteArray,
        val height: Long,
        val timestamp: Long,
        val blockHeightDependencyArr: Array<ByteArray?>?)


/**
 * Just a [String] wrapper that signals the string is actually a classpath
 */
data class DynamicClassName(val className: String) {


    companion object {

        @JvmStatic
        fun build(className: String?): DynamicClassName? {

            return if (className == null) {
                null
            } else {
                // Maybe verify structure here? Remember that we have "ebft" as a shortcut
                DynamicClassName(className)
            }

        }

        @JvmStatic
        fun buildList(classNames: List<String>): List<DynamicClassName> {
            val retList = ArrayList<DynamicClassName>()
            for (name in classNames) {
                val wrapped = build(name)
                if (wrapped != null) {
                    retList.add(wrapped)
                }
            }
            return retList
        }
    }
}<|MERGE_RESOLUTION|>--- conflicted
+++ resolved
@@ -2,10 +2,6 @@
 
 package net.postchain.core
 
-<<<<<<< HEAD
-
-=======
->>>>>>> 6e788125
 interface BlockHeader {
     val prevBlockRID: ByteArray
     val rawData: ByteArray
