// Copyright (c) 2017 ChromaWay Inc. See README for license information.

package net.postchain.core

// TODO: remove core's dependency on base
import net.postchain.base.Storage
import net.postchain.gtx.GTXValue
import nl.komponents.kovenant.Promise
import org.apache.commons.configuration2.Configuration
import sun.jvm.hotspot.opto.Block
import java.sql.Connection
import java.util.*

/*
1. Manager reads JSON and finds BlockchainConfigurationFactory class name.
2. Manager instantiates a class which implements BlockchainConfigurationFactory interface, and feeds it JSON data.
3. BlockchainConfigurationFactory creates BlockchainConfiguration object.
4. BlockchainConfiguration acts as a block factory and creates a transaction factory, presumably passing it configuration data in some form.
5. TransactionFactory will create Transaction objects according to configuration, possibly also passing it the configuration data.
6. Transaction object can perform its duties according to the configuration it received, perhaps creating sub-objects called transactors and passing them the configuration.
 */
// TODO: can we generalize conn? We can make it an Object, but then we have to do typecast everywhere...
open class EContext(val conn: Connection, val chainID: Long, val nodeID: Int)

open class BlockEContext(conn: Connection, chainID: Long, nodeID: Int, val blockIID: Long, val timestamp: Long)
    : EContext(conn, chainID, nodeID)

class TxEContext(conn: Connection, chainID: Long, nodeID: Int, blockIID: Long, timestamp: Long, val txIID: Long)
    : BlockEContext(conn, chainID, nodeID, blockIID, timestamp)

interface BlockHeader {
    val prevBlockRID: ByteArray
    val rawData: ByteArray
    val blockRID: ByteArray // it's not a part of header but derived from it
}

open class BlockData(val header: BlockHeader, val transactions: List<ByteArray>)

// Witness is a generalization over signatures
// Block-level witness is something which proves that block is valid and properly authorized

interface BlockWitness {
    //    val blockRID: ByteArray
    fun getRawData(): ByteArray
}

interface WitnessPart

open class BlockDataWithWitness(header: BlockHeader, transactions: List<ByteArray>, val witness: BlockWitness?)
    : BlockData(header, transactions)

// id is something which identifies subject which produces the
// signature, e.g. pubkey or hash of pubkey
data class Signature(val subjectID: ByteArray, val data: ByteArray) {
    override fun equals(other: Any?): Boolean {
        if (this === other) return true
        if (javaClass != other?.javaClass) return false

        other as Signature

        if (!Arrays.equals(subjectID, other.subjectID)) return false
        if (!Arrays.equals(data, other.data)) return false

        return true
    }

    override fun hashCode(): Int {
        var result = Arrays.hashCode(subjectID)
        result = 31 * result + Arrays.hashCode(data)
        return result
    }
}

interface MultiSigBlockWitness : BlockWitness {
    fun getSignatures(): Array<Signature>
}

interface BlockWitnessBuilder {
    fun isComplete(): Boolean
    fun getWitness(): BlockWitness // throws when not complete
}

interface MultiSigBlockWitnessBuilder : BlockWitnessBuilder {
    fun getMySignature(): Signature
    fun applySignature(s: Signature)
}

/**
 * Transactor is an individual operation which can be applied to the database
 * Transaction might consist of one or more operations
 * Transaction should be serializable, but transactor doesn't need to have a serialized
 * representation as we only care about storing of the whole Transaction
 */
interface Transactor {
    fun isCorrect(): Boolean
    fun apply(ctx: TxEContext): Boolean
}

interface Transaction : Transactor {
    fun getRawData(): ByteArray
    fun getRID(): ByteArray  // transaction uniquie identifier which is used as a reference to it
    fun getHash(): ByteArray // hash of transaction content
}

interface BlockBuildingStrategy {
    fun shouldBuildBlock(): Boolean
    fun blockCommitted(blockData: BlockData)
    fun shouldStopBuildingBlock(bb: BlockBuilder): Boolean
}

/**
 * BlockchainConfiguration is a stateless objects which describes
 * an individual blockchain instance within Postchain system
 */
interface BlockchainConfiguration {
    val chainID: Long
    val traits: Set<String>

    fun decodeBlockHeader(rawBlockHeader: ByteArray): BlockHeader
    fun decodeWitness(rawWitness: ByteArray): BlockWitness
    fun getTransactionFactory(): TransactionFactory
    fun makeBlockBuilder(ctx: EContext): BlockBuilder
    fun makeBlockQueries(storage: Storage): BlockQueries
    fun initializeDB(ctx: EContext)
    fun getBlockBuildingStrategy(blockQueries: BlockQueries, transactionQueue: TransactionQueue): BlockBuildingStrategy
}

interface BlockchainContext {
    val blockchainRID: ByteArray
    val nodeID: Int
    val chainID: Long
}

interface BlockchainConfigurationFactory {
    fun makeBlockchainConfiguration(configurationData: Any, context: BlockchainContext): BlockchainConfiguration
}

interface TransactionFactory {
    fun decodeTransaction(data: ByteArray): Transaction
}

interface TransactionQueue {
    fun takeTransaction(): Transaction?
    fun enqueue(tx: Transaction): Boolean
    fun getTransactionStatus(txHash: ByteArray): TransactionStatus
    fun getTransactionQueueSize(): Int
    fun removeAll(transactionsToRemove: Collection<Transaction>)
    fun rejectTransaction(tx: Transaction, reason: Exception?)
}

interface BlockQueries {
    fun getBlockSignature(blockRID: ByteArray): Promise<Signature, Exception>
    fun getBestHeight(): Promise<Long, Exception>
    fun getBlockRids(height: Long): Promise<List<ByteArray>, Exception>
    fun getBlockAtHeight(height: Long): Promise<BlockDataWithWitness, Exception>
    fun getBlockHeader(blockRID: ByteArray): Promise<BlockHeader, Exception>

    fun getBlockTransactionRids(blockRID: ByteArray): Promise<List<ByteArray>, Exception>
    fun getTransaction(txRID: ByteArray): Promise<Transaction?, Exception>
    fun query(query: String): Promise<String, Exception>
    fun isTransactionConfirmed(txRID: ByteArray): Promise<Boolean, Exception>
}

interface BlockBuilder {
    fun begin()
    fun appendTransaction(tx: Transaction)
    fun finalizeBlock()
    fun finalizeAndValidate(bh: BlockHeader)
    fun getBlockData(): BlockData
    fun getBlockWitnessBuilder(): BlockWitnessBuilder?
    fun commit(w: BlockWitness?)
}

class InitialBlockData(val blockIID: Long, val chainID: Long, val prevBlockRID: ByteArray, val height: Long, val timestamp: Long)

enum class TransactionStatus { UNKNOWN, REJECTED, WAITING, CONFIRMED }

interface BlockStore {
    fun beginBlock(ctx: EContext): InitialBlockData
    fun addTransaction(bctx: BlockEContext, tx: Transaction): TxEContext
    fun finalizeBlock(bctx: BlockEContext, bh: BlockHeader)
    fun commitBlock(bctx: BlockEContext, w: BlockWitness?)
    fun getBlockHeight(ctx: EContext, blockRID: ByteArray): Long? // returns null if not found
    fun getBlockRIDs(ctx: EContext, height: Long): List<ByteArray> // returns null if height is out of range
    fun getLastBlockHeight(ctx: EContext): Long // height of the last block, first block has height 0
    fun getLastBlockTimestamp(ctx: EContext): Long
    //    fun getBlockData(ctx: EContext, blockRID: ByteArray): BlockData
    fun getWitnessData(ctx: EContext, blockRID: ByteArray): ByteArray

    fun getBlockHeader(ctx: EContext, blockRID: ByteArray): ByteArray

    fun getTxRIDsAtHeight(ctx: EContext, height: Long): Array<ByteArray>
    fun getTxBytes(ctx: EContext, rid: ByteArray): ByteArray?
    fun getBlockTransactions(ctx: EContext, blockRID: ByteArray): List<ByteArray>

    fun isTransactionConfirmed(ctx: EContext, txRID: ByteArray): Boolean
    fun getConfirmationProofMaterial(ctx: EContext, txRID: ByteArray): Any
}

<<<<<<< HEAD

interface ConfigurationDataStore {
    fun getConfigurationData(context: EContext, height: Long): ByteArray
    fun addConfigurationData(context: EContext, height: Long, data: ByteArray): Long
=======
/**
 * A block builder which automatically manages the connection
 */
interface ManagedBlockBuilder : BlockBuilder {
    fun maybeAppendTransaction(tx: Transaction): Exception?
    fun rollback()
}

interface BlockchainEngine {
    fun initializeDB()
    fun addBlock(block: BlockDataWithWitness)
    fun loadUnfinishedBlock(block: BlockData): ManagedBlockBuilder
    fun buildBlock(): ManagedBlockBuilder
    fun getTransactionQueue(): TransactionQueue
    fun getBlockBuildingStrategy(): BlockBuildingStrategy
    fun getBlockQueries(): BlockQueries
    fun close()
}

interface BlockchainInfrastructure {
    fun parseConfigurationString(rawData: String, format: String): ByteArray
    fun makeBlockchainConfiguration(rawConfigurationData: ByteArray, context: BlockchainContext): BlockchainConfiguration
    fun makeBlockchainEngine(configuration: BlockchainConfiguration): BlockchainEngine
//    fun makeBlockchainProcess(engine: BlockchainEngine): BlockchainProcess
}

interface BlockchainInfrastructureFactory {
    fun makeBlockchainInfrastructure(config: Configuration): BlockchainInfrastructure
>>>>>>> eaac48b8
}<|MERGE_RESOLUTION|>--- conflicted
+++ resolved
@@ -4,10 +4,8 @@
 
 // TODO: remove core's dependency on base
 import net.postchain.base.Storage
-import net.postchain.gtx.GTXValue
 import nl.komponents.kovenant.Promise
 import org.apache.commons.configuration2.Configuration
-import sun.jvm.hotspot.opto.Block
 import java.sql.Connection
 import java.util.*
 
@@ -197,12 +195,11 @@
     fun getConfirmationProofMaterial(ctx: EContext, txRID: ByteArray): Any
 }
 
-<<<<<<< HEAD
-
 interface ConfigurationDataStore {
     fun getConfigurationData(context: EContext, height: Long): ByteArray
     fun addConfigurationData(context: EContext, height: Long, data: ByteArray): Long
-=======
+}
+
 /**
  * A block builder which automatically manages the connection
  */
@@ -231,5 +228,4 @@
 
 interface BlockchainInfrastructureFactory {
     fun makeBlockchainInfrastructure(config: Configuration): BlockchainInfrastructure
->>>>>>> eaac48b8
-}+}
