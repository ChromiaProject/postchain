--- conflicted
+++ resolved
@@ -13,11 +13,8 @@
 interface BlockchainConfiguration {
     val chainID: Long
     val blockchainRid: BlockchainRid
-<<<<<<< HEAD
     val signers: List<ByteArray>
-=======
     val effectiveBlockchainRID: BlockchainRid
->>>>>>> ae9b875c
     val traits: Set<String>
 
     fun decodeBlockHeader(rawBlockHeader: ByteArray): BlockHeader
