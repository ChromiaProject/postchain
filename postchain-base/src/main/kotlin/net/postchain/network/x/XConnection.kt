--- conflicted
+++ resolved
@@ -21,18 +21,14 @@
 
 interface XConnector<PacketType> {
     fun init(peerInfo: PeerInfo, packetDecoder: XPacketDecoder<PacketType>)
-<<<<<<< HEAD
 
     // TODO: [et]: Two different structures for one thing (WTF - 2020/12/03)
     fun connectPeer(
             peerConnectionDescriptor: XPeerConnectionDescriptor,
             peerInfo: PeerInfo,
             packetEncoder: XPacketEncoder<PacketType>)
-=======
-    // TODO: [et]: Two different structures for one thing
-    fun connectPeer(peerConnectionDescriptor: XPeerConnectionDescriptor, peerInfo: PeerInfo, packetEncoder: XPacketEncoder<PacketType>)
     fun shutdown()
->>>>>>> ae9b875c
+
 }
 
 interface XConnectorFactory<PacketType> {
