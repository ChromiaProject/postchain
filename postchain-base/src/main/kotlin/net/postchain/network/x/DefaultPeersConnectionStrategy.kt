--- conflicted
+++ resolved
@@ -32,18 +32,6 @@
     }
 
     private fun runEachPeerAction(configuration: PeerCommConfiguration, action: (PeerInfo) -> Unit) {
-<<<<<<< HEAD
-        val myIndex = configuration.peerInfo.indexOfFirst { it.pubKey.contentEquals(configuration.pubKey) }
-        configuration.peerInfo
-                // To avoid connection to itself.
-                .filterIndexed { i, _ -> i != myIndex }
-                // To avoid duplicating of connection between two peers since each peer has Server and Client entities.
-                // TODO: Commented out for manager test scenario!
-                // [et]: Has been uncommented again
-                .filterIndexed { i, _ -> myIndex > i }
-                .forEach(action)
-=======
         configuration.networkNodes.filterAndRunActionOnPeers(DefaultPeersConnectionStrategy::getPeersThatShouldDoAction, action)
->>>>>>> bbcf3dbd
     }
 }