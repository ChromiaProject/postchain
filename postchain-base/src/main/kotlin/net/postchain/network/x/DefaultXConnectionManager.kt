--- conflicted
+++ resolved
@@ -325,53 +325,35 @@
         // ----------------------
         // 1. See if we have enough data to proceed with this connection
         // ----------------------
-        val chainID: Long = chainIdForBlockchainRid[descriptor.blockchainRid]
-            ?: when (descriptor.dir) {
-                Direction.INCOMING -> {
-                    val oldChainID = disconnectedChainIdForBlockchainRid[descriptor.blockchainRid]
-                    if (oldChainID != null) {
-                        logger.debug {"${logger(descriptor)}: onPeerDisconnected() - Had to get chainIid: " +
-                                "$oldChainID from the backup." }
-                        oldChainID
-                    } else {
-                        // One valid way we might end up here:
-                        // Another node connects us about chain X
-                        // We don't have chain X so we close the connection in "onPeerConnection(), and
-                        // Netty will call the callback "onPeerDisconnected()", and now we are here.
+        var chainID: Long? = chainIdForBlockchainRid[descriptor.blockchainRid]
+        if (chainID == null) {
+            val oldChainID = disconnectedChainIdForBlockchainRid[descriptor.blockchainRid]
+            if (oldChainID != null) {
+                // If we disconnected ourselves this is expected (since we cleared the cache)
+                chainID = oldChainID
+            } else {
+                when (descriptor.dir) {
+                    Direction.INCOMING -> {
+                        // Example: One valid way we might end up here:
+                        // 1. Another node connects us about chain X, and
+                        // 2. we don't have chain X so we close the connection in "onPeerConnection(), and
+                        // 3. Netty will make the callback "onPeerDisconnected()", and now we are here.
                         logger.info { "${logger(descriptor)}: onPeerDisconnected() - Chain ID not found by " +
-                                " blockchainRID = ${descriptor.blockchainRid}" +
-                                " (Could be due to 1) chain not started or 2) we really don't have it)" }
-                        connection.close()
-                        return
+                                    " blockchainRID = ${descriptor.blockchainRid}" +
+                                    " (Could be due to 1) chain not started or 2) we really don't have it)"
+                        }
                     }
-                }
-<<<<<<< HEAD
-                Direction.OUTGOING -> {
-                    logger.error( "${logger(descriptor)}: onPeerDisconnected() - How can we never "+
-                                "have seen chain: ${peerName(descriptor.peerId)} , direction: ${descriptor.dir}, " +
-                                "blockchainRID = ${descriptor.blockchainRid}) . "
-                    )
-                    connection.close()
-                    return
-=======
-                direction.OUTGOING -> {
-                    val oldChainID = disconnectedChainIDforBlockchainRID[descriptor.blockchainRID]
-                    if (oldChainID != null) {
-                        // If we disconnected, this is expected.
-                        logger.debug { "${logger(descriptor)}: onPeerDisconnected() - Had to get chainIid: " +
-                                    "$oldChainID from the backup."
-                        }
-                        oldChainID
-                    } else {
+                    Direction.OUTGOING -> {
+                        // Should never happen
                         logger.error( "${logger(descriptor)}: onPeerDisconnected() - How can we never have seen " +
                                     "chain: from peer: ${peerName(descriptor.peerId)} , direction: " +
-                                    "${descriptor.dir}, blockchainRID = ${descriptor.blockchainRID}) . "
+                                    "${descriptor.dir}, blockchainRID = ${descriptor.blockchainRid}) . "
                         )
-                        connection.close()
-                        return
                     }
->>>>>>> 3a4c0c4d
-                }
+                }
+                connection.close()
+                return
+            }
         }
 
         val chain = chains[chainID]
