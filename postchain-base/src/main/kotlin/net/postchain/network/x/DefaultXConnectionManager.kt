--- conflicted
+++ resolved
@@ -204,18 +204,18 @@
     }
 
     private fun getChainIidFromCache(bcRid: BlockchainRid, descriptor: XPeerConnectionDescriptor, debugPrefix: String): Long? {
-        var chainID = chainIDforBlockchainRID[bcRid]
-        if (chainID == null) {
-            chainID = disconnectedChainIDforBlockchainRID[bcRid]
-            if (chainID != null) {
-                logger.debug("$debugPrefix - Had to get chainIid: $chainID from the backup.") // Investigate. This happens during [FourPeersReconfigurationTest] for example, don't know why?
+        var chainId = chainIdForBlockchainRid[bcRid]
+        if (chainId == null) {
+            chainId = disconnectedChainIdForBlockchainRid[bcRid]
+            if (chainId != null) {
+                logger.debug("$debugPrefix - Had to get chainIid: $chainId from the backup.") // Investigate. This happens during [FourPeersReconfigurationTest] for example, don't know why?
             } else {
-                logger.warn("${logger(descriptor)}: $debugPrefix: Chain ID not found by blockchainRID = ${descriptor.blockchainRID}")
+                logger.warn("${logger(descriptor)}: $debugPrefix: Chain ID not found by blockchainRID = ${descriptor.blockchainRid}")
                 return null
 
             }
         }
-        return chainID
+        return chainId
     }
 
     @Synchronized
@@ -226,23 +226,13 @@
                     ", blockchainRid: ${descriptor.blockchainRid}"
         }
 
-<<<<<<< HEAD
-        val chainId = chainIdForBlockchainRid[descriptor.blockchainRid]
+        val chainId = getChainIidFromCache(descriptor.blockchainRid, descriptor, "onPeerConnected()")
         if (chainId == null) {
-            logger.warn("${logger(descriptor)}: onPeerConnected: chainId not found by blockchainRID = ${descriptor.blockchainRid}")
             connection.close()
             return null
         }
+
         val chain = chains[chainId]
-=======
-        val chainID = getChainIidFromCache(descriptor.blockchainRID, descriptor, "onPeerConnected()")
-        if (chainID == null) {
-            connection.close()
-            return null
-        }
-
-        val chain = chains[chainID]
->>>>>>> 52ce0151
         if (chain == null) {
             logger.warn("${logger(descriptor)}: onPeerConnected: Chain not found by chainID = $chainId / blockchainRID = ${descriptor.blockchainRid}. " +
                     "(This is expected if it happens after this chain was restarted).")
@@ -286,43 +276,19 @@
     override fun onPeerDisconnected(connection: XPeerConnection) {
         val descriptor = connection.descriptor()
 
-<<<<<<< HEAD
-        var chainId = chainIdForBlockchainRid[descriptor.blockchainRid]
+        val chainId = getChainIidFromCache(descriptor.blockchainRid, descriptor, "onPeerDisconnected()")
         if (chainId == null) {
-            val oldChainId = disconnectedChainIdForBlockchainRid[descriptor.blockchainRid]
-            if (oldChainId != null) {
-                // Ok, we are here because someone called "disconnectChain()"
-                // and we lost the chainId, let's take the old one.
-                chainId = oldChainId
-            } else {
-                logger.error("${loggingPrefix(descriptor)}: Peer disconnected: " +
-                        "How can we never have seen chain: ${peerName(descriptor.peerId)}, " +
-                        "direction: ${descriptor.dir}, " +
-                        "blockchainRid = ${descriptor.blockchainRid} / chainId = $chainId.\")."
-                )
-                connection.close()
-                return
-            }
-        }
-
-        val chain = chains[chainId]
-=======
-        var chainID =  getChainIidFromCache(descriptor.blockchainRID, descriptor, "onPeerDisconnected()")
-        if (chainID == null) {
             logger.error(
-                "${descriptor.loggingPrefix(myPeerInfo.peerId())}: Peer disconnected: How can we never have seen chain: ${
-                    peerName(
-                        descriptor.peerId
-                    )
-                } " +
-                        ", direction: ${descriptor.dir}, blockchainRID = ${descriptor.blockchainRID} / chainID = $chainID.\") . "
+                    "${descriptor.loggingPrefix(myPeerInfo.peerId())}: Peer disconnected: How can we never have seen chain: " +
+                            "${peerName(descriptor.peerId)} " +
+                            ", direction: ${descriptor.dir}" +
+                            ", blockchainRID = ${descriptor.blockchainRid} / chainID = $chainId.\") . "
             )
             connection.close()
             return
         }
 
-        val chain = chains[chainID]
->>>>>>> 52ce0151
+        val chain = chains[chainId]
         if (chain == null) {
             // This is not an error
             logger.debug("${loggingPrefix(descriptor)}: Peer disconnected: chain structure gone, probably " +
@@ -344,7 +310,7 @@
         }
         connection.close()
         if (chain.connectAll) {
-            peersConnectionStrategy.connectionLost(chainId!!, descriptor.peerId, descriptor.isOutgoing())
+            peersConnectionStrategy.connectionLost(chainId, descriptor.peerId, descriptor.isOutgoing())
         }
     }
 
