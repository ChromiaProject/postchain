// Copyright (c) 2020 ChromaWay AB. See README for license information.

package net.postchain.network.x

import mu.KLogging
import net.postchain.base.CryptoSystem
import net.postchain.base.PeerInfo
import net.postchain.base.peerId
import net.postchain.common.toHex
import net.postchain.core.BlockchainRid
import net.postchain.core.ProgrammerMistake
import net.postchain.debug.BlockchainProcessName
import net.postchain.devtools.NameHelper.peerName
import net.postchain.network.XPacketDecoderFactory
import net.postchain.network.XPacketEncoderFactory
import org.bitcoinj.core.Peer

open class DefaultXConnectionManager<PacketType>(
        private val connectorFactory: XConnectorFactory<PacketType>,
        private val packetEncoderFactory: XPacketEncoderFactory<PacketType>,
        private val packetDecoderFactory: XPacketDecoderFactory<PacketType>,
        cryptoSystem: CryptoSystem
) : XConnectionManager, XConnectorEvents {

    companion object : KLogging()

    private var connector: XConnector<PacketType>? = null
    private lateinit var peersConnectionStrategy: PeersConnectionStrategy

    // Used by connection strategy, connector and loggers (to distinguish nodes in tests' logs).
    private lateinit var myPeerInfo: PeerInfo

    private class Chain(
            val peerConfig: XChainPeersConfiguration,
            val connectAll: Boolean) {
        val connections = mutableMapOf<XPeerID, XPeerConnection>()
    }

    private val chains: MutableMap<Long, Chain> = mutableMapOf()
    private val chainIdForBlockchainRid = mutableMapOf<BlockchainRid, Long>()
    private val disconnectedChainIdForBlockchainRid = mutableMapOf<BlockchainRid, Long>() // Needed for serious inconsistencies
    protected var isShutDown = false

    override fun shutdown() {
        connector?.shutdown()
        if (::peersConnectionStrategy.isInitialized) peersConnectionStrategy.shutdown()
        synchronized(this) {
            isShutDown = true
            chains.forEach { (_, chain) ->
                chain.connections.forEach { (_, conn) -> conn.close() }
            }
            chains.clear()
        }
    }

    private fun updateBridToChainIDCache(blockchainRid: BlockchainRid, peerConfig: XChainPeersConfiguration) {
        val foundChainId = chainIdForBlockchainRid[blockchainRid]
        if (foundChainId == null) {
            chainIdForBlockchainRid[blockchainRid] = peerConfig.chainId
        } else {
            if (foundChainId != peerConfig.chainId) {
                throw ProgrammerMistake("Chain ${peerConfig.blockchainRid} cannot be connected to ${peerConfig.chainId} is connected to a different chain: $foundChainId. ")
            }
        }
    }

    @Synchronized
    override fun connectChain(chainPeersConfig: XChainPeersConfiguration, autoConnectAll: Boolean, loggingPrefix: () -> String) {
        logger.debug {
            "${loggingPrefix()}: Connecting chain: ${chainPeersConfig.chainId}" +
                    ", blockchainRID: ${chainPeersConfig.blockchainRid.toShortHex()}"
        }

        if (isShutDown) throw ProgrammerMistake("Already shut down")
        val chainID = chainPeersConfig.chainId
        if (chainID in chains) {
            throw ProgrammerMistake("Chain is already connected ${chainID}")
        }
        updateBridToChainIDCache(chainPeersConfig.blockchainRid, chainPeersConfig)
        chains[chainPeersConfig.chainId] = Chain(chainPeersConfig, autoConnectAll)

        // We used to create the connector at object init. But a
        // problem with initiating the connector before connecting all chains
        // is that we might close legit incoming connections that are for blockchains
        // that haven't been connected yet.
        // During startup, It'd be better to create the connector once all
        // currently known chains have been connected.
        // This solution is getting us half-way. We solve the issue for the first
        // blockchain started, but not for subsequent ones.
        if (connector == null) {
            myPeerInfo = chainPeersConfig.commConfiguration.myPeerInfo()
            peersConnectionStrategy = DefaultPeersConnectionStrategy(this, myPeerInfo.peerId())
            connector = connectorFactory.createConnector(
                    myPeerInfo,
                    packetDecoderFactory.create(chainPeersConfig.commConfiguration),
                    this
            )
        }

        if (autoConnectAll) {
            val commConf = chainPeersConfig.commConfiguration
            peersConnectionStrategy.connectAll(chainID, commConf.networkNodes.getPeerIds())
        }

        logger.debug { "${logger(chainPeersConfig)}: Chain connected: ${chainPeersConfig.chainId}" }
    }

    private fun connectorConnectPeer(chainPeersConfig: XChainPeersConfiguration, peerId: XPeerID) {
        logger.info { "${logger(chainPeersConfig)}: Connecting chain peer: chain = ${chainPeersConfig.chainId}, peer = ${peerName(peerId)}" }

        val peerConnectionDescriptor = XPeerConnectionDescriptor(
                peerId,
                chainPeersConfig.blockchainRid
        )

        val peerInfo = chainPeersConfig.commConfiguration.resolvePeer(peerId.byteArray)
                ?: throw ProgrammerMistake("Peer ID not found: ${peerId.byteArray.toHex()}")
        if (peerInfo.peerId() != peerId) {
            // Have to add this check since I see strange things
            throw IllegalStateException("Peer id found in comm config not same as we looked for ${peerId.byteArray.toHex()}" +
                    ", found: ${peerInfo.peerId().byteArray.toHex()} ")
        }

        val packetEncoder = packetEncoderFactory.create(
                chainPeersConfig.commConfiguration,
                chainPeersConfig.blockchainRid
        )

        connector?.connectPeer(peerConnectionDescriptor, peerInfo, packetEncoder)
    }

    @Synchronized
    override fun connectChainPeer(chainId: Long, peerId: XPeerID) {
        val chain = chains[chainId] ?: throw ProgrammerMistake("Chain ID not found: $chainId")
        if (peerId in chain.connections) {
            if (logger.isDebugEnabled) {
                logger.debug("${logger(chain.peerConfig)}: connectChainPeer() - already connected chain $chainId " +
                        "to peer: ${peerId.shortString()} so do nothing. ")
            }
        } else {
            connectorConnectPeer(chain.peerConfig, peerId)
        }
    }

    @Synchronized
    override fun isPeerConnected(chainId: Long, peerId: XPeerID): Boolean {
        val chain = chains[chainId] ?: throw ProgrammerMistake("Chain ID not found: $chainId")
        return peerId in chain.connections
    }

    @Synchronized
    override fun getConnectedPeers(chainId: Long): List<XPeerID> {
        val chain = chains[chainId] ?: throw ProgrammerMistake("Chain ID not found: $chainId")
        return chain.connections.keys.toList()
    }

    @Synchronized
    override fun sendPacket(data: LazyPacket, chainId: Long, peerId: XPeerID) {
        val chain = chains[chainId] ?: throw ProgrammerMistake("Chain ID not found: $chainId")
        chain.connections[peerId]?.sendPacket(data)
    }

    @Synchronized
    override fun broadcastPacket(data: LazyPacket, chainId: Long) {
        // TODO: lazypacket might be computed multiple times
        val chain = chains[chainId] ?: throw ProgrammerMistake("Chain ID not found: $chainId")
        chain.connections.forEach { (_, conn) ->
            conn.sendPacket(data)
        }
    }

    @Synchronized
    override fun disconnectChainPeer(chainId: Long, peerId: XPeerID) {
        val chain = chains[chainId] ?: throw ProgrammerMistake("Chain ID not found: $chainId")
        val conn = chain.connections[peerId]
        if (conn != null) {
            conn.close()
            chain.connections.remove(peerId)
        } else {
            logger.debug("${logger(chain.peerConfig)}: connectChainPeer() - cannot connect chain $chainId " +
                    "to peer: ${peerId.shortString()} b/c chain missing that connection. ")
        }
    }

    @Synchronized
    override fun disconnectChain(chainId: Long, loggingPrefix: () -> String) {
        logger.debug { "${loggingPrefix()}: Disconnecting chain: $chainId" }

        // Remove the chain before closing connections so that we won't
        // reconnect in onPeerDisconnected()
        val chain = chains.remove(chainId)
        if (chain != null) {
            val old = chainIdForBlockchainRid.remove(chain.peerConfig.blockchainRid)
            if (old != null) {
                disconnectedChainIdForBlockchainRid[chain.peerConfig.blockchainRid] = old
            }
            chain.connections.forEach { (_, conn) ->
                conn.close()
            }
            chain.connections.clear()
            logger.debug { "${loggingPrefix()}: Chain disconnected: $chainId" }
        } else {
            logger.debug { "${loggingPrefix()}: Unknown chain: $chainId" }
        }
    }

<<<<<<< HEAD
    private fun getChainIidFromCache(bcRid: BlockchainRid, descriptor: XPeerConnectionDescriptor, debugPrefix: String): Long? {
        var chainId = chainIdForBlockchainRid[bcRid]
        if (chainId == null) {
            chainId = disconnectedChainIdForBlockchainRid[bcRid]
            if (chainId != null) {
                logger.debug("$debugPrefix - Had to get chainIid: $chainId from the backup.") // Investigate. This happens during [FourPeersReconfigurationTest] for example, don't know why?
            } else {
                logger.warn("${logger(descriptor)}: $debugPrefix: Chain ID not found by blockchainRID = ${descriptor.blockchainRid}")
                return null

            }
        }
        return chainId
    }

=======
    /**
     * We can get this callback in two ways. Either:
     *    a) OUTGOING: we connected the other part and got accepted or
     *    b) INCOMING: they connected us
     * For case b) we might not know the chain they want to connect about, and this is ok. We shouldn't report it.
     *
     * Implementation:
     *
     * 1. Initial validation: Try to find the Chain we need from the "descriptor" info
     * 2. Use the "connection": We have what we need to proceed, now deal with the connection itself
     */
>>>>>>> 68d1ae6e
    @Synchronized
    override fun onPeerConnected(connection: XPeerConnection): XPacketHandler? {
        val descriptor = connection.descriptor()
        logger.info {
            "${logger(descriptor)}: New ${descriptor.dir} connection: peer = ${peerName(descriptor.peerId)}" +
                    ", blockchainRid: ${descriptor.blockchainRid}"
        }

<<<<<<< HEAD
        val chainId = getChainIidFromCache(descriptor.blockchainRid, descriptor, "onPeerConnected()")
        if (chainId == null) {
            connection.close()
            return null
        }

        val chain = chains[chainId]
        if (chain == null) {
            logger.warn("${logger(descriptor)}: onPeerConnected: Chain not found by chainID = $chainId / blockchainRID = ${descriptor.blockchainRid}. " +
                    "(This is expected if it happens after this chain was restarted).")
            connection.close()
            return null
        }
=======
        // ----------------------
        // 1. See if we have enough data to proceed with this connection
        // (if not we shut it down)
        // ----------------------
        val chainID = chainIDforBlockchainRID[descriptor.blockchainRID]
            ?: when (descriptor.dir) {
                direction.INCOMING -> {
                    // Here we are forgiving, since it's ok to not know the Chain IID
                    val oldChainID = disconnectedChainIDforBlockchainRID[descriptor.blockchainRID]
                    if (oldChainID != null) {
                        logger.debug { "${logger(descriptor)}: onPeerConnected()  - Found chainIid: $oldChainID for " +
                                " ${descriptor.blockchainRID} in the backup." }
                        oldChainID
                    } else {
                        logger.info {"${logger(descriptor)}: onPeerConnected() - Chain ID not found by " +
                                " blockchainRID = ${descriptor.blockchainRID}" +
                                " (Could be due to 1) chain not started or 2) we really don't have it)"
                        }
                        connection.close()
                        return null
                    }
                }

                direction.OUTGOING -> {
                    logger.error { "${logger(descriptor)}: onPeerConnected() - We initiated this contact but lost "+
                            " the Chain ID for blockchainRID = ${descriptor.blockchainRID}." }
                    connection.close()
                    return null
                }
            }

        val chain = chains[chainID]
            ?: when (descriptor.dir) {
                direction.INCOMING -> {
                    logger.info("${logger(descriptor)}: onPeerConnected() - Chain not found by chainID = $chainID /" +
                                " blockchainRID = ${descriptor.blockchainRID}. " +
                                "(This is expected if it happens after this chain was restarted)."
                    )
                    connection.close()
                    return null
                }
                direction.OUTGOING -> {
                    logger.error {"${logger(descriptor)}: onPeerConnected() - We initiated this contact but lost " +
                                "the Chain for chainID = $chainID / blockchainRID = ${descriptor.blockchainRID}."
                    }
                    connection.close()
                    return null
                }
            }
>>>>>>> 68d1ae6e

        // ----------------------
        // 2. We have what we need to proceed
        // ----------------------
        return if (!chain.peerConfig.commConfiguration.networkNodes.isNodeBehavingWell(descriptor.peerId, System.currentTimeMillis())) {
            logger.debug { "${logger(descriptor)}: onPeerConnected() - Peer not behaving well, so ignore: " +
                    " peer = ${peerName(descriptor.peerId)}" }
            null
        } else {
            val originalConn = chain.connections[descriptor.peerId]
            if (originalConn != null) {
                logger.debug { "${logger(descriptor)}: onPeerConnected() - Peer already connected: peer = ${peerName(descriptor.peerId)}" }
                val isOriginalOutgoing = originalConn.descriptor().isOutgoing()
                if (peersConnectionStrategy.duplicateConnectionDetected(chainId, isOriginalOutgoing, descriptor.peerId)) {
                    disconnectChainPeer(chainId, descriptor.peerId)
                    chain.connections[descriptor.peerId] = connection
<<<<<<< HEAD
                    logger.debug {
                        "${logger(descriptor)}: onPeerConnected: Peer connected and replaced previous connection: peer = ${peerName(descriptor.peerId)}"
                    }
=======
                    logger.debug { "${logger(descriptor)}: onPeerConnected() - Peer connected and replaced previous " +
                            " connection: peer = ${peerName(descriptor.peerId)}" }
>>>>>>> 68d1ae6e
                    chain.peerConfig.packetHandler
                } else {
                    connection.close()
                    null
                }
            } else {
                chain.connections[descriptor.peerId] = connection
<<<<<<< HEAD
                logger.debug { "${logger(descriptor)}: onPeerConnected: Connection accepted: peer = ${peerName(descriptor.peerId)}" }
                peersConnectionStrategy.connectionEstablished(chainId, connection.descriptor().isOutgoing(), descriptor.peerId)
=======
                logger.debug { "${logger(descriptor)}: onPeerConnected() - Connection accepted: " +
                        "peer = ${peerName(descriptor.peerId)}" }
                peersConnectionStrategy.connectionEstablished(chainID, connection.descriptor().isOutgoing(), descriptor.peerId)
>>>>>>> 68d1ae6e
                chain.peerConfig.packetHandler
            }
        }
    }

    /**
     * We often don't know why we got a disconnect callback. These are some valid reasons:
     *    a) we did "disconnectChain()" ourselves b/c we need to restart the chain, or
     *    b) we did close() on the connection b/c the other side sent us a chain we don't know, or
     *    c) the node on the other side disconnected us.
     *
     * For case a) and b) we don't even have the BC in chain[], so we shouldn't worry about removing it.
     *
     * Implementation:
     *
     * 1. Initial validation: Try to find the Chain we need from the "descriptor" info
     * 2. Close the "connection": We have what we need to proceed, now do the cleanup
     */
    @Synchronized
    override fun onPeerDisconnected(connection: XPeerConnection) {
        val descriptor = connection.descriptor()

<<<<<<< HEAD
        val chainId = getChainIidFromCache(descriptor.blockchainRid, descriptor, "onPeerDisconnected()")
        if (chainId == null) {
            logger.error(
                    "${descriptor.loggingPrefix(myPeerInfo.peerId())}: Peer disconnected: How can we never have seen chain: " +
                            "${peerName(descriptor.peerId)} " +
                            ", direction: ${descriptor.dir}" +
                            ", blockchainRID = ${descriptor.blockchainRid} / chainID = $chainId.\") . "
            )
            connection.close()
            return
=======
        // ----------------------
        // 1. See if we have enough data to proceed with this connection
        // ----------------------
        val chainID: Long =  chainIDforBlockchainRID[descriptor.blockchainRID]
            ?: when (descriptor.dir) {
                direction.INCOMING -> {
                    val oldChainID = disconnectedChainIDforBlockchainRID[descriptor.blockchainRID]
                    if (oldChainID != null) {
                        logger.debug {"${logger(descriptor)}: onPeerDisconnected() - Had to get chainIid: " +
                                "$oldChainID from the backup." }
                        oldChainID
                    } else {
                        // One valid way we might end up here:
                        // Another node connects us about chain X
                        // We don't have chain X so we close the connection in "onPeerConnection(), and
                        // Netty will call the callback "onPeerDisconnected()", and now we are here.
                        logger.info { "${logger(descriptor)}: onPeerDisconnected() - Chain ID not found by " +
                                " blockchainRID = ${descriptor.blockchainRID}" +
                                " (Could be due to 1) chain not started or 2) we really don't have it)" }
                        connection.close()
                        return
                    }
                }
                direction.OUTGOING -> {
                    logger.error( "${logger(descriptor)}: onPeerDisconnected() - How can we never "+
                                "have seen chain: ${peerName(descriptor.peerId)} , direction: ${descriptor.dir}, " +
                                "blockchainRID = ${descriptor.blockchainRID}) . "
                    )
                    connection.close()
                    return
                }
>>>>>>> 68d1ae6e
        }

        val chain = chains[chainId]
        if (chain == null) {
<<<<<<< HEAD
            // This is not an error
            logger.debug("${loggingPrefix(descriptor)}: Peer disconnected: chain structure gone, probably " +
                    " removed by disconnectChain(). peer: ${peerName(descriptor.peerId)}, " +
                    "direction: ${descriptor.dir}, blockchainRid = ${descriptor.blockchainRid} / chainId = $chainId.\").")
=======
            // This is not an error (we don't even have to check the direction)
            logger.debug { "${logger(descriptor)}: onPeerDisconnected() - chain structure gone, probably removed " +
                    "by disconnectChain(). peer: ${peerName(descriptor.peerId)}, direction: ${descriptor.dir}, " +
                    "blockchainRID = ${descriptor.blockchainRID} / chainID = $chainID.\") . "}
>>>>>>> 68d1ae6e
            connection.close()
            return
        }

        // ----------------------
        // 2. We have what we need to proceed with closing the connection
        // ----------------------
        if (chain.connections[descriptor.peerId] == connection) {
<<<<<<< HEAD
            logger.debug(
                    "${loggingPrefix(descriptor)}: Peer disconnected: Removing peer: ${peerName(descriptor.peerId)}" +
                            ", direction: ${descriptor.dir} from blockchainRID = ${descriptor.blockchainRid} / chainID = $chainId."
            )
=======
            logger.debug { "${logger(descriptor)}: onPeerDisconnected() - Peer disconnected: Removing peer: " +
                    "${ peerName(descriptor.peerId )}, direction: ${descriptor.dir} from " +
                    "blockchainRID = ${descriptor.blockchainRID} / chainID = $chainID." }
>>>>>>> 68d1ae6e
            // It's the connection we're using, so we have to remove it
            chain.connections.remove(descriptor.peerId)
        } else {
            // This is the normal case when a Netty connection fails immediately
        }
        connection.close()
        if (chain.connectAll) {
<<<<<<< HEAD
            peersConnectionStrategy.connectionLost(chainId, descriptor.peerId, descriptor.isOutgoing())
=======
            peersConnectionStrategy.connectionLost(chainID, descriptor.peerId, descriptor.isOutgoing())
>>>>>>> 68d1ae6e
        }
    }

    override fun getPeersTopology(): Map<String, Map<String, String>> {
        return chains
                .mapKeys { (id, chain) -> id to chain.peerConfig.blockchainRid.toHex() }
                .mapValues { (idToRid, _) -> getPeersTopology(idToRid.first).mapKeys { (k, _) -> k.toString() } }
                .mapKeys { (idToRid, _) -> idToRid.second }
    }

    override fun getPeersTopology(chainID: Long): Map<XPeerID, String> {
        return chains[chainID]
                ?.connections
                ?.mapValues { connection ->
                    (if (connection.value.descriptor().isOutgoing()) "c-s" else "s-c") + ", " + connection.value.remoteAddress()
                }
                ?: emptyMap()
    }

    private fun loggingPrefix(blockchainRid: BlockchainRid): String = BlockchainProcessName(
            myPeerInfo.peerId().toString(), blockchainRid
    ).toString()

    private fun loggingPrefix(descriptor: XPeerConnectionDescriptor): String {
        return descriptor.loggingPrefix(myPeerInfo.peerId())
    }

    private fun logger(descriptor: XPeerConnectionDescriptor): String = descriptor.loggingPrefix(myPeerInfo.peerId())

    private fun logger(config: XChainPeersConfiguration): String = loggingPrefix(config.blockchainRid)
}<|MERGE_RESOLUTION|>--- conflicted
+++ resolved
@@ -13,7 +13,6 @@
 import net.postchain.devtools.NameHelper.peerName
 import net.postchain.network.XPacketDecoderFactory
 import net.postchain.network.XPacketEncoderFactory
-import org.bitcoinj.core.Peer
 
 open class DefaultXConnectionManager<PacketType>(
         private val connectorFactory: XConnectorFactory<PacketType>,
@@ -204,23 +203,6 @@
         }
     }
 
-<<<<<<< HEAD
-    private fun getChainIidFromCache(bcRid: BlockchainRid, descriptor: XPeerConnectionDescriptor, debugPrefix: String): Long? {
-        var chainId = chainIdForBlockchainRid[bcRid]
-        if (chainId == null) {
-            chainId = disconnectedChainIdForBlockchainRid[bcRid]
-            if (chainId != null) {
-                logger.debug("$debugPrefix - Had to get chainIid: $chainId from the backup.") // Investigate. This happens during [FourPeersReconfigurationTest] for example, don't know why?
-            } else {
-                logger.warn("${logger(descriptor)}: $debugPrefix: Chain ID not found by blockchainRID = ${descriptor.blockchainRid}")
-                return null
-
-            }
-        }
-        return chainId
-    }
-
-=======
     /**
      * We can get this callback in two ways. Either:
      *    a) OUTGOING: we connected the other part and got accepted or
@@ -232,46 +214,31 @@
      * 1. Initial validation: Try to find the Chain we need from the "descriptor" info
      * 2. Use the "connection": We have what we need to proceed, now deal with the connection itself
      */
->>>>>>> 68d1ae6e
     @Synchronized
     override fun onPeerConnected(connection: XPeerConnection): XPacketHandler? {
         val descriptor = connection.descriptor()
         logger.info {
             "${logger(descriptor)}: New ${descriptor.dir} connection: peer = ${peerName(descriptor.peerId)}" +
-                    ", blockchainRid: ${descriptor.blockchainRid}"
-        }
-
-<<<<<<< HEAD
-        val chainId = getChainIidFromCache(descriptor.blockchainRid, descriptor, "onPeerConnected()")
-        if (chainId == null) {
-            connection.close()
-            return null
-        }
-
-        val chain = chains[chainId]
-        if (chain == null) {
-            logger.warn("${logger(descriptor)}: onPeerConnected: Chain not found by chainID = $chainId / blockchainRID = ${descriptor.blockchainRid}. " +
-                    "(This is expected if it happens after this chain was restarted).")
-            connection.close()
-            return null
-        }
-=======
+                    ", blockchainRID: ${descriptor.blockchainRid}" +
+                    ", (size of c4Brid: ${ chainIdForBlockchainRid.size}, size of chains: ${chains.size}) "
+        }
+
         // ----------------------
         // 1. See if we have enough data to proceed with this connection
         // (if not we shut it down)
         // ----------------------
-        val chainID = chainIDforBlockchainRID[descriptor.blockchainRID]
+        val chainID = chainIdForBlockchainRid[descriptor.blockchainRid]
             ?: when (descriptor.dir) {
-                direction.INCOMING -> {
+                Direction.INCOMING -> {
                     // Here we are forgiving, since it's ok to not know the Chain IID
-                    val oldChainID = disconnectedChainIDforBlockchainRID[descriptor.blockchainRID]
+                    val oldChainID = disconnectedChainIdForBlockchainRid[descriptor.blockchainRid]
                     if (oldChainID != null) {
                         logger.debug { "${logger(descriptor)}: onPeerConnected()  - Found chainIid: $oldChainID for " +
-                                " ${descriptor.blockchainRID} in the backup." }
+                                " ${descriptor.blockchainRid} in the backup." }
                         oldChainID
                     } else {
                         logger.info {"${logger(descriptor)}: onPeerConnected() - Chain ID not found by " +
-                                " blockchainRID = ${descriptor.blockchainRID}" +
+                                " blockchainRID = ${descriptor.blockchainRid}" +
                                 " (Could be due to 1) chain not started or 2) we really don't have it)"
                         }
                         connection.close()
@@ -279,9 +246,9 @@
                     }
                 }
 
-                direction.OUTGOING -> {
+                Direction.OUTGOING -> {
                     logger.error { "${logger(descriptor)}: onPeerConnected() - We initiated this contact but lost "+
-                            " the Chain ID for blockchainRID = ${descriptor.blockchainRID}." }
+                            " the Chain ID for blockchainRID = ${descriptor.blockchainRid}." }
                     connection.close()
                     return null
                 }
@@ -289,23 +256,22 @@
 
         val chain = chains[chainID]
             ?: when (descriptor.dir) {
-                direction.INCOMING -> {
+                Direction.INCOMING -> {
                     logger.info("${logger(descriptor)}: onPeerConnected() - Chain not found by chainID = $chainID /" +
-                                " blockchainRID = ${descriptor.blockchainRID}. " +
+                                " blockchainRID = ${descriptor.blockchainRid}. " +
                                 "(This is expected if it happens after this chain was restarted)."
                     )
                     connection.close()
                     return null
                 }
-                direction.OUTGOING -> {
+                Direction.OUTGOING -> {
                     logger.error {"${logger(descriptor)}: onPeerConnected() - We initiated this contact but lost " +
-                                "the Chain for chainID = $chainID / blockchainRID = ${descriptor.blockchainRID}."
+                                "the Chain for chainID = $chainID / blockchainRID = ${descriptor.blockchainRid}."
                     }
                     connection.close()
                     return null
                 }
             }
->>>>>>> 68d1ae6e
 
         // ----------------------
         // 2. We have what we need to proceed
@@ -319,17 +285,11 @@
             if (originalConn != null) {
                 logger.debug { "${logger(descriptor)}: onPeerConnected() - Peer already connected: peer = ${peerName(descriptor.peerId)}" }
                 val isOriginalOutgoing = originalConn.descriptor().isOutgoing()
-                if (peersConnectionStrategy.duplicateConnectionDetected(chainId, isOriginalOutgoing, descriptor.peerId)) {
-                    disconnectChainPeer(chainId, descriptor.peerId)
+                if (peersConnectionStrategy.duplicateConnectionDetected(chainID, isOriginalOutgoing, descriptor.peerId)) {
+                    disconnectChainPeer(chainID, descriptor.peerId)
                     chain.connections[descriptor.peerId] = connection
-<<<<<<< HEAD
-                    logger.debug {
-                        "${logger(descriptor)}: onPeerConnected: Peer connected and replaced previous connection: peer = ${peerName(descriptor.peerId)}"
-                    }
-=======
                     logger.debug { "${logger(descriptor)}: onPeerConnected() - Peer connected and replaced previous " +
                             " connection: peer = ${peerName(descriptor.peerId)}" }
->>>>>>> 68d1ae6e
                     chain.peerConfig.packetHandler
                 } else {
                     connection.close()
@@ -337,14 +297,9 @@
                 }
             } else {
                 chain.connections[descriptor.peerId] = connection
-<<<<<<< HEAD
-                logger.debug { "${logger(descriptor)}: onPeerConnected: Connection accepted: peer = ${peerName(descriptor.peerId)}" }
-                peersConnectionStrategy.connectionEstablished(chainId, connection.descriptor().isOutgoing(), descriptor.peerId)
-=======
                 logger.debug { "${logger(descriptor)}: onPeerConnected() - Connection accepted: " +
                         "peer = ${peerName(descriptor.peerId)}" }
                 peersConnectionStrategy.connectionEstablished(chainID, connection.descriptor().isOutgoing(), descriptor.peerId)
->>>>>>> 68d1ae6e
                 chain.peerConfig.packetHandler
             }
         }
@@ -367,25 +322,13 @@
     override fun onPeerDisconnected(connection: XPeerConnection) {
         val descriptor = connection.descriptor()
 
-<<<<<<< HEAD
-        val chainId = getChainIidFromCache(descriptor.blockchainRid, descriptor, "onPeerDisconnected()")
-        if (chainId == null) {
-            logger.error(
-                    "${descriptor.loggingPrefix(myPeerInfo.peerId())}: Peer disconnected: How can we never have seen chain: " +
-                            "${peerName(descriptor.peerId)} " +
-                            ", direction: ${descriptor.dir}" +
-                            ", blockchainRID = ${descriptor.blockchainRid} / chainID = $chainId.\") . "
-            )
-            connection.close()
-            return
-=======
         // ----------------------
         // 1. See if we have enough data to proceed with this connection
         // ----------------------
-        val chainID: Long =  chainIDforBlockchainRID[descriptor.blockchainRID]
+        val chainID: Long = chainIdForBlockchainRid[descriptor.blockchainRid]
             ?: when (descriptor.dir) {
-                direction.INCOMING -> {
-                    val oldChainID = disconnectedChainIDforBlockchainRID[descriptor.blockchainRID]
+                Direction.INCOMING -> {
+                    val oldChainID = disconnectedChainIdForBlockchainRid[descriptor.blockchainRid]
                     if (oldChainID != null) {
                         logger.debug {"${logger(descriptor)}: onPeerDisconnected() - Had to get chainIid: " +
                                 "$oldChainID from the backup." }
@@ -396,36 +339,28 @@
                         // We don't have chain X so we close the connection in "onPeerConnection(), and
                         // Netty will call the callback "onPeerDisconnected()", and now we are here.
                         logger.info { "${logger(descriptor)}: onPeerDisconnected() - Chain ID not found by " +
-                                " blockchainRID = ${descriptor.blockchainRID}" +
+                                " blockchainRID = ${descriptor.blockchainRid}" +
                                 " (Could be due to 1) chain not started or 2) we really don't have it)" }
                         connection.close()
                         return
                     }
                 }
-                direction.OUTGOING -> {
+                Direction.OUTGOING -> {
                     logger.error( "${logger(descriptor)}: onPeerDisconnected() - How can we never "+
                                 "have seen chain: ${peerName(descriptor.peerId)} , direction: ${descriptor.dir}, " +
-                                "blockchainRID = ${descriptor.blockchainRID}) . "
+                                "blockchainRID = ${descriptor.blockchainRid}) . "
                     )
                     connection.close()
                     return
                 }
->>>>>>> 68d1ae6e
-        }
-
-        val chain = chains[chainId]
+        }
+
+        val chain = chains[chainID]
         if (chain == null) {
-<<<<<<< HEAD
-            // This is not an error
-            logger.debug("${loggingPrefix(descriptor)}: Peer disconnected: chain structure gone, probably " +
-                    " removed by disconnectChain(). peer: ${peerName(descriptor.peerId)}, " +
-                    "direction: ${descriptor.dir}, blockchainRid = ${descriptor.blockchainRid} / chainId = $chainId.\").")
-=======
             // This is not an error (we don't even have to check the direction)
             logger.debug { "${logger(descriptor)}: onPeerDisconnected() - chain structure gone, probably removed " +
                     "by disconnectChain(). peer: ${peerName(descriptor.peerId)}, direction: ${descriptor.dir}, " +
-                    "blockchainRID = ${descriptor.blockchainRID} / chainID = $chainID.\") . "}
->>>>>>> 68d1ae6e
+                    "blockchainRID = ${descriptor.blockchainRid} / chainID = $chainID.\") . "}
             connection.close()
             return
         }
@@ -434,16 +369,9 @@
         // 2. We have what we need to proceed with closing the connection
         // ----------------------
         if (chain.connections[descriptor.peerId] == connection) {
-<<<<<<< HEAD
-            logger.debug(
-                    "${loggingPrefix(descriptor)}: Peer disconnected: Removing peer: ${peerName(descriptor.peerId)}" +
-                            ", direction: ${descriptor.dir} from blockchainRID = ${descriptor.blockchainRid} / chainID = $chainId."
-            )
-=======
             logger.debug { "${logger(descriptor)}: onPeerDisconnected() - Peer disconnected: Removing peer: " +
                     "${ peerName(descriptor.peerId )}, direction: ${descriptor.dir} from " +
-                    "blockchainRID = ${descriptor.blockchainRID} / chainID = $chainID." }
->>>>>>> 68d1ae6e
+                    "blockchainRID = ${descriptor.blockchainRid} / chainID = $chainID." }
             // It's the connection we're using, so we have to remove it
             chain.connections.remove(descriptor.peerId)
         } else {
@@ -451,11 +379,7 @@
         }
         connection.close()
         if (chain.connectAll) {
-<<<<<<< HEAD
-            peersConnectionStrategy.connectionLost(chainId, descriptor.peerId, descriptor.isOutgoing())
-=======
             peersConnectionStrategy.connectionLost(chainID, descriptor.peerId, descriptor.isOutgoing())
->>>>>>> 68d1ae6e
         }
     }
 
