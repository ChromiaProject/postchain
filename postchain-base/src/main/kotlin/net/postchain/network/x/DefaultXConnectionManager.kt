// Copyright (c) 2020 ChromaWay AB. See README for license information.

package net.postchain.network.x

import mu.KLogging
import net.postchain.base.CryptoSystem
import net.postchain.base.PeerInfo
import net.postchain.base.peerId
import net.postchain.common.toHex
import net.postchain.core.BlockchainRid
import net.postchain.core.ProgrammerMistake
import net.postchain.debug.BlockchainProcessName
import net.postchain.devtools.NameHelper.peerName
import net.postchain.network.XPacketDecoderFactory
import net.postchain.network.XPacketEncoderFactory

<<<<<<< HEAD
open class DefaultXConnectionManager<PacketType>(
=======
private const val NETTY_TIMEOUT = 20L

class DefaultXConnectionManager<PacketType>(
>>>>>>> a68888c6
        private val connectorFactory: XConnectorFactory<PacketType>,
        private val packetEncoderFactory: XPacketEncoderFactory<PacketType>,
        private val packetDecoderFactory: XPacketDecoderFactory<PacketType>,
        cryptoSystem: CryptoSystem
) : XConnectionManager, XConnectorEvents {

    companion object : KLogging()

    private val MAX_RETRIES = 3
    private var connector: XConnector<PacketType>? = null
    private lateinit var peersConnectionStrategy: PeersConnectionStrategy

    // Used by connection strategy, connector and loggers (to distinguish nodes in tests' logs).
    private lateinit var myPeerInfo: PeerInfo

    private class Chain(
            val peerConfig: XChainPeersConfiguration,
            val connectAll: Boolean) {
        val connections = mutableMapOf<XPeerID, XPeerConnection>()
    }

    private val chains: MutableMap<Long, Chain> = mutableMapOf()
    private val chainIdForBlockchainRid = mutableMapOf<BlockchainRid, Long>()
    private val disconnectedChainIdForBlockchainRid = mutableMapOf<BlockchainRid, Long>() // Needed for serious inconsistencies
    protected var isShutDown = false

    override fun shutdown() {
        connector?.shutdown()
        if (::peersConnectionStrategy.isInitialized) peersConnectionStrategy.shutdown()
        synchronized(this) {
            isShutDown = true
            chains.forEach { (_, chain) ->
                chain.connections.forEach { (_, conn) -> conn.close() }
            }
            chains.clear()
        }
    }

    private fun updateBridToChainIDCache(blockchainRid: BlockchainRid, peerConfig: XChainPeersConfiguration) {
        val foundChainId = chainIdForBlockchainRid[blockchainRid]
        if (foundChainId == null) {
            chainIdForBlockchainRid[blockchainRid] = peerConfig.chainId
        } else {
            if (foundChainId != peerConfig.chainId) {
                throw ProgrammerMistake("Chain ${peerConfig.blockchainRid} cannot be connected to ${peerConfig.chainId} is connected to a different chain: $foundChainId. ")
            }
        }
    }

    @Synchronized
    override fun connectChain(chainPeersConfig: XChainPeersConfiguration, autoConnectAll: Boolean, loggingPrefix: () -> String) {
        logger.debug {
            "${loggingPrefix()}: Connecting chain: ${chainPeersConfig.chainId}" +
                    ", blockchainRID: ${chainPeersConfig.blockchainRid.toShortHex()}"
        }

        if (isShutDown) throw ProgrammerMistake("Already shut down")
        val chainID = chainPeersConfig.chainId
        if (chainID in chains) {
            throw ProgrammerMistake("Chain is already connected ${chainID}")
        }
        updateBridToChainIDCache(chainPeersConfig.blockchainRid, chainPeersConfig)
        chains[chainPeersConfig.chainId] = Chain(chainPeersConfig, autoConnectAll)

        // We used to create the connector at object init. But a
        // problem with initiating the connector before connecting all chains
        // is that we might close legit incoming connections that are for blockchains
        // that haven't been connected yet.
        // During startup, It'd be better to create the connector once all
        // currently known chains have been connected.
        // This solution is getting us half-way. We solve the issue for the first
        // blockchain started, but not for subsequent ones.
        if (connector == null) {
            myPeerInfo = chainPeersConfig.commConfiguration.myPeerInfo()
            peersConnectionStrategy = DefaultPeersConnectionStrategy(this, myPeerInfo.peerId())
            connector = connectorFactory.createConnector(
                    myPeerInfo,
                    packetDecoderFactory.create(chainPeersConfig.commConfiguration),
                    this
            )
        }

        if (autoConnectAll) {
            val commConf = chainPeersConfig.commConfiguration
            peersConnectionStrategy.connectAll(chainID, commConf.networkNodes.getPeerIds())
        }

        logger.debug { "${logger(chainPeersConfig)}: Chain connected: ${chainPeersConfig.chainId}" }
    }

    private fun connectorConnectPeer(chainPeersConfig: XChainPeersConfiguration, peerId: XPeerID) {
        logger.info { "${logger(chainPeersConfig)}: Connecting chain peer: chain = ${chainPeersConfig.chainId}, peer = ${peerName(peerId)}" }

        val peerConnectionDescriptor = XPeerConnectionDescriptor(
                peerId,
                chainPeersConfig.blockchainRid
        )

        val peerInfo = chainPeersConfig.commConfiguration.resolvePeer(peerId.byteArray)
                ?: throw ProgrammerMistake("Peer ID not found: ${peerId.byteArray.toHex()}")
        if (peerInfo.peerId() != peerId) {
            // Have to add this check since I see strange things
            throw IllegalStateException("Peer id found in comm config not same as we looked for ${peerId.byteArray.toHex()}" +
                    ", found: ${peerInfo.peerId().byteArray.toHex()} ")
        }

        val packetEncoder = packetEncoderFactory.create(
                chainPeersConfig.commConfiguration,
                chainPeersConfig.blockchainRid
        )

        connector?.connectPeer(peerConnectionDescriptor, peerInfo, packetEncoder)
    }

    @Synchronized
    override fun connectChainPeer(chainId: Long, peerId: XPeerID) {
        val chain = chains[chainId] ?: throw ProgrammerMistake("Chain ID not found: $chainId")
        if (peerId in chain.connections) {
            if (logger.isDebugEnabled) {
                logger.debug("${logger(chain.peerConfig)}: connectChainPeer() - already connected chain $chainId " +
                        "to peer: ${peerId.shortString()} so do nothing. ")
            }
        } else {
            connectorConnectPeer(chain.peerConfig, peerId)
        }
    }

    @Synchronized
    override fun isPeerConnected(chainId: Long, peerId: XPeerID): Boolean {
        val chain = chains[chainId] ?: throw ProgrammerMistake("Chain ID not found: $chainId")
        return peerId in chain.connections
    }

    @Synchronized
    override fun getConnectedPeers(chainId: Long): List<XPeerID> {
        val chain = chains[chainId] ?: throw ProgrammerMistake("Chain ID not found: $chainId")
        return chain.connections.keys.toList()
    }

    @Synchronized
<<<<<<< HEAD
    override fun sendPacket(data: LazyPacket, chainId: Long, peerId: XPeerID) {
        val chain = chains[chainId] ?: throw ProgrammerMistake("Chain ID not found: $chainId")
        chain.connections[peerId]?.sendPacket(data)
=======
    override fun sendPacket(data: LazyPacket, chainID: Long, peerID: XPeerID) {
        val chain = chains[chainID] ?: throw ProgrammerMistake("Chain ID not found: $chainID")
        val conn = chain.connections[peerID]
        if (conn != null) {
            sendPacketWithRetries(conn, data, peerID)
        }
    }

    private fun sendPacketWithRetries(conn: XPeerConnection, data: LazyPacket, peerID: XPeerID?) {
        var retries = 0
        while (retries < MAX_RETRIES && !conn.sendPacket(data)) {
            logger.error { "sendPacket() - Failed to send packet to peer ${peerID?.shortString()}. Retrying..." }
            Thread.sleep(NETTY_TIMEOUT)
            retries++
        }
        if (retries == MAX_RETRIES) logger.error { "sendPacket() - Could not recover from connection... channel inactive." }
>>>>>>> a68888c6
    }

    @Synchronized
    override fun broadcastPacket(data: LazyPacket, chainId: Long) {
        // TODO: lazypacket might be computed multiple times
<<<<<<< HEAD
        val chain = chains[chainId] ?: throw ProgrammerMistake("Chain ID not found: $chainId")
        chain.connections.forEach { (_, conn) ->
            conn.sendPacket(data)
=======
        val chain = chains[chainID] ?: throw ProgrammerMistake("Chain ID not found: $chainID")
        val failedConnections = mutableListOf<XPeerConnection>()
        chain.connections.forEach { (peerId, conn) ->
            if (!conn.sendPacket(data)) {
                logger.warn("broadcastPacket() - Failed to broadcast packet to ${peerId.shortString()}. ${failedConnections.size}");
                failedConnections.add(conn)
            }
>>>>>>> a68888c6
        }
        failedConnections.forEach { sendPacketWithRetries(it, data, null) }
    }

    @Synchronized
    override fun disconnectChainPeer(chainId: Long, peerId: XPeerID) {
        val chain = chains[chainId] ?: throw ProgrammerMistake("Chain ID not found: $chainId")
        val conn = chain.connections[peerId]
        if (conn != null) {
            conn.close()
            chain.connections.remove(peerId)
        } else {
            logger.debug("${logger(chain.peerConfig)}: connectChainPeer() - cannot connect chain $chainId " +
                    "to peer: ${peerId.shortString()} b/c chain missing that connection. ")
        }
    }

    @Synchronized
    override fun disconnectChain(chainId: Long, loggingPrefix: () -> String) {
        logger.debug { "${loggingPrefix()}: Disconnecting chain: $chainId" }

        // Remove the chain before closing connections so that we won't
        // reconnect in onPeerDisconnected()
        val chain = chains.remove(chainId)
        if (chain != null) {
            val old = chainIdForBlockchainRid.remove(chain.peerConfig.blockchainRid)
            if (old != null) {
                disconnectedChainIdForBlockchainRid[chain.peerConfig.blockchainRid] = old
            }
            chain.connections.forEach { (_, conn) ->
                conn.close()
            }
            chain.connections.clear()
            logger.debug { "${loggingPrefix()}: Chain disconnected: $chainId" }
        } else {
            logger.debug { "${loggingPrefix()}: Unknown chain: $chainId" }
        }
    }

    /**
     * We can get this callback in two ways. Either:
     *    a) OUTGOING: we connected the other part and got accepted or
     *    b) INCOMING: they connected us
     * For case b) we might not know the chain they want to connect about, and this is ok. We shouldn't report it.
     *
     * Implementation:
     *
     * 1. Initial validation: Try to find the Chain we need from the "descriptor" info
     * 2. Use the "connection": We have what we need to proceed, now deal with the connection itself
     */
    @Synchronized
    override fun onPeerConnected(connection: XPeerConnection): XPacketHandler? {
        val descriptor = connection.descriptor()
        logger.info {
            "${logger(descriptor)}: New ${descriptor.dir} connection: peer = ${peerName(descriptor.peerId)}" +
                    ", blockchainRID: ${descriptor.blockchainRid}" +
                    ", (size of c4Brid: ${ chainIdForBlockchainRid.size}, size of chains: ${chains.size}) "
        }

        // ----------------------
        // 1. See if we have enough data to proceed with this connection
        // (if not we shut it down)
        // ----------------------
        val chainID = chainIdForBlockchainRid[descriptor.blockchainRid]
            ?: when (descriptor.dir) {
                Direction.INCOMING -> {
                    // Here we are forgiving, since it's ok to not know the Chain IID
                    val oldChainID = disconnectedChainIdForBlockchainRid[descriptor.blockchainRid]
                    if (oldChainID != null) {
                        logger.debug { "${logger(descriptor)}: onPeerConnected()  - Found chainIid: $oldChainID for " +
                                " ${descriptor.blockchainRid} in the backup." }
                        oldChainID
                    } else {
                        logger.info {"${logger(descriptor)}: onPeerConnected() - Chain ID not found by " +
                                " blockchainRID = ${descriptor.blockchainRid}" +
                                " (Could be due to 1) chain not started or 2) we really don't have it)"
                        }
                        connection.close()
                        return null
                    }
                }

                Direction.OUTGOING -> {
                    logger.error { "${logger(descriptor)}: onPeerConnected() - We initiated this contact but lost "+
                            " the Chain ID for blockchainRID = ${descriptor.blockchainRid}." }
                    connection.close()
                    return null
                }
            }

        val chain = chains[chainID]
            ?: when (descriptor.dir) {
                Direction.INCOMING -> {
                    logger.info("${logger(descriptor)}: onPeerConnected() - Chain not found by chainID = $chainID /" +
                                " blockchainRID = ${descriptor.blockchainRid}. " +
                                "(This is expected if it happens after this chain was restarted)."
                    )
                    connection.close()
                    return null
                }
                Direction.OUTGOING -> {
                    logger.error {"${logger(descriptor)}: onPeerConnected() - We initiated this contact but lost " +
                                "the Chain for chainID = $chainID / blockchainRID = ${descriptor.blockchainRid}."
                    }
                    connection.close()
                    return null
                }
            }

        // ----------------------
        // 2. We have what we need to proceed
        // ----------------------
        return if (!chain.peerConfig.commConfiguration.networkNodes.isNodeBehavingWell(descriptor.peerId, System.currentTimeMillis())) {
            logger.debug { "${logger(descriptor)}: onPeerConnected() - Peer not behaving well, so ignore: " +
                    " peer = ${peerName(descriptor.peerId)}" }
            null
        } else {
            val originalConn = chain.connections[descriptor.peerId]
            if (originalConn != null) {
                logger.debug { "${logger(descriptor)}: onPeerConnected() - Peer already connected: peer = ${peerName(descriptor.peerId)}" }
                val isOriginalOutgoing = originalConn.descriptor().isOutgoing()
                if (peersConnectionStrategy.duplicateConnectionDetected(chainID, isOriginalOutgoing, descriptor.peerId)) {
                    disconnectChainPeer(chainID, descriptor.peerId)
                    chain.connections[descriptor.peerId] = connection
                    logger.debug { "${logger(descriptor)}: onPeerConnected() - Peer connected and replaced previous " +
                            " connection: peer = ${peerName(descriptor.peerId)}" }
                    chain.peerConfig.packetHandler
                } else {
                    connection.close()
                    null
                }
            } else {
                chain.connections[descriptor.peerId] = connection
                logger.debug { "${logger(descriptor)}: onPeerConnected() - Connection accepted: " +
                        "peer = ${peerName(descriptor.peerId)}" }
                peersConnectionStrategy.connectionEstablished(chainID, connection.descriptor().isOutgoing(), descriptor.peerId)
                chain.peerConfig.packetHandler
            }
        }
    }

    /**
     * We often don't know why we got a disconnect callback. These are some valid reasons:
     *    a) we did "disconnectChain()" ourselves b/c we need to restart the chain, or
     *    b) we did close() on the connection b/c the other side sent us a chain we don't know, or
     *    c) the node on the other side disconnected us.
     *
     * For case a) and b) we don't even have the BC in chain[], so we shouldn't worry about removing it.
     *
     * Implementation:
     *
     * 1. Initial validation: Try to find the Chain we need from the "descriptor" info
     * 2. Close the "connection": We have what we need to proceed, now do the cleanup
     */
    @Synchronized
    override fun onPeerDisconnected(connection: XPeerConnection) {
        val descriptor = connection.descriptor()

        // ----------------------
        // 1. See if we have enough data to proceed with this connection
        // ----------------------
        var chainID: Long? = chainIdForBlockchainRid[descriptor.blockchainRid]
        if (chainID == null) {
            val oldChainID = disconnectedChainIdForBlockchainRid[descriptor.blockchainRid]
            if (oldChainID != null) {
                // If we disconnected ourselves this is expected (since we cleared the cache)
                chainID = oldChainID
            } else {
                when (descriptor.dir) {
                    Direction.INCOMING -> {
                        // Example: One valid way we might end up here:
                        // 1. Another node connects us about chain X, and
                        // 2. we don't have chain X so we close the connection in "onPeerConnection(), and
                        // 3. Netty will make the callback "onPeerDisconnected()", and now we are here.
                        logger.info { "${logger(descriptor)}: onPeerDisconnected() - Chain ID not found by " +
                                    " blockchainRID = ${descriptor.blockchainRid}" +
                                    " (Could be due to 1) chain not started or 2) we really don't have it)"
                        }
                    }
                    Direction.OUTGOING -> {
                        // Should never happen
                        logger.error( "${logger(descriptor)}: onPeerDisconnected() - How can we never have seen " +
                                    "chain: from peer: ${peerName(descriptor.peerId)} , direction: " +
                                    "${descriptor.dir}, blockchainRID = ${descriptor.blockchainRid}) . "
                        )
                    }
                }
                connection.close()
                return
            }
        }

        val chain = chains[chainID]
        if (chain == null) {
            // This is not an error (we don't even have to check the direction)
            logger.debug { "${logger(descriptor)}: onPeerDisconnected() - chain structure gone, probably removed " +
                    "by disconnectChain(). peer: ${peerName(descriptor.peerId)}, direction: ${descriptor.dir}, " +
                    "blockchainRID = ${descriptor.blockchainRid} / chainID = $chainID.\") . "}
            connection.close()
            return
        }

        // ----------------------
        // 2. We have what we need to proceed with closing the connection
        // ----------------------
        if (chain.connections[descriptor.peerId] == connection) {
            logger.debug { "${logger(descriptor)}: onPeerDisconnected() - Peer disconnected: Removing peer: " +
                    "${ peerName(descriptor.peerId )}, direction: ${descriptor.dir} from " +
                    "blockchainRID = ${descriptor.blockchainRid} / chainID = $chainID." }
            // It's the connection we're using, so we have to remove it
            chain.connections.remove(descriptor.peerId)
        } else {
            // This is the normal case when a Netty connection fails immediately
        }
        connection.close()
        if (chain.connectAll) {
            peersConnectionStrategy.connectionLost(chainID, descriptor.peerId, descriptor.isOutgoing())
        }
    }

    override fun getPeersTopology(): Map<String, Map<String, String>> {
        return chains
                .mapKeys { (id, chain) -> id to chain.peerConfig.blockchainRid.toHex() }
                .mapValues { (idToRid, _) -> getPeersTopology(idToRid.first).mapKeys { (k, _) -> k.toString() } }
                .mapKeys { (idToRid, _) -> idToRid.second }
    }

    override fun getPeersTopology(chainID: Long): Map<XPeerID, String> {
        return chains[chainID]
                ?.connections
                ?.mapValues { connection ->
                    (if (connection.value.descriptor().isOutgoing()) "c-s" else "s-c") + ", " + connection.value.remoteAddress()
                }
                ?: emptyMap()
    }

    private fun loggingPrefix(blockchainRid: BlockchainRid): String = BlockchainProcessName(
            myPeerInfo.peerId().toString(), blockchainRid
    ).toString()

    private fun loggingPrefix(descriptor: XPeerConnectionDescriptor): String {
        return descriptor.loggingPrefix(myPeerInfo.peerId())
    }

    private fun logger(descriptor: XPeerConnectionDescriptor): String = descriptor.loggingPrefix(myPeerInfo.peerId())

    private fun logger(config: XChainPeersConfiguration): String = loggingPrefix(config.blockchainRid)
}<|MERGE_RESOLUTION|>--- conflicted
+++ resolved
@@ -14,13 +14,10 @@
 import net.postchain.network.XPacketDecoderFactory
 import net.postchain.network.XPacketEncoderFactory
 
-<<<<<<< HEAD
+private const val NETTY_TIMEOUT = 20L
+
 open class DefaultXConnectionManager<PacketType>(
-=======
-private const val NETTY_TIMEOUT = 20L
-
-class DefaultXConnectionManager<PacketType>(
->>>>>>> a68888c6
+
         private val connectorFactory: XConnectorFactory<PacketType>,
         private val packetEncoderFactory: XPacketEncoderFactory<PacketType>,
         private val packetDecoderFactory: XPacketDecoderFactory<PacketType>,
@@ -161,11 +158,6 @@
     }
 
     @Synchronized
-<<<<<<< HEAD
-    override fun sendPacket(data: LazyPacket, chainId: Long, peerId: XPeerID) {
-        val chain = chains[chainId] ?: throw ProgrammerMistake("Chain ID not found: $chainId")
-        chain.connections[peerId]?.sendPacket(data)
-=======
     override fun sendPacket(data: LazyPacket, chainID: Long, peerID: XPeerID) {
         val chain = chains[chainID] ?: throw ProgrammerMistake("Chain ID not found: $chainID")
         val conn = chain.connections[peerID]
@@ -182,25 +174,18 @@
             retries++
         }
         if (retries == MAX_RETRIES) logger.error { "sendPacket() - Could not recover from connection... channel inactive." }
->>>>>>> a68888c6
     }
 
     @Synchronized
     override fun broadcastPacket(data: LazyPacket, chainId: Long) {
         // TODO: lazypacket might be computed multiple times
-<<<<<<< HEAD
         val chain = chains[chainId] ?: throw ProgrammerMistake("Chain ID not found: $chainId")
-        chain.connections.forEach { (_, conn) ->
-            conn.sendPacket(data)
-=======
-        val chain = chains[chainID] ?: throw ProgrammerMistake("Chain ID not found: $chainID")
         val failedConnections = mutableListOf<XPeerConnection>()
         chain.connections.forEach { (peerId, conn) ->
             if (!conn.sendPacket(data)) {
                 logger.warn("broadcastPacket() - Failed to broadcast packet to ${peerId.shortString()}. ${failedConnections.size}");
                 failedConnections.add(conn)
             }
->>>>>>> a68888c6
         }
         failedConnections.forEach { sendPacketWithRetries(it, data, null) }
     }
