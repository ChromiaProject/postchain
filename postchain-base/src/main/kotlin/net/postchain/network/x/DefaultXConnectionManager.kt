--- conflicted
+++ resolved
@@ -36,15 +36,9 @@
     }
 
     private val chains: MutableMap<Long, Chain> = mutableMapOf()
-<<<<<<< HEAD
     private val chainIdForBlockchainRid = mutableMapOf<BlockchainRid, Long>()
+    private val disconnectedChainIdForBlockchainRid = mutableMapOf<BlockchainRid, Long>() // Needed for serious inconsistencies
     protected var isShutDown = false
-=======
-    private val chainIDforBlockchainRID = mutableMapOf<BlockchainRid, Long>()
-    private val disconnectedChainIDforBlockchainRID =
-        mutableMapOf<BlockchainRid, Long>() // Needed for serious inconsistencies
-    private var isShutDown = false
->>>>>>> 15c91f46
 
     override fun shutdown() {
         connector?.shutdown()
@@ -122,7 +116,7 @@
                 ?: throw ProgrammerMistake("Peer ID not found: ${peerId.byteArray.toHex()}")
         if (peerInfo.peerId() != peerId) {
             // Have to add this check since I see strange things
-            throw IllegalStateException("Peer id found in comm config not same as we looked for ${peerId.byteArray.toHex()} +" +
+            throw IllegalStateException("Peer id found in comm config not same as we looked for ${peerId.byteArray.toHex()}" +
                     ", found: ${peerInfo.peerId().byteArray.toHex()} ")
         }
 
@@ -135,21 +129,15 @@
     }
 
     @Synchronized
-<<<<<<< HEAD
     override fun connectChainPeer(chainId: Long, peerId: XPeerID) {
         val chain = chains[chainId] ?: throw ProgrammerMistake("Chain ID not found: $chainId")
-        if (peerId !in chain.connections) { // ignore if already connected
+        if (peerId in chain.connections) {
+            if (logger.isDebugEnabled) {
+                logger.debug("${logger(chain.peerConfig)}: connectChainPeer() - already connected chain $chainId " +
+                        "to peer: ${peerId.shortString()} so do nothing. ")
+            }
+        } else {
             connectorConnectPeer(chain.peerConfig, peerId)
-=======
-    override fun connectChainPeer(chainID: Long, peerID: XPeerID) {
-        val chain = chains[chainID] ?: throw ProgrammerMistake("Chain ID not found: $chainID")
-        if (peerID in chain.connections) {
-            if (logger.isDebugEnabled) {
-                logger.debug("${logger(chain.peerConfig)}: connectChainPeer() - already connected chain $chainID to peer: ${peerID.shortString()} so do nothing. ")
-            }
-        } else {
-            connectorConnectPeer(chain.peerConfig, peerID)
->>>>>>> 15c91f46
         }
     }
 
@@ -186,13 +174,10 @@
         val conn = chain.connections[peerId]
         if (conn != null) {
             conn.close()
-<<<<<<< HEAD
             chain.connections.remove(peerId)
-=======
-            chain.connections.remove(peerID)
-        } else {
-            logger.debug("${logger(chain.peerConfig)}: connectChainPeer() - cannot connect chain $chainID to peer: ${peerID.shortString()} b/c chain missing that connection. ")
->>>>>>> 15c91f46
+        } else {
+            logger.debug("${logger(chain.peerConfig)}: connectChainPeer() - cannot connect chain $chainId " +
+                    "to peer: ${peerId.shortString()} b/c chain missing that connection. ")
         }
     }
 
@@ -204,14 +189,10 @@
         // reconnect in onPeerDisconnected()
         val chain = chains.remove(chainId)
         if (chain != null) {
-<<<<<<< HEAD
-            chainIdForBlockchainRid.remove(chain.peerConfig.blockchainRid)
-=======
-            val old = chainIDforBlockchainRID.remove(chain.peerConfig.blockchainRID)
+            val old = chainIdForBlockchainRid.remove(chain.peerConfig.blockchainRid)
             if (old != null) {
-                disconnectedChainIDforBlockchainRID[chain.peerConfig.blockchainRID] = old
-            }
->>>>>>> 15c91f46
+                disconnectedChainIdForBlockchainRid[chain.peerConfig.blockchainRid] = old
+            }
             chain.connections.forEach { (_, conn) ->
                 conn.close()
             }
@@ -280,58 +261,39 @@
     override fun onPeerDisconnected(connection: XPeerConnection) {
         val descriptor = connection.descriptor()
 
-<<<<<<< HEAD
-        val chainID = chainIdForBlockchainRid[descriptor.blockchainRid]
-        if (chainID == null) {
-            logger.warn("${descriptor.loggingPrefix(myPeerInfo.peerId())}: Peer disconnected: Why can't we find chainID? peer: ${peerName(descriptor.peerId)} " +
-                    ", direction: ${descriptor.dir}, blockchainRID = ${descriptor.blockchainRid} / chainID = $chainID.\") . ")
-            connection.close()
-            return
-=======
-        var chainID = chainIDforBlockchainRID[descriptor.blockchainRID]
-        if (chainID == null) {
-            val oldChainID = disconnectedChainIDforBlockchainRID[descriptor.blockchainRID]
-            if (oldChainID != null) {
-                chainID =
-                    oldChainID!! // Ok, we are here because someone called "disconnectChain()" and we lost the chainId, let's take the old one.
+        var chainId = chainIdForBlockchainRid[descriptor.blockchainRid]
+        if (chainId == null) {
+            val oldChainId = disconnectedChainIdForBlockchainRid[descriptor.blockchainRid]
+            if (oldChainId != null) {
+                // Ok, we are here because someone called "disconnectChain()"
+                // and we lost the chainId, let's take the old one.
+                chainId = oldChainId
             } else {
-                logger.error(
-                    "${descriptor.loggingPrefix(myPeerInfo.peerId())}: Peer disconnected: How can we never have seen chain: ${
-                        peerName(
-                            descriptor.peerId
-                        )
-                    } " +
-                            ", direction: ${descriptor.dir}, blockchainRID = ${descriptor.blockchainRID} / chainID = $chainID.\") . "
+                logger.error("${loggingPrefix(descriptor)}: Peer disconnected: " +
+                        "How can we never have seen chain: ${peerName(descriptor.peerId)}, " +
+                        "direction: ${descriptor.dir}, " +
+                        "blockchainRid = ${descriptor.blockchainRid} / chainId = $chainId.\")."
                 )
                 connection.close()
                 return
             }
->>>>>>> 15c91f46
-        }
-        val chain = chains[chainID]
+        }
+
+        val chain = chains[chainId]
         if (chain == null) {
             // This is not an error
-            logger.debug("${descriptor.loggingPrefix(myPeerInfo.peerId())}: Peer disconnected: chain structure gone, probably "+
-                    " removed by disconnectChain(). peer: ${peerName(descriptor.peerId)} " +
-                    ", direction: ${descriptor.dir}, blockchainRID = ${descriptor.blockchainRid} / chainID = $chainID.\") . ")
+            logger.debug("${loggingPrefix(descriptor)}: Peer disconnected: chain structure gone, probably " +
+                    " removed by disconnectChain(). peer: ${peerName(descriptor.peerId)}, " +
+                    "direction: ${descriptor.dir}, blockchainRid = ${descriptor.blockchainRid} / chainId = $chainId.\").")
             connection.close()
             return
         }
 
         if (chain.connections[descriptor.peerId] == connection) {
-<<<<<<< HEAD
-            logger.debug("${descriptor.loggingPrefix(myPeerInfo.peerId())}: Peer disconnected: Removing peer: ${peerName(descriptor.peerId)}" +
-                                        ", direction: ${descriptor.dir} from blockchainRID = ${descriptor.blockchainRid} / chainID = $chainID.")
-=======
             logger.debug(
-                "${descriptor.loggingPrefix(myPeerInfo.peerId())}: Peer disconnected: Removing peer: ${
-                    peerName(
-                        descriptor.peerId
-                    )
-                }" +
-                        ", direction: ${descriptor.dir} from blockchainRID = ${descriptor.blockchainRID} / chainID = $chainID."
+                    "${loggingPrefix(descriptor)}: Peer disconnected: Removing peer: ${peerName(descriptor.peerId)}" +
+                            ", direction: ${descriptor.dir} from blockchainRID = ${descriptor.blockchainRid} / chainID = $chainId."
             )
->>>>>>> 15c91f46
             // It's the connection we're using, so we have to remove it
             chain.connections.remove(descriptor.peerId)
         } else {
@@ -339,7 +301,7 @@
         }
         connection.close()
         if (chain.connectAll) {
-            peersConnectionStrategy.connectionLost(chainID!!, descriptor.peerId, descriptor.isOutgoing())
+            peersConnectionStrategy.connectionLost(chainId!!, descriptor.peerId, descriptor.isOutgoing())
         }
     }
 
@@ -363,6 +325,10 @@
             myPeerInfo.peerId().toString(), blockchainRid
     ).toString()
 
+    private fun loggingPrefix(descriptor: XPeerConnectionDescriptor): String {
+        return descriptor.loggingPrefix(myPeerInfo.peerId())
+    }
+
     private fun logger(descriptor: XPeerConnectionDescriptor): String = descriptor.loggingPrefix(myPeerInfo.peerId())
 
     private fun logger(config: XChainPeersConfiguration): String = loggingPrefix(config.blockchainRid)
