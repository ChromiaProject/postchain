--- conflicted
+++ resolved
@@ -35,20 +35,10 @@
 
     @Synchronized
     override fun init() {
-<<<<<<< HEAD
+        if (connected) return
         val packetHandler = { data: ByteArray, peerId: XPeerID -> consumePacket(peerId, data) }
         val heartbeatHandler = { event: HeartbeatEvent -> heartbeatListener?.onHeartbeat(event) ?: Unit }
         val peerConfig = XChainPeersConfiguration(chainId, blockchainRid, config, packetHandler, heartbeatHandler)
-=======
-        if (connected) return
-        val peerConfig = XChainPeerConfiguration(
-                chainID,
-                blockchainRID,
-                config,
-                { data: ByteArray, peerID: XPeerID -> decodeAndEnqueue(peerID, data) }
-        )
-
->>>>>>> 469268a2
         connectionManager.connectChain(peerConfig, true) { processName.toString() }
         connected = true
     }
@@ -96,13 +86,9 @@
 
     @Synchronized
     override fun shutdown() {
-<<<<<<< HEAD
+        if (!connected) return
         connectionManager.disconnectChain(chainId) { processName.toString() }
-=======
-        if (!connected) return
-        connectionManager.disconnectChain(chainID) { processName.toString() }
         connected = false
->>>>>>> 469268a2
     }
 
     private fun consumePacket(peerId: XPeerID, packet: ByteArray) {
