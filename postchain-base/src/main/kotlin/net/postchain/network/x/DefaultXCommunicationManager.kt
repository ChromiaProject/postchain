--- conflicted
+++ resolved
@@ -32,16 +32,10 @@
 
     @Synchronized
     override fun init() {
-<<<<<<< HEAD
+        if (connected) return
         val peerConfig = XChainPeersConfiguration(chainId, blockchainRid, config) { data, peerId ->
             consumePacket(peerId, data)
         }
-=======
-        if (connected) return
-        val packetHandler = { data: ByteArray, peerId: XPeerID -> consumePacket(peerId, data) }
-        val heartbeatHandler = { event: HeartbeatEvent -> heartbeatListener?.onHeartbeat(event) ?: Unit }
-        val peerConfig = XChainPeersConfiguration(chainId, blockchainRid, config, packetHandler, heartbeatHandler)
->>>>>>> 4a8dacba
         connectionManager.connectChain(peerConfig, true) { processName.toString() }
         connected = true
     }
