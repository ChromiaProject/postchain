package net.postchain.network.netty

import net.postchain.base.CryptoSystem
import net.postchain.base.PeerInfo
import net.postchain.network.IdentPacketConverter
import net.postchain.network.x.XConnectorEvents
import net.postchain.network.x.XConnectorFactory

class NettyConnectorFactory : XConnectorFactory {

    override fun createConnector(myPeerInfo: PeerInfo,
                                 identPacketConverter: IdentPacketConverter,
<<<<<<< HEAD
                                 eventReceiver: XConnectorEvents
    ) = NettyConnector(myPeerInfo, eventReceiver, identPacketConverter)
=======
                                 eventReceiver: XConnectorEvents, cryptoSystem: CryptoSystem)
        = NettyConnector(myPeerInfo, eventReceiver, identPacketConverter, cryptoSystem)
>>>>>>> dfae02fa
}<|MERGE_RESOLUTION|>--- conflicted
+++ resolved
@@ -2,19 +2,14 @@
 
 import net.postchain.base.CryptoSystem
 import net.postchain.base.PeerInfo
-import net.postchain.network.IdentPacketConverter
+import net.postchain.network.*
+import net.postchain.network.x.XConnector
 import net.postchain.network.x.XConnectorEvents
 import net.postchain.network.x.XConnectorFactory
 
-class NettyConnectorFactory : XConnectorFactory {
-
+class NettyConnectorFactory: XConnectorFactory {
     override fun createConnector(myPeerInfo: PeerInfo,
                                  identPacketConverter: IdentPacketConverter,
-<<<<<<< HEAD
-                                 eventReceiver: XConnectorEvents
-    ) = NettyConnector(myPeerInfo, eventReceiver, identPacketConverter)
-=======
                                  eventReceiver: XConnectorEvents, cryptoSystem: CryptoSystem)
         = NettyConnector(myPeerInfo, eventReceiver, identPacketConverter, cryptoSystem)
->>>>>>> dfae02fa
 }