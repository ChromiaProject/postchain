--- conflicted
+++ resolved
@@ -17,20 +17,14 @@
         private val packetDecoder: XPacketDecoder<PacketType>
 ) : NettyPeerConnection() {
 
-<<<<<<< HEAD
-    private var context: ChannelHandlerContext? = null
+    private lateinit var context: ChannelHandlerContext
     private var peerPacketHandler: PeerPacketHandler? = null
     private var peerConnectionDescriptor: PeerConnectionDescriptor? = null
-=======
-    private lateinit var context: ChannelHandlerContext
-    private var packetHandler: XPacketHandler? = null
-    private var peerConnectionDescriptor: XPeerConnectionDescriptor? = null
->>>>>>> cd6124dd
 
     private var onConnectedHandler: ((PeerConnection) -> Unit)? = null
     private var onDisconnectedHandler: ((PeerConnection) -> Unit)? = null
 
-    companion object : KLogging()
+    companion object: KLogging()
 
     override fun accept(handler: PeerPacketHandler) {
         this.peerPacketHandler = handler
