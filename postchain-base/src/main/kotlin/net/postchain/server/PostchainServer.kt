package net.postchain.server

import io.grpc.Grpc
import io.grpc.InsecureServerCredentials
import io.grpc.Server
import io.grpc.TlsServerCredentials
import mu.KLogging
import net.postchain.PostchainNode
import net.postchain.config.app.AppConfig
import net.postchain.server.config.PostchainServerConfig
import net.postchain.server.grpc.DebugServiceGrpcImpl
import net.postchain.server.grpc.HealthServiceGrpcImpl
import net.postchain.server.grpc.PeerServiceGrpcImpl
import net.postchain.server.grpc.PostchainServiceGrpcImpl
import net.postchain.server.service.DebugService
import net.postchain.server.service.HealthService
import net.postchain.server.service.PeerService
import net.postchain.server.service.PostchainService

class PostchainServer(appConfig: AppConfig, wipeDb: Boolean = false, private val config: PostchainServerConfig) {

    companion object : KLogging()

    private val postchainNode = PostchainNode(appConfig, wipeDb)
    private val credentials = config.tlsConfig?.let {
        TlsServerCredentials.create(it.certChainFile, it.privateKeyFile)
    } ?: InsecureServerCredentials.create()
    private val server: Server = Grpc.newServerBuilderForPort(config.port, credentials)
            .addService(HealthServiceGrpcImpl(HealthService(postchainNode.postchainContext.storage)))
            .addService(PostchainServiceGrpcImpl(PostchainService(postchainNode)))
<<<<<<< HEAD
            .addService(PeerServiceGrpcImpl(PeerService(postchainNode.storage)))
            .addService(DebugServiceGrpcImpl(DebugService(postchainNode.nodeDiagnosticContext)))
=======
            .addService(PeerServiceGrpcImpl(PeerService(postchainNode.postchainContext)))
            .apply {
                if (postchainNode.postchainContext.debug) addService(DebugServiceGrpcImpl(DebugService(postchainNode.postchainContext.nodeDiagnosticContext)))
            }
>>>>>>> 1e16833a
            .build()

    fun start(initialChainIds: List<Long>? = null) {
        server.start()
        initialChainIds?.forEach {
            postchainNode.tryStartBlockchain(it)
        }
        logger.info("Postchain server started, listening on ${config.port}")
        Runtime.getRuntime().addShutdownHook(
                Thread {
                    logger.info("*** shutting down gRPC server since JVM is shutting down ***")
                    this@PostchainServer.stop()
                    logger.info("*** server shut down ***")
                }
        )
    }

    private fun stop() {
        server.shutdown()
    }

    fun blockUntilShutdown() {
        server.awaitTermination()
    }
}<|MERGE_RESOLUTION|>--- conflicted
+++ resolved
@@ -26,17 +26,12 @@
         TlsServerCredentials.create(it.certChainFile, it.privateKeyFile)
     } ?: InsecureServerCredentials.create()
     private val server: Server = Grpc.newServerBuilderForPort(config.port, credentials)
-            .addService(HealthServiceGrpcImpl(HealthService(postchainNode.postchainContext.storage)))
+            .addService(HealthServiceGrpcImpl(HealthService(postchainNode.storage)))
             .addService(PostchainServiceGrpcImpl(PostchainService(postchainNode)))
-<<<<<<< HEAD
             .addService(PeerServiceGrpcImpl(PeerService(postchainNode.storage)))
-            .addService(DebugServiceGrpcImpl(DebugService(postchainNode.nodeDiagnosticContext)))
-=======
-            .addService(PeerServiceGrpcImpl(PeerService(postchainNode.postchainContext)))
             .apply {
-                if (postchainNode.postchainContext.debug) addService(DebugServiceGrpcImpl(DebugService(postchainNode.postchainContext.nodeDiagnosticContext)))
+                if (postchainNode.debug) addService(DebugServiceGrpcImpl(DebugService(postchainNode.nodeDiagnosticContext)))
             }
->>>>>>> 1e16833a
             .build()
 
     fun start(initialChainIds: List<Long>? = null) {
