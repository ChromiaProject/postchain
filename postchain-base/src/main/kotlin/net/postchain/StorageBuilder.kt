--- conflicted
+++ resolved
@@ -2,15 +2,8 @@
 
 package net.postchain
 
-<<<<<<< HEAD
 import net.postchain.base.data.*
-import net.postchain.config.CommonsConfigurationFactory
-import org.apache.commons.configuration2.Configuration
-=======
-import net.postchain.base.data.BaseStorage
-import net.postchain.base.data.SQLDatabaseAccess
 import net.postchain.config.node.NodeConfig
->>>>>>> ae0616b5
 import org.apache.commons.dbcp2.BasicDataSource
 import org.apache.commons.dbutils.QueryRunner
 import java.sql.Connection
@@ -20,11 +13,8 @@
 
     companion object {
 
-<<<<<<< HEAD
-        fun buildStorage(config: Configuration, nodeIndex: Int, wipeDatabase: Boolean = false): BaseStorage {
-
-            val sqlCommands = CommonsConfigurationFactory
-                    .getSQLCommandsImplementation(config.getString("database.driverclass"))
+        fun buildStorage(nodeConfig: NodeConfig, nodeIndex: Int, wipeDatabase: Boolean = false): BaseStorage {
+            val sqlCommands = SQLCommandsFactory.getSQLCommands(nodeConfig.databaseDriverclass)
 
             val db = when (sqlCommands) {
                 is PostgreSQLCommands -> PostgreSQLDatabaseAccess(sqlCommands)
@@ -32,21 +22,15 @@
                 else -> SQLDatabaseAccess(sqlCommands)
             }
 
-            val initSchemaWriteDataSource = createBasicDataSource(config, false)
+            val initSchemaWriteDataSource = createBasicDataSource(nodeConfig, false)
 
             if (wipeDatabase) {
-                wipeDatabase(initSchemaWriteDataSource, config, sqlCommands)
+                wipeDatabase(initSchemaWriteDataSource, nodeConfig, sqlCommands)
             } else {
-                createSchemaIfNotExists(initSchemaWriteDataSource,
-                        schema(config), sqlCommands)
+                createSchemaIfNotExists(initSchemaWriteDataSource, nodeConfig.databaseSchema, sqlCommands)
             }
             initSchemaWriteDataSource.close()
 
-=======
-        private val dbAccess = SQLDatabaseAccess()
-
-        fun buildStorage(nodeConfig: NodeConfig, nodeIndex: Int, wipeDatabase: Boolean = false): BaseStorage {
->>>>>>> ae0616b5
             // Read DataSource
             val readDataSource = createBasicDataSource(nodeConfig).apply {
                 defaultAutoCommit = true
@@ -61,18 +45,9 @@
                 maxTotal = 1
             }
 
-<<<<<<< HEAD
             createTablesIfNotExists(writeDataSource, db)
             return BaseStorage(readDataSource, writeDataSource, nodeIndex, db, sqlCommands.isSavepointSupported())
         }
-=======
-            if (wipeDatabase) {
-                wipeDatabase(writeDataSource, nodeConfig)
-            }
-
-            createSchemaIfNotExists(writeDataSource, nodeConfig.databaseSchema)
-            createTablesIfNotExists(writeDataSource)
->>>>>>> ae0616b5
 
         private fun setCurrentSchema(dataSource: DataSource, schema: String, sqlCommands: SQLCommands) {
             dataSource.connection.use { connection ->
@@ -81,46 +56,28 @@
             }
         }
 
-<<<<<<< HEAD
-        private fun createBasicDataSource(config: Configuration, withSchema: Boolean = true): BasicDataSource {
+        private fun createBasicDataSource(nodeConfig: NodeConfig, withSchema: Boolean = true): BasicDataSource {
             return BasicDataSource().apply {
-                driverClassName = config.getString("database.driverclass")
-                url = "${config.getString("database.url")}" // ?loggerLevel=OFF
-                username = config.getString("database.username")
-                password = config.getString("database.password")
-=======
-        private fun createBasicDataSource(nodeConfig: NodeConfig): BasicDataSource {
-            return BasicDataSource().apply {
-                addConnectionProperty("currentSchema", nodeConfig.databaseSchema)
                 driverClassName = nodeConfig.databaseDriverclass
-                url = "${nodeConfig.databaseUrl}?loggerLevel=OFF"
+                url = nodeConfig.databaseUrl // ?loggerLevel=OFF
                 username = nodeConfig.databaseUsername
                 password = nodeConfig.databasePassword
->>>>>>> ae0616b5
                 defaultAutoCommit = false
 
                 if (withSchema) {
-                    defaultSchema = schema(config)
+                    defaultSchema = nodeConfig.databaseSchema
                 }
             }
 
         }
 
-<<<<<<< HEAD
-        private fun wipeDatabase(dataSource: DataSource, config: Configuration, sqlCommands: SQLCommands) {
+        private fun wipeDatabase(dataSource: DataSource, nodeConfig: NodeConfig, sqlCommands: SQLCommands) {
             dataSource.connection.use { connection ->
                 QueryRunner().let { query ->
-                    if (isSchemaExists(connection, schema(config))) {
-                        query.update(connection, sqlCommands.dropSchemaCascade(schema(config)))
+                    if (isSchemaExists(connection, nodeConfig.databaseSchema)) {
+                        query.update(connection, sqlCommands.dropSchemaCascade(nodeConfig.databaseSchema))
                     }
-                    query.update(connection, sqlCommands.createSchema(schema(config)))
-=======
-        private fun wipeDatabase(dataSource: DataSource, nodeConfig: NodeConfig) {
-            dataSource.connection.use { connection ->
-                QueryRunner().let { query ->
-                    query.update(connection, "DROP SCHEMA IF EXISTS ${nodeConfig.databaseSchema} CASCADE")
-                    query.update(connection, "CREATE SCHEMA ${nodeConfig.databaseSchema}")
->>>>>>> ae0616b5
+                    query.update(connection, sqlCommands.createSchema(nodeConfig.databaseSchema))
                 }
                 connection.commit()
             }
@@ -142,11 +99,6 @@
             }
         }
 
-<<<<<<< HEAD
-        private fun schema(config: Configuration): String {
-            return config.getString("database.schema", "public")
-        }
-
         private fun isSchemaExists(conn: Connection, schema: String): Boolean {
             val rs = conn.metaData.schemas
             while (rs.next()) {
@@ -156,7 +108,5 @@
             }
             return false
         }
-=======
->>>>>>> ae0616b5
     }
 }