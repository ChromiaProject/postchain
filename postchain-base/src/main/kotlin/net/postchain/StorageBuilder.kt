--- conflicted
+++ resolved
@@ -27,7 +27,7 @@
         val writeDataSource = createBasicDataSource(appConfig).apply {
             maxWaitMillis = 0
             defaultAutoCommit = false
-            maxTotal = 1
+            maxTotal = 2 // 1 - [POS-128] 1 -- merging POS-128 into 'snapshots'
         }
 
         return BaseStorage(
@@ -45,19 +45,10 @@
             wipeDatabase(initDataSource, appConfig, db)
         }
 
-<<<<<<< HEAD
-            // Write DataSource
-            val writeDataSource = createBasicDataSource(appConfig).apply {
-                maxWaitMillis = 0
-                defaultAutoCommit = false
-                maxTotal = 2
-            }
-=======
         createSchemaIfNotExists(initDataSource, appConfig.databaseSchema, db)
         createTablesIfNotExists(initDataSource, db)
         initDataSource.close()
     }
->>>>>>> 41dd0c85
 
     private fun setCurrentSchema(dataSource: DataSource, schema: String, db: DatabaseAccess) {
         dataSource.connection.use { connection ->
