--- conflicted
+++ resolved
@@ -12,14 +12,8 @@
 
     fun createConfig(nodeConfig: NodeConfig, container: PostchainContainer, containerChainDir: ContainerChainDir): ContainerConfig {
         // -v $containerCwd:/opt/chromaway/postchain/target \
-//        val data_volume =  DockerAPI.create_volume('tmpfs','100mb')
         val volume = HostConfig.Bind
-<<<<<<< HEAD
-//                .from(data_volume)
-                .from(containerCwd.toString())
-=======
                 .from(containerChainDir.containerDir.toString())
->>>>>>> ff1ab7cc
                 .to("/opt/chromaway/postchain/target")
                 .build()
 
@@ -34,30 +28,20 @@
 
         // Likely to be a unique port but not 100% guarantee.
         // Also not 100% sure that port is still free when connection is made
-<<<<<<< HEAD
-        val dockerPort = "${Utils.findFreePort()}/tcp"
-=======
-        // Should we use something even more sophisticated?
         val dockerPort = "${nodeConfig.subnodeRestApiPort}/tcp"
->>>>>>> ff1ab7cc
         val portBindings = if (nodeConfig.restApiPort > -1) {
             mapOf(dockerPort to listOf(PortBinding.of("0.0.0.0", Utils.findFreePort())))
         } else mapOf()
 
         /**
-<<<<<<< HEAD
          * CPU:
-        $ docker run -it --cpu-period=100000 --cpu-quota=50000 ubuntu /bin/bash.
-         Here we leave cpu-period to its default value (100 ms) and control cpu-quota via the dataSource.
-
-        STORAGE: Limited Storage quota with bind mount:
-        You can’t use Docker CLI commands to directly manage bind mounts.
-        $ docker run -d -it --name devtest \
-        --mount type=bind,source="$(pwd)"/target,target=/app ubuntu /bin/bash
-=======
          * $ docker run -it --cpu-period=100000 --cpu-quota=50000 ubuntu /bin/bash.
          * Here we leave cpu-period to its default value (100 ms) and control cpu-quota via the dataSource.
->>>>>>> ff1ab7cc
+         *
+         * STORAGE: Limited Storage quota with bind mount:
+         * You can’t use Docker CLI commands to directly manage bind mounts.
+         * $ docker run -d -it --name devtest \
+         * --mount type=bind,source="$(pwd)"/target,target=/app ubuntu /bin/bash
          */
 
         // Host config
