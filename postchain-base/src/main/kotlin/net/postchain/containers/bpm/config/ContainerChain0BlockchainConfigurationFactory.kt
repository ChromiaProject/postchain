package net.postchain.containers.bpm.config

import net.postchain.config.app.AppConfig
import net.postchain.containers.infra.ContainerNodeConfig
import net.postchain.core.BlockchainConfigurationFactory
import net.postchain.core.EContext
<<<<<<< HEAD
import net.postchain.managed.config.Chain0BlockchainConfigurationFactory
=======
import net.postchain.gtx.GTXBlockchainConfiguration
import net.postchain.gtx.GTXBlockchainConfigurationFactory
>>>>>>> bbb5d302

class ContainerChain0BlockchainConfigurationFactory(
        val appConfig: AppConfig,
        val factory: GTXBlockchainConfigurationFactory,
        val containerNodeConfig: ContainerNodeConfig
) : BlockchainConfigurationFactory by factory {

<<<<<<< HEAD
    override fun makeBlockchainConfiguration(configurationData: Any, eContext: EContext): ContainerChain0BlockchainConfiguration {
        val conf = factory.makeBlockchainConfiguration(configurationData, eContext)
=======
    override fun makeBlockchainConfiguration(configurationData: Any, eContext: EContext): BlockchainConfiguration {
        val conf = factory.makeBlockchainConfiguration(configurationData, eContext) as GTXBlockchainConfiguration
>>>>>>> bbb5d302
        return ContainerChain0BlockchainConfiguration(conf, conf.module, appConfig, containerNodeConfig)
    }
}<|MERGE_RESOLUTION|>--- conflicted
+++ resolved
@@ -4,12 +4,7 @@
 import net.postchain.containers.infra.ContainerNodeConfig
 import net.postchain.core.BlockchainConfigurationFactory
 import net.postchain.core.EContext
-<<<<<<< HEAD
-import net.postchain.managed.config.Chain0BlockchainConfigurationFactory
-=======
-import net.postchain.gtx.GTXBlockchainConfiguration
 import net.postchain.gtx.GTXBlockchainConfigurationFactory
->>>>>>> bbb5d302
 
 class ContainerChain0BlockchainConfigurationFactory(
         val appConfig: AppConfig,
@@ -17,13 +12,8 @@
         val containerNodeConfig: ContainerNodeConfig
 ) : BlockchainConfigurationFactory by factory {
 
-<<<<<<< HEAD
     override fun makeBlockchainConfiguration(configurationData: Any, eContext: EContext): ContainerChain0BlockchainConfiguration {
         val conf = factory.makeBlockchainConfiguration(configurationData, eContext)
-=======
-    override fun makeBlockchainConfiguration(configurationData: Any, eContext: EContext): BlockchainConfiguration {
-        val conf = factory.makeBlockchainConfiguration(configurationData, eContext) as GTXBlockchainConfiguration
->>>>>>> bbb5d302
         return ContainerChain0BlockchainConfiguration(conf, conf.module, appConfig, containerNodeConfig)
     }
 }