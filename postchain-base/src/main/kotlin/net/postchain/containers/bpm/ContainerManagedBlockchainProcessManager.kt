--- conflicted
+++ resolved
@@ -247,20 +247,7 @@
             psContainer = DefaultPostchainContainer(
                     directoryDataSource, job.containerName, containerPorts, STARTING, subnodeAdminClient)
             logger.debug { "[${nodeName()}]: $scope -- PostchainContainer created" }
-<<<<<<< HEAD
             postchainContainers[psContainer.containerName] = psContainer
-=======
-            val dir = initContainerWorkingDir(fs, psContainer)
-            if (dir != null) {
-                postchainContainers[psContainer.containerName] = psContainer
-                logger.debug { "[${nodeName()}]: $scope -- Container dir initialized, container: ${job.containerName}, dir: $dir" }
-            } else {
-                // error
-                logger.error { "[${nodeName()}]: $scope -- Container dir hasn't been initialized, container: ${job.containerName}" }
-                //return false
-                return result(false)
-            }
->>>>>>> 338048d8
         }
 
         // 2. Start Docker container
