--- conflicted
+++ resolved
@@ -107,13 +107,8 @@
                     currentContainer = existingPostchainContainer
                 } else {
                     currentContainer = createPostchainContainer(
-<<<<<<< HEAD
-                            chainId, ds,
-                            containerDir, chainConfigsDir, containerNames, true
+                            chainId, ds, containerDir, chainConfigsDir, containerNames, true
                     )
-=======
-                            chainId, ds, containerDir, chainConfigsDir, nodeContainerName, true)
->>>>>>> a9543f52
                     postchainContainers.add(currentContainer)
                 }
                 if (!containerBlockchainProcessExists(currentContainer, chainId)) {
