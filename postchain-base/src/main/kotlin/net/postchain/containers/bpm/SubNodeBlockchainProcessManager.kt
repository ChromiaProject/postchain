package net.postchain.containers.bpm

import net.postchain.PostchainContext
import net.postchain.base.BaseBlockchainProcessManager
import net.postchain.config.blockchain.BlockchainConfigurationProvider
import net.postchain.core.BlockchainConfiguration
import net.postchain.core.BlockchainEngine
import net.postchain.core.BlockchainInfrastructure
import net.postchain.core.BlockchainProcess
import net.postchain.debug.BlockchainProcessName
import net.postchain.ebft.heartbeat.DefaultHeartbeatManager
import net.postchain.ebft.heartbeat.HeartbeatListener
import net.postchain.ebft.heartbeat.RemoteConfigHeartbeatListener
import net.postchain.network.mastersub.subnode.SubConnectionManager

open class SubNodeBlockchainProcessManager(
        postchainContext: PostchainContext,
        blockchainInfrastructure: BlockchainInfrastructure,
        blockchainConfigProvider: BlockchainConfigurationProvider
) : BaseBlockchainProcessManager(
        postchainContext,
        blockchainInfrastructure,
        blockchainConfigProvider
) {

    private val heartbeatManager = DefaultHeartbeatManager(nodeConfig)
    private val heartbeatListeners = mutableMapOf<Long, HeartbeatListener>()

<<<<<<< HEAD
    override fun createAndRegisterBlockchainProcess(chainId: Long, blockchainConfig: BlockchainConfiguration, processName: BlockchainProcessName, engine: BlockchainEngine, heartbeatListener: HeartbeatListener?): BlockchainProcess {
        val hbListener = if (nodeConfig.remoteConfigEnabled) {
            RemoteConfigHeartbeatListener(nodeConfig, chainId, blockchainConfig.blockchainRid, connectionManager as SubConnectionManager).also {
                it.blockchainConfigProvider = blockchainConfigProvider
                it.storage = storage
                heartbeatManager.addListener(it)
                heartbeatListeners[chainId] = it
            }
        } else {
            null
        }
        return super.createAndRegisterBlockchainProcess(chainId, blockchainConfig, processName, engine, hbListener)
=======
    override fun createAndRegisterBlockchainProcess(chainId: Long, blockchainConfig: BlockchainConfiguration, processName: BlockchainProcessName, engine: BlockchainEngine, shouldProcessNewMessages: (Long) -> Boolean) {
        if (!nodeConfig.remoteConfigEnabled) return super.createAndRegisterBlockchainProcess(chainId, blockchainConfig, processName, engine) { true }
        val hbListener = RemoteConfigHeartbeatListener(nodeConfig, chainId, blockchainConfig.blockchainRid, connectionManager as SubConnectionManager)
                .also {
                    it.blockchainConfigProvider = blockchainConfigProvider
                    it.storage = storage
                    heartbeatManager.addListener(it)
                    heartbeatListeners[chainId] = it
                }
        super.createAndRegisterBlockchainProcess(chainId, blockchainConfig, processName, engine) { hbListener.checkHeartbeat(it) }
>>>>>>> 017a2b93
    }

    override fun stopAndUnregisterBlockchainProcess(chainId: Long, restart: Boolean) {
        super.stopAndUnregisterBlockchainProcess(chainId, restart)
        heartbeatListeners.remove(chainId)?.also {
            heartbeatManager.removeListener(it)
        }
    }


}<|MERGE_RESOLUTION|>--- conflicted
+++ resolved
@@ -26,20 +26,6 @@
     private val heartbeatManager = DefaultHeartbeatManager(nodeConfig)
     private val heartbeatListeners = mutableMapOf<Long, HeartbeatListener>()
 
-<<<<<<< HEAD
-    override fun createAndRegisterBlockchainProcess(chainId: Long, blockchainConfig: BlockchainConfiguration, processName: BlockchainProcessName, engine: BlockchainEngine, heartbeatListener: HeartbeatListener?): BlockchainProcess {
-        val hbListener = if (nodeConfig.remoteConfigEnabled) {
-            RemoteConfigHeartbeatListener(nodeConfig, chainId, blockchainConfig.blockchainRid, connectionManager as SubConnectionManager).also {
-                it.blockchainConfigProvider = blockchainConfigProvider
-                it.storage = storage
-                heartbeatManager.addListener(it)
-                heartbeatListeners[chainId] = it
-            }
-        } else {
-            null
-        }
-        return super.createAndRegisterBlockchainProcess(chainId, blockchainConfig, processName, engine, hbListener)
-=======
     override fun createAndRegisterBlockchainProcess(chainId: Long, blockchainConfig: BlockchainConfiguration, processName: BlockchainProcessName, engine: BlockchainEngine, shouldProcessNewMessages: (Long) -> Boolean) {
         if (!nodeConfig.remoteConfigEnabled) return super.createAndRegisterBlockchainProcess(chainId, blockchainConfig, processName, engine) { true }
         val hbListener = RemoteConfigHeartbeatListener(nodeConfig, chainId, blockchainConfig.blockchainRid, connectionManager as SubConnectionManager)
@@ -50,7 +36,6 @@
                     heartbeatListeners[chainId] = it
                 }
         super.createAndRegisterBlockchainProcess(chainId, blockchainConfig, processName, engine) { hbListener.checkHeartbeat(it) }
->>>>>>> 017a2b93
     }
 
     override fun stopAndUnregisterBlockchainProcess(chainId: Long, restart: Boolean) {
