--- conflicted
+++ resolved
@@ -102,12 +102,7 @@
 
     override fun shutdown() {
         super.shutdown()
-<<<<<<< HEAD
-        masterConnectionManager?.shutdown()
-    }
-=======
         masterConnectionManager.shutdown()
     }
 
->>>>>>> d45d4f2b
 }