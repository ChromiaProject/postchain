--- conflicted
+++ resolved
@@ -24,12 +24,9 @@
  */
 class ValidatorWorker(private val workerContext: WorkerContext) : BlockchainProcess {
 
-<<<<<<< HEAD
     companion object : KLogging()
 
     private var heartbeat: HeartbeatEvent? = null
-=======
->>>>>>> d4860792
     private lateinit var updateLoop: Thread
     private val shutdown = AtomicBoolean(false)
 
