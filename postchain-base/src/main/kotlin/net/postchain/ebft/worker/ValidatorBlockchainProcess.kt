// Copyright (c) 2020 ChromaWay AB. See README for license information.

package net.postchain.ebft.worker

import kotlinx.coroutines.*
import kotlinx.coroutines.flow.collect
import mu.KLogging
import net.postchain.base.NetworkAwareTxQueue
import net.postchain.core.NodeStateTracker
import net.postchain.core.framework.AbstractBlockchainProcess
import net.postchain.debug.DiagnosticProperty
import net.postchain.debug.DpNodeType
import net.postchain.ebft.BaseBlockDatabase
import net.postchain.ebft.BaseBlockManager
import net.postchain.ebft.BaseStatusManager
import net.postchain.ebft.StatusManager
import net.postchain.ebft.syncmanager.validator.BlockAndSignatureSender
import net.postchain.ebft.syncmanager.validator.TransactionHandler
import net.postchain.ebft.syncmanager.validator.ValidatorSyncManager
import java.lang.Thread.sleep

/**
 * A blockchain instance worker
 *
 * @param workerContext The stuff needed to start working.
 */
class ValidatorBlockchainProcess(val workerContext: WorkerContext, startWithFastSync: Boolean) : AbstractBlockchainProcess("validator-${workerContext.processName}", workerContext.engine) {

    companion object : KLogging()

    private val blockDatabase: BaseBlockDatabase
    private val blockManager: BaseBlockManager
    private val blockAndSignatureSender: BlockAndSignatureSender
    private val transactionHandler: TransactionHandler
    private val messageJob: Job
    val syncManager: ValidatorSyncManager
    val networkAwareTxQueue: NetworkAwareTxQueue
    val nodeStateTracker = NodeStateTracker()
    val statusManager: StatusManager

    init {
        val bestHeight = blockchainEngine.getBlockQueries().getBestHeight().get()
        val blockchainConfiguration = workerContext.blockchainConfiguration
        statusManager = BaseStatusManager(
                blockchainConfiguration.signers.size,
                blockchainConfiguration.blockchainContext.nodeID,
                bestHeight + 1)

        blockDatabase = BaseBlockDatabase(
                blockchainEngine, blockchainEngine.getBlockQueries(), blockchainConfiguration.blockchainContext.nodeID)

        blockManager = BaseBlockManager(
                workerContext.processName,
                blockDatabase,
                statusManager,
                blockchainEngine.getBlockBuildingStrategy())

        // Give the SyncManager the BaseTransactionQueue (part of workerContext) and not the network-aware one,
        // because we don't want tx forwarding/broadcasting when received through p2p network
        syncManager = ValidatorSyncManager(
                workerContext,
                statusManager,
                blockManager,
                blockDatabase,
                nodeStateTracker,
                ::isProcessRunning,
                startWithFastSync
        )

        blockAndSignatureSender = BlockAndSignatureSender(
                blockDatabase,
                blockManager,
                statusManager,
                workerContext
        )

        transactionHandler = TransactionHandler(
                workerContext.communicationManager,
                workerContext.engine.getTransactionQueue(),
                blockchainConfiguration.getTransactionFactory()
        )

        networkAwareTxQueue = NetworkAwareTxQueue(
                blockchainEngine.getTransactionQueue(),
                workerContext.communicationManager)

        statusManager.recomputeStatus()

        messageJob = CoroutineScope(Dispatchers.Default).launch {
            workerContext.communicationManager.messages
                    .collect {
                        // We do heartbeat check for each network message.
                        while (!workerContext.shouldProcessMessages(getLastBlockTimestamp())) {
                            delay(workerContext.nodeConfig.heartbeatSleepTimeout)
                        }

                        syncManager.dispatchMessage(it)
                    }
        }
    }

    fun isInFastSyncMode() = syncManager.isInFastSync()

    override fun action() {
<<<<<<< HEAD
        // The name shouldProcessMessages is kind of misleading now
        if (workerContext.shouldProcessMessages(getLastBlockTimestamp())) {
=======
        if (workerContext.awaitPermissionToProcessMessages(getLastBlockTimestamp()) { !isProcessRunning() }) {
>>>>>>> f971ccf8
            syncManager.update()
            sleep(20)
        }
    }

    override fun cleanup() {
        transactionHandler.shutdown()
        blockAndSignatureSender.shutdown()
        messageJob.cancel()
        blockDatabase.stop()
        workerContext.shutdown()
    }

    override fun registerDiagnosticData(diagnosticData: MutableMap<DiagnosticProperty, () -> Any>) {
        diagnosticData.putAll(mapOf(
                DiagnosticProperty.BLOCKCHAIN_RID to { workerContext.blockchainConfiguration.blockchainRid.toHex() },
                DiagnosticProperty.BLOCKCHAIN_NODE_TYPE to { DpNodeType.NODE_TYPE_VALIDATOR.prettyName },
                DiagnosticProperty.BLOCKCHAIN_CURRENT_HEIGHT to syncManager::getHeight
        ))
    }

    private fun getLastBlockTimestamp(): Long {
        /**
         * NB: The field blockManager.lastBlockTimestamp will be set to non-null value
         * after the first block db operation. So we read lastBlockTimestamp value from db
         * until blockManager.lastBlockTimestamp is non-null.
         */
        return blockManager.lastBlockTimestamp
                ?: workerContext.engine.getBlockQueries().getLastBlockTimestamp().get()
    }
}<|MERGE_RESOLUTION|>--- conflicted
+++ resolved
@@ -102,12 +102,8 @@
     fun isInFastSyncMode() = syncManager.isInFastSync()
 
     override fun action() {
-<<<<<<< HEAD
-        // The name shouldProcessMessages is kind of misleading now
-        if (workerContext.shouldProcessMessages(getLastBlockTimestamp())) {
-=======
+        // The name awaitPermissionToProcessMessages is kind of misleading now
         if (workerContext.awaitPermissionToProcessMessages(getLastBlockTimestamp()) { !isProcessRunning() }) {
->>>>>>> f971ccf8
             syncManager.update()
             sleep(20)
         }
