--- conflicted
+++ resolved
@@ -58,11 +58,6 @@
 
     companion object : KLogging()
 
-<<<<<<< HEAD
-=======
-    companion object : KLogging()
-
->>>>>>> d4860792
     init {
         val engine = getEngine()
         myBRID = engine.getConfiguration().blockchainRid
@@ -253,7 +248,6 @@
      */
     private fun awaitPromise(pendingPromise: Promise<Unit, java.lang.Exception>, height: Long): Boolean {
         while (!shutdown.get()) {
-<<<<<<< HEAD
             if (pendingPromise.isDone()) {
                 awaitTrace("done", height)
                 return true
@@ -261,15 +255,8 @@
                 awaitTrace("sleep", height)
                 sleep(AWAIT_PROMISE_MS)
                 awaitTrace("wake up", height)
-=======
-            val historicBlock = historicQueries.getBlockAtHeight(++newBestHeight).get()
-            if (historicBlock == null) {
-                logger.debug("Done cross syncing ${newBestHeight - startHeight - 1} blocks locally from blockchain ${historicBlockchain.historicBrid}")
-                return
->>>>>>> d4860792
             }
         }
-<<<<<<< HEAD
         awaitDebug("BC is shutting down", height)
         return false
     }
@@ -288,9 +275,6 @@
                     "Historic blockchain and fork chain disagree on block RID at height" +
                             "${ourHeight}. Historic: $historictBlockRID, fork: ${ourLastBlockRID}")
         }
-=======
-        logger.debug("Shutdown cross syncing ${newBestHeight - startHeight} blocks locally from blockchain ${historicBlockchain.historicBrid}")
->>>>>>> d4860792
     }
 
     override fun shutdown() {
