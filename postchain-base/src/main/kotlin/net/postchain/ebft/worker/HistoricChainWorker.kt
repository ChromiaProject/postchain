--- conflicted
+++ resolved
@@ -15,11 +15,8 @@
 import net.postchain.debug.BlockchainProcessName
 import net.postchain.ebft.BaseBlockDatabase
 import net.postchain.ebft.BlockDatabase
-<<<<<<< HEAD
 import net.postchain.ebft.heartbeat.HeartbeatEvent
-=======
 import net.postchain.ebft.CompletionPromise
->>>>>>> 469268a2
 import net.postchain.ebft.syncmanager.common.FastSyncParameters
 import net.postchain.ebft.syncmanager.common.FastSynchronizer
 import nl.komponents.kovenant.Promise
@@ -294,7 +291,6 @@
         workerContext.shutdown()
     }
 
-<<<<<<< HEAD
     override fun onHeartbeat(heartbeatEvent: HeartbeatEvent) {
         TODO("POS-163: Not yet implemented")
     }
@@ -302,7 +298,7 @@
     override fun checkHeartbeat(): Boolean {
         TODO("POS-163: Not yet implemented")
     }
-=======
+
     // ----------------------------------------------
     // To cut down on boilerplate logging in code
     // ----------------------------------------------
@@ -391,5 +387,4 @@
         }
     }
 
->>>>>>> 469268a2
 }