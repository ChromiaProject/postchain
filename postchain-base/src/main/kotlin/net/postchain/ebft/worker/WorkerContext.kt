--- conflicted
+++ resolved
@@ -21,12 +21,8 @@
                     val peerCommConfiguration: PeerCommConfiguration,
                     val heartbeatChecker: HeartbeatChecker,
                     val nodeConfig: NodeConfig,
-<<<<<<< HEAD
-                    val onShutdown: () -> Unit
-=======
                     val onShutdown: () -> Unit,
                     val startWithFastSync: Boolean = true // for ValidatorWorker
->>>>>>> fca83ba3
 ) {
     fun shutdown() {
         engine.shutdown()
