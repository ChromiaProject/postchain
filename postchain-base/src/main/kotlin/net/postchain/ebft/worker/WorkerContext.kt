--- conflicted
+++ resolved
@@ -22,12 +22,8 @@
                     val peerCommConfiguration: PeerCommConfiguration,
                     val appConfig: AppConfig,
                     val nodeConfig: NodeConfig,
-<<<<<<< HEAD
                     val blockMessageHandler: BlockMessageHandler,
-                    val shouldProcessMessages: (Long) -> Boolean
-=======
                     val awaitPermissionToProcessMessages: (timestamp: Long, exitCondition: () -> Boolean) -> Boolean
->>>>>>> f971ccf8
 ) {
     fun shutdown() {
         engine.shutdown()
