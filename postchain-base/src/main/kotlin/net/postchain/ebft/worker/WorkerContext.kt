package net.postchain.ebft.worker

import net.postchain.base.PeerCommConfiguration
import net.postchain.config.node.NodeConfig
import net.postchain.core.BlockchainEngine
import net.postchain.debug.BlockchainProcessName
import net.postchain.ebft.message.Message
import net.postchain.network.CommunicationManager

/**
 * This is a transitional class to hide away clutter from EBFTSynchronizationInfrastructure. There's
 * room for improvement here, for example, peerCommConfiguration is already part of the
 * communicationManager (If it's a DefaultXCommunicationManager, and so on).
 */
class WorkerContext(val processName: BlockchainProcessName,
                    val signers: List<ByteArray>,
                    val engine: BlockchainEngine,
                    val nodeId: Int, // Rename to signerIndex
                    val communicationManager: CommunicationManager<Message>,
                    val peerCommConfiguration: PeerCommConfiguration,
                    val nodeConfig: NodeConfig,
<<<<<<< HEAD
                    val onShutdown: () -> Unit) {
=======
                    val onShutdown: () -> Unit,
                    val startWithFastSync: Boolean = true // for ValidatorWorker
) {
>>>>>>> 7446e9d7

    fun shutdown() {
        engine.shutdown()
        communicationManager.shutdown()
        onShutdown()
    }
}<|MERGE_RESOLUTION|>--- conflicted
+++ resolved
@@ -19,13 +19,9 @@
                     val communicationManager: CommunicationManager<Message>,
                     val peerCommConfiguration: PeerCommConfiguration,
                     val nodeConfig: NodeConfig,
-<<<<<<< HEAD
-                    val onShutdown: () -> Unit) {
-=======
                     val onShutdown: () -> Unit,
                     val startWithFastSync: Boolean = true // for ValidatorWorker
 ) {
->>>>>>> 7446e9d7
 
     fun shutdown() {
         engine.shutdown()
