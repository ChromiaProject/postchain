--- conflicted
+++ resolved
@@ -20,15 +20,9 @@
                     val engine: BlockchainEngine,
                     val communicationManager: CommunicationManager<Message>,
                     val peerCommConfiguration: PeerCommConfiguration,
-<<<<<<< HEAD
-                    val nodeConfig: NodeConfig,
                     val icmfController: IcmfController,
-                    val onShutdown: () -> Unit,
-                    val startWithFastSync: Boolean = true // for ValidatorWorker
-=======
                     val heartbeatListener: HeartbeatListener?,
                     val nodeConfig: NodeConfig
->>>>>>> 6e788125
 ) {
     fun shutdown() {
         engine.shutdown()
