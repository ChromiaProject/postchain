--- conflicted
+++ resolved
@@ -12,15 +12,11 @@
 import java.util.concurrent.CountDownLatch
 import kotlin.concurrent.thread
 
-<<<<<<< HEAD
 class ReadOnlyWorker(private val workerContext: WorkerContext) : BlockchainProcess {
-=======
-class ReadOnlyWorker(val workerContext: WorkerContext) : BlockchainProcess {
 
     companion object : KLogging()
 
     override fun getEngine() = workerContext.engine
->>>>>>> 469268a2
 
     private val fastSynchronizer: FastSynchronizer
 
@@ -42,11 +38,7 @@
         }
     }
 
-<<<<<<< HEAD
-    override fun getEngine() = workerContext.engine
-=======
     fun getHeight(): Long = fastSynchronizer.blockHeight
->>>>>>> 469268a2
 
     override fun shutdown() {
         shutdownDebug("Begin")
