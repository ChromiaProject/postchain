// Copyright (c) 2017 ChromaWay Inc. See README for license information.

package net.postchain.ebft.syncmanager

import mu.KLogging
import net.postchain.common.toHex
import net.postchain.core.*
import net.postchain.core.Signature
import net.postchain.ebft.*
import net.postchain.ebft.message.*
import net.postchain.ebft.message.BlockData
import net.postchain.ebft.message.Transaction
import net.postchain.ebft.rest.contract.serialize
import net.postchain.ebft.syncmanager.fastsync.FastSyncAlgorithm
import net.postchain.network.CommunicationManager
import net.postchain.network.x.XPeerID
import java.util.*

fun decodeBlockDataWithWitness(block: CompleteBlock, bc: BlockchainConfiguration)
        : BlockDataWithWitness {
    val header = bc.decodeBlockHeader(block.data.header)
    val witness = bc.decodeWitness(block.witness)
    return BlockDataWithWitness(header, block.data.transactions, witness)
}

fun decodeBlockData(block: BlockData, bc: BlockchainConfiguration)
        : net.postchain.core.BlockData {
    val header = bc.decodeBlockHeader(block.header)
    return net.postchain.core.BlockData(header, block.transactions)
}

private class StatusSender(
        private val maxStatusInterval: Int,
        private val statusManager: StatusManager,
        private val communicationManager: CommunicationManager<Message>
) {
    var lastSerial: Long = -1
    var lastSentTime: Long = Date(0L).time

    // Sends a status message to all peers when my status has changed or
    // after a timeout period.
    fun update() {
        val myStatus = statusManager.myStatus
        val isNewState = myStatus.serial > this.lastSerial
        val timeoutExpired = System.currentTimeMillis() - this.lastSentTime > this.maxStatusInterval
        if (isNewState || timeoutExpired) {
            this.lastSentTime = Date().time
            this.lastSerial = myStatus.serial
            val statusMessage = Status(myStatus.blockRID, myStatus.height,
                    myStatus.revolting, myStatus.round, myStatus.serial,
                    myStatus.state.ordinal)
            communicationManager.broadcastPacket(statusMessage)
        }
    }
}

/**
 * The ValidatorSyncManager handles communications with our peers.
 */
class ValidatorSyncManager(
        private val blockchainProcessName: String,
        private val signers: List<ByteArray>,
        private val statusManager: StatusManager,
        private val blockManager: BlockManager,
        private val blockDatabase: BlockDatabase,
<<<<<<< HEAD
        private val blockQueries: BlockQueries,
        private val communicationManager: CommunicationManager<EbftMessage>,
=======
        private val communicationManager: CommunicationManager<Message>,
>>>>>>> 93b3c48a
        private val nodeStateTracker: NodeStateTracker,
        private val txQueue: TransactionQueue,
        private val blockchainConfiguration: BlockchainConfiguration
) : SyncManagerBase {
    private val revoltTracker = RevoltTracker(10000, statusManager)
    private val statusSender = StatusSender(1000, statusManager, communicationManager)
    private val defaultTimeout = 1000
    private var currentTimeout: Int
    private var processingIntent: BlockIntent
    private var processingIntentDeadline = 0L
    private var lastStatusLogged: Long

    @Volatile
    private var useFastSyncAlgorithm: Boolean = false
    private val fastSyncAlgorithm = FastSyncAlgorithm(
            signers.minus(signers.elementAt((statusManager as BaseStatusManager).myIndex)),
            communicationManager,
            blockDatabase,
            blockchainConfiguration,
            blockQueries
    )

    companion object : KLogging()

    //    private val nodes = communicationManager.peers().map { XPeerID(it.pubKey) }
    private val signersIds = signers.map { XPeerID(it) }

    private fun indexOfValidator(peerId: XPeerID): Int = signersIds.indexOf(peerId)
    //        return nodes.indexOf(peerID)

    private fun validatorAtIndex(index: Int): XPeerID = signersIds[index]

    /**
     * Handle incoming messages
     */
    private fun dispatchMessages() {
        for (packet in communicationManager.getPackets()) {
<<<<<<< HEAD
            val xPeerId = packet.first
            val nodeIndex = getPeerIndex(xPeerId)
            val message = packet.second
//            logger.debug { "Received message type ${message.javaClass.simpleName}/${message.getBackingInstance().choiceID} from node $nodeIndex" }
=======
            val (xPeerId, message) = packet

            val nodeIndex = indexOfValidator(xPeerId)
            if (nodeIndex == -1) continue

            logger.trace { "[$blockchainProcessName]: Received message type ${message.javaClass.simpleName} from node $nodeIndex" }

>>>>>>> 93b3c48a
            try {
                when (message) {
                    // same case for replica and validator node
                    is GetBlockAtHeight -> sendBlockAtHeight(xPeerId, message.height)
                    else -> {
                        if (nodeIndex != NODE_ID_READ_ONLY) {
                            // validator consensus logic
                            when (message) {
                                is Status -> {
                                    val nodeStatus = NodeStatus(message.height, message.serial)
<<<<<<< HEAD
                                    useFastSyncAlgorithm = (message.height - statusManager.myStatus.height) >= fastSyncAlgorithm.blockHeightAheadCount
                                    nodeStatus.blockRID = message.blockRId
=======
                                    nodeStatus.blockRID = message.blockRID
>>>>>>> 93b3c48a
                                    nodeStatus.revolting = message.revolting
                                    nodeStatus.round = message.round
                                    nodeStatus.state = NodeState.values()[message.state]
                                    statusManager.onStatusUpdate(nodeIndex, nodeStatus)
                                }
                                is BlockSignature -> {
                                    val signature = Signature(message.sig.subjectID, message.sig.data)
                                    val smBlockRID = this.statusManager.myStatus.blockRID
                                    if (smBlockRID == null) {
                                        logger.info("[$blockchainProcessName]: Received signature not needed")
                                    } else if (!smBlockRID.contentEquals(message.blockRID)) {
                                        logger.info("[$blockchainProcessName]: Receive signature for a different block")
                                    } else if (this.blockDatabase.verifyBlockSignature(signature)) {
                                        this.statusManager.onCommitSignature(nodeIndex, message.blockRID, signature)
                                    }
                                }
                                is CompleteBlock -> {
                                    try {
                                        blockManager.onReceivedBlockAtHeight(
                                                decodeBlockDataWithWitness(message, blockchainConfiguration),
                                                message.height)
                                    } catch (e: Exception) {
                                        logger.error("Failed to add block to database. Resetting state...", e)
                                        // reset state to last known from database
                                        val currentBlockHeight = blockQueries.getBestHeight().get()
                                        statusManager.fastForwardHeight(currentBlockHeight + 1)
                                    }
                                }
                                is UnfinishedBlock -> {
                                    blockManager.onReceivedUnfinishedBlock(decodeBlockData(BlockData(message.header, message.transactions),
                                            blockchainConfiguration))
                                }
                                is GetUnfinishedBlock -> sendUnfinishedBlock(nodeIndex)
                                is GetBlockSignature -> sendBlockSignature(nodeIndex, message.blockRID)
                                is Transaction -> handleTransaction(nodeIndex, message)
                                else -> throw ProgrammerMistake("Unhandled type ${message::class}")
                            }
                        }
                    }
                }
            } catch (e: Exception) {
                logger.error("[$blockchainProcessName]: Couldn't handle message $message. Ignoring and continuing", e)
            }
        }
    }

    /**
     * Handle transaction received from peer
     *
     * @param index
     * @param message message including the transaction
     */
    private fun handleTransaction(index: Int, message: Transaction) {
        val tx = blockchainConfiguration.getTransactionFactory().decodeTransaction(message.data)
        if (!tx.isCorrect()) {
            throw UserMistake("Transaction ${tx.getRID()} is not correct")
        }
        txQueue.enqueue(tx)
    }

    /**
     * Send message to peer with our commit signature
     *
     * @param nodeIndex node index of receiving peer
     * @param blockRID block identifier
     */
    private fun sendBlockSignature(nodeIndex: Int, blockRID: ByteArray) {
        val currentBlock = this.blockManager.currentBlock
        if (currentBlock != null && currentBlock.header.blockRID.contentEquals(blockRID)) {
            if (!statusManager.myStatus.blockRID!!.contentEquals(currentBlock.header.blockRID)) {
                throw ProgrammerMistake("status manager block RID (${statusManager.myStatus.blockRID!!.toHex()}) out of sync with current block RID (${currentBlock.header.blockRID.toHex()})")
            }
            val signature = statusManager.getCommitSignature()
            if (signature != null) {
                communicationManager.sendPacket(BlockSignature(
                        blockRID,
                        net.postchain.ebft.message.Signature(signature.subjectID, signature.data)),
                        validatorAtIndex(nodeIndex))
            }
            return
        }
        val blockSignature = blockDatabase.getBlockSignature(blockRID)
        blockSignature success {
            val packet = BlockSignature(blockRID, net.postchain.ebft.message.Signature(it.subjectID, it.data))
            communicationManager.sendPacket(packet, validatorAtIndex(nodeIndex))
        } fail {
            logger.debug("[$blockchainProcessName]: Error sending BlockSignature", it)
        }
    }

    /**
     * Send message to node including the block at [height]. This is a response to the [fetchBlockAtHeight] request.
     *
     * @param xPeerId XPeerID of receiving node
     * @param height requested block height
     */
    private fun sendBlockAtHeight(xPeerId: XPeerID, height: Long) {
        val blockAtHeight = blockDatabase.getBlockAtHeight(height)
        blockAtHeight success {
            val packet = CompleteBlock(
                    BlockData(it.header.rawData, it.transactions),
                    height,
                    it.witness!!.getRawData()
            )
            communicationManager.sendPacket(packet, xPeerId)
        } fail { logger.debug("[$blockchainProcessName]: Error sending CompleteBlock", it) }
    }

    /**
     * Send message to node with the current unfinished block.
     *
     * @param nodeIndex index of node to send block to
     */
    private fun sendUnfinishedBlock(nodeIndex: Int) {
        val currentBlock = blockManager.currentBlock
        if (currentBlock != null) {
            communicationManager.sendPacket(UnfinishedBlock(currentBlock.header.rawData, currentBlock.transactions.toList()),
                    validatorAtIndex(nodeIndex))
        }
    }

    /**
     * Pick a random node from all nodes matching certain conditions
     *
     * @param match function that checks whether a node matches our selection conditions
     * @return index of selected node
     */
    private fun selectRandomNode(match: (NodeStatus) -> Boolean): Int? {
        val matchingIndexes = mutableListOf<Int>()
        statusManager.nodeStatuses.forEachIndexed { index, status ->
            if (match(status)) matchingIndexes.add(index)
        }
        if (matchingIndexes.isEmpty()) return null
        if (matchingIndexes.size == 1) return matchingIndexes[0]
        return matchingIndexes[Math.floor(Math.random() * matchingIndexes.size).toInt()]
    }

    /**
     * Send message to random peer to retrieve the block at [height]
     *
     * @param height the height at which we want the block
     */
    private fun fetchBlockAtHeight(height: Long) {
        val nodeIndex = selectRandomNode { it.height > height } ?: return
        logger.debug("[$blockchainProcessName]: Fetching block at height $height from node $nodeIndex")
        communicationManager.sendPacket(GetBlockAtHeight(height), validatorAtIndex(nodeIndex))
    }

    /**
     * Send message to fetch commit signatures from [nodes]
     *
     * @param blockRID identifier of the block to fetch signatures for
     * @param nodes list of nodes we want commit signatures from
     */
    private fun fetchCommitSignatures(blockRID: ByteArray, nodes: Array<Int>) {
        val message = GetBlockSignature(blockRID)
        logger.debug("[$blockchainProcessName]: Fetching commit signature for block with RID ${blockRID.toHex()} from nodes ${Arrays.toString(nodes)}")
        nodes.forEach {
            communicationManager.sendPacket(message, validatorAtIndex(it))
        }
    }

    /**
     * Send message to random peer for fetching latest unfinished block at the same height as us
     *
     * @param blockRID identifier of the unfinished block
     */
    private fun fetchUnfinishedBlock(blockRID: ByteArray) {
        val height = statusManager.myStatus.height
        val nodeIndex = selectRandomNode {
            it.height == height && (it.blockRID?.contentEquals(blockRID) ?: false)
        } ?: return
        logger.debug("[$blockchainProcessName]: Fetching unfinished block with RID ${blockRID.toHex()} from node $nodeIndex ")
        communicationManager.sendPacket(GetUnfinishedBlock(blockRID), validatorAtIndex(nodeIndex))
    }

    /**
     * Process our intent latest intent
     */
    fun processIntent() {
        val intent = blockManager.getBlockIntent()
        if (intent == processingIntent) {
            if (intent is DoNothingIntent) return
            if (Date().time > processingIntentDeadline) {
                this.currentTimeout = (this.currentTimeout.toDouble() * 1.1).toInt() // exponential back-off
            } else {
                return
            }
        } else {
            currentTimeout = defaultTimeout
        }
        when (intent) {
            DoNothingIntent -> Unit
            is FetchBlockAtHeightIntent -> if(!useFastSyncAlgorithm) { fetchBlockAtHeight(intent.height) }
            is FetchCommitSignatureIntent -> fetchCommitSignatures(intent.blockRID, intent.nodes)
            is FetchUnfinishedBlockIntent -> fetchUnfinishedBlock(intent.blockRID)
            else -> throw ProgrammerMistake("Unrecognized intent: ${intent::class}")
        }
        processingIntent = intent
        processingIntentDeadline = Date().time + currentTimeout
    }

    /**
     * Log status of all nodes including their latest block RID and if they have the signature or not
     */
    private fun logStatus() {
        for ((idx, ns) in statusManager.nodeStatuses.withIndex()) {
            val blockRID = ns.blockRID
            val haveSignature = statusManager.commitSignatures[idx] != null
            logger.info {
                "[$blockchainProcessName]: node:$idx he:${ns.height} ro:${ns.round} st:${ns.state}" +
                        (if (ns.revolting) " R" else "") +
                        " blockRID:${blockRID?.toHex() ?: "null"}" +
                        " havesig:$haveSignature"
            }
        }
    }

    /**
     * Process peer messages, how we should proceed with the current block, updating the revolt tracker and
     * notify peers of our current status.
     */
    override fun update() {
        if(useFastSyncAlgorithm) {
            fastSyncAlgorithm.sync()
            if(fastSyncAlgorithm.isUpToDate()){
                useFastSyncAlgorithm = false
                val currentBlockHeight = blockQueries.getBestHeight().get()
                statusManager.fastForwardHeight(currentBlockHeight + 1)
            }
        } else {

            // Process all messages from peers, one at a time. Some
            // messages may trigger asynchronous code which will
            // send replies at a later time, others will send replies
            // immediately
            dispatchMessages()

            // An intent is something that we want to do with our current block.
            // The current intent is fetched from the BlockManager and will result in
            // some messages being sent to peers requesting data like signatures or
            // complete blocks
            processIntent()

            // RevoltTracker will check trigger a revolt if conditions for revolting are met
            // A revolt will be triggerd by calling statusManager.onStartRevolting()
            // Typical revolt conditions
            //    * A timeout happens and round has not increased. Round is increased then 2f+1 nodes
            //      are revolting.
            revoltTracker.update()

            // Sends a status message to all peers when my status has changed or after a timeout
            statusSender.update()

            nodeStateTracker.myStatus = statusManager.myStatus.serialize()
            nodeStateTracker.nodeStatuses = statusManager.nodeStatuses.map { it.serialize() }.toTypedArray()
            nodeStateTracker.blockHeight = statusManager.myStatus.height

            if (Date().time - lastStatusLogged >= StatusLogInterval) {
                logStatus()
                lastStatusLogged = Date().time
            }
        }
    }

    init {
        this.currentTimeout = defaultTimeout
        this.processingIntent = DoNothingIntent
        this.lastStatusLogged = Date().time
    }
}<|MERGE_RESOLUTION|>--- conflicted
+++ resolved
@@ -11,7 +11,7 @@
 import net.postchain.ebft.message.BlockData
 import net.postchain.ebft.message.Transaction
 import net.postchain.ebft.rest.contract.serialize
-import net.postchain.ebft.syncmanager.fastsync.FastSyncAlgorithm
+import net.postchain.ebft.syncmanager.replica.FastSyncAlgorithm
 import net.postchain.network.CommunicationManager
 import net.postchain.network.x.XPeerID
 import java.util.*
@@ -63,12 +63,8 @@
         private val statusManager: StatusManager,
         private val blockManager: BlockManager,
         private val blockDatabase: BlockDatabase,
-<<<<<<< HEAD
         private val blockQueries: BlockQueries,
-        private val communicationManager: CommunicationManager<EbftMessage>,
-=======
         private val communicationManager: CommunicationManager<Message>,
->>>>>>> 93b3c48a
         private val nodeStateTracker: NodeStateTracker,
         private val txQueue: TransactionQueue,
         private val blockchainConfiguration: BlockchainConfiguration
@@ -84,6 +80,7 @@
     @Volatile
     private var useFastSyncAlgorithm: Boolean = false
     private val fastSyncAlgorithm = FastSyncAlgorithm(
+            blockchainProcessName,
             signers.minus(signers.elementAt((statusManager as BaseStatusManager).myIndex)),
             communicationManager,
             blockDatabase,
@@ -106,12 +103,6 @@
      */
     private fun dispatchMessages() {
         for (packet in communicationManager.getPackets()) {
-<<<<<<< HEAD
-            val xPeerId = packet.first
-            val nodeIndex = getPeerIndex(xPeerId)
-            val message = packet.second
-//            logger.debug { "Received message type ${message.javaClass.simpleName}/${message.getBackingInstance().choiceID} from node $nodeIndex" }
-=======
             val (xPeerId, message) = packet
 
             val nodeIndex = indexOfValidator(xPeerId)
@@ -119,7 +110,6 @@
 
             logger.trace { "[$blockchainProcessName]: Received message type ${message.javaClass.simpleName} from node $nodeIndex" }
 
->>>>>>> 93b3c48a
             try {
                 when (message) {
                     // same case for replica and validator node
@@ -130,12 +120,8 @@
                             when (message) {
                                 is Status -> {
                                     val nodeStatus = NodeStatus(message.height, message.serial)
-<<<<<<< HEAD
                                     useFastSyncAlgorithm = (message.height - statusManager.myStatus.height) >= fastSyncAlgorithm.blockHeightAheadCount
-                                    nodeStatus.blockRID = message.blockRId
-=======
                                     nodeStatus.blockRID = message.blockRID
->>>>>>> 93b3c48a
                                     nodeStatus.revolting = message.revolting
                                     nodeStatus.round = message.round
                                     nodeStatus.state = NodeState.values()[message.state]
