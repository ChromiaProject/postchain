--- conflicted
+++ resolved
@@ -62,12 +62,8 @@
         private val statusManager: StatusManager,
         private val blockManager: BlockManager,
         private val blockDatabase: BlockDatabase,
-<<<<<<< HEAD
         private val communicationManager: CommunicationManager<Message>,
-=======
-        private val communicationManager: CommunicationManager<EbftMessage>,
         private val nodeStateTracker: NodeStateTracker,
->>>>>>> 43a1923f
         private val txQueue: TransactionQueue,
         private val blockchainConfiguration: BlockchainConfiguration
 ) : SyncManagerBase {
