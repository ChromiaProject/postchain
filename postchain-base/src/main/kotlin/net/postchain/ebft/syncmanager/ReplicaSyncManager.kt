--- conflicted
+++ resolved
@@ -19,12 +19,8 @@
 class ReplicaSyncManager(
         private val blockchainProcessName: String,
         signers: List<ByteArray>,
-<<<<<<< HEAD
         private val communicationManager: CommunicationManager<Message>,
-=======
-        private val communicationManager: CommunicationManager<EbftMessage>,
         private val nodeStateTracker: NodeStateTracker,
->>>>>>> 43a1923f
         private val blockDatabase: BlockDatabase,
         val blockQueries: BlockQueries,
         private val blockchainConfiguration: BlockchainConfiguration
@@ -35,11 +31,7 @@
     private val defaultBackoffDelta = 1000
     private val maxBackoffDelta = 30 * defaultBackoffDelta
     private val validatorNodes: List<XPeerID> = signers.map { XPeerID(it) }
-<<<<<<< HEAD
     private val replicaLogger = ReplicaTelemetry(blockchainProcessName)
-=======
-    private val replicaTelemetry = ReplicaTelemetry()
->>>>>>> 43a1923f
 
     private var blockHeight: Long = blockQueries.getBestHeight().get()
     private var nodesWithBlocks = hashMapOf<XPeerID, Long>()
@@ -47,9 +39,9 @@
     private var blocks = PriorityQueue<IncomingBlock>(parallelism)
 
     override fun update() {
-        replicaTelemetry.logCurrentState(blockHeight, parallelRequestsState, blocks)
+        replicaLogger.logCurrentState(blockHeight, parallelRequestsState, blocks)
         nodeStateTracker.blockHeight = blockHeight
-        nodeStateTracker.nodeStatuses = replicaTelemetry.nodeStatuses().map { it.serialize() }.toTypedArray()
+        nodeStateTracker.nodeStatuses = replicaLogger.nodeStatuses().map { it.serialize() }.toTypedArray()
         checkBlock()
         processState()
         dispatchMessages()
@@ -71,13 +63,13 @@
         blockDatabase.addBlock(block)
                 .run {
                     success {
-                        replicaTelemetry.blockAppendedToDatabase(blockHeight)
+                        replicaLogger.blockAppendedToDatabase(blockHeight)
                         parallelRequestsState.remove(blockHeight)
                         blockHeight += 1
                         checkBlock()
                     }
                     fail {
-                        replicaTelemetry.failedToAppendBlockToDatabase(blockHeight, it.message)
+                        replicaLogger.failedToAppendBlockToDatabase(blockHeight, it.message)
                         it.printStackTrace()
                     }
                 }
@@ -106,7 +98,7 @@
                 .also {
                     it.shuffle()
                     if (it.count() >= nodePoolCount) {
-                        replicaTelemetry.askForBlock(height, blockHeight)
+                        replicaLogger.askForBlock(height, blockHeight)
                         val timer = parallelRequestsState[height]
                                 ?: IssuedRequestTimer(defaultBackoffDelta, Date().time)
                         val backoffDelta = min((timer.backoffDelta.toDouble() * 1.1).toInt(), maxBackoffDelta)
@@ -136,7 +128,7 @@
                     is Status -> {
                         val nodeStatus = NodeStatus(message.height, message.serial)
                         val index = validatorNodes.indexOf(xPeerId)
-                        replicaTelemetry.reportNodeStatus(index, nodeStatus)
+                        replicaLogger.reportNodeStatus(index, nodeStatus)
 
                         if (xPeerId in validatorNodes) {
                             nodesWithBlocks[xPeerId] = message.height - 1
@@ -145,7 +137,7 @@
                     else -> throw ProgrammerMistake("Unhandled type ${message::class}")
                 }
             } catch (e: Exception) {
-                replicaTelemetry.fatal("Couldn't handle message $message. Ignoring and continuing", e)
+                replicaLogger.fatal("Couldn't handle message $message. Ignoring and continuing", e)
             }
         }
     }
