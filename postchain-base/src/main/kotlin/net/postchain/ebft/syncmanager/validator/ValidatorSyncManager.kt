--- conflicted
+++ resolved
@@ -423,35 +423,16 @@
         }
     }
 
-<<<<<<< HEAD
-    fun getHeight(): Long {
-        return if (useFastSyncAlgorithm) fastSynchronizer.blockHeight
-        else nodeStateTracker.blockHeight
-    }
-
-    override fun onHeartbeat(heartbeatEvent: HeartbeatEvent) {
-        heartbeat = heartbeatEvent
-        // Pass a heartbeat event to FastSynchronizer to check heartbeat in FastSync mode.
-        // FastSynchronizer is internal HeartbeatListener (not registered at HeartbeatManager).
-        fastSynchronizer.onHeartbeat(heartbeatEvent)
-    }
-
-    // 1. Heartbeat check is failed if there is no registered heartbeat event.
-    // 2. The field blockManager.lastBlockTimestamp will be set to non-null value
-    // after the first block db operation. So we read lastBlockTimestamp value from db
-    // until blockManager.lastBlockTimestamp is non-null.
-    override fun checkHeartbeat(): Boolean {
-        if (!workerContext.nodeConfig.heartbeat) return true
-        if (heartbeat == null) return false
-        val lastBlockTimestamp = blockManager.lastBlockTimestamp ?: blockQueries.getLastBlockTimestamp().get()
-        return lastBlockTimestamp - heartbeat!!.timestamp < workerContext.nodeConfig.heartbeatTimeout
-=======
     private fun getLastBlockTimestamp(): Long {
         // The field blockManager.lastBlockTimestamp will be set to non-null value
         // after the first block db operation. So we read lastBlockTimestamp value from db
         // until blockManager.lastBlockTimestamp is non-null.
         return blockManager.lastBlockTimestamp ?: blockQueries.getLastBlockTimestamp().get()
->>>>>>> d4860792
+    }
+
+    fun getHeight(): Long {
+        return if (useFastSyncAlgorithm) fastSynchronizer.blockHeight
+        else nodeStateTracker.blockHeight
     }
 
     fun isInFastSync(): Boolean {
