--- conflicted
+++ resolved
@@ -45,10 +45,8 @@
     private var lastStatusLogged: Long
     private val processName = workerContext.processName
     private var useFastSyncAlgorithm: Boolean = true
-<<<<<<< HEAD
     private val shutdown = AtomicBoolean(false)
-=======
->>>>>>> 469268a2
+
 
     companion object : KLogging()
 
@@ -390,8 +388,8 @@
             // turn off fast sync, reset current block to null, and query for the last known state from db to prevent
             // possible race conditions
             useFastSyncAlgorithm = false
-            statusManager.fastForwardHeight(blockQueries.getBestHeight().get())
-            blockManager.lastBlockTimestamp = blockQueries.getLastBlockTimestamp().get()
+            val currentBlockHeight = blockQueries.getBestHeight().get()
+            statusManager.fastForwardHeight(currentBlockHeight)
             blockManager.currentBlock = null
             logFastSyncStatus(currentBlockHeight)
         } else {
@@ -430,7 +428,11 @@
         }
     }
 
-<<<<<<< HEAD
+    fun getHeight(): Long {
+        return if (useFastSyncAlgorithm) fastSynchronizer.blockHeight
+        else nodeStateTracker.blockHeight
+    }
+
     override fun onHeartbeat(heartbeatEvent: HeartbeatEvent) {
         heartbeat = heartbeatEvent
         // Pass a heartbeat event to FastSynchronizer to check heartbeat in FastSync mode.
@@ -447,11 +449,6 @@
         if (heartbeat == null) return false
         val lastBlockTimestamp = blockManager.lastBlockTimestamp ?: blockQueries.getLastBlockTimestamp().get()
         return lastBlockTimestamp - heartbeat!!.timestamp < workerContext.nodeConfig.heartbeatTimeout
-=======
-    fun getHeight(): Long {
-        return if (useFastSyncAlgorithm) fastSynchronizer.blockHeight
-        else nodeStateTracker.blockHeight
->>>>>>> 469268a2
     }
 
     fun isInFastSync(): Boolean {
