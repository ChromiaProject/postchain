--- conflicted
+++ resolved
@@ -645,25 +645,6 @@
 
         // We are free to commit this Job, go on and add it to DB
         // (this is usually slow and is therefore handled via a promise).
-<<<<<<< HEAD
-        val p = blockDatabase.addBlock(job.block!!, addBlockCompletionPromise, bTrace)
-        addBlockCompletionPromise = p
-        p.success {
-            finishedJobs.add(job)
-            lastBlockTimestamp = (job.header!! as BaseBlockHeader).timestamp
-        }
-        p.fail {
-            // We got an invalid block from peer. Let's blacklist this
-            // peer and try another peer
-            if (it is PmEngineIsAlreadyClosed || it is BDBAbortException) {
-                warn("Exception committing block $job: ${it.message}")
-            } else {
-                warn("Exception committing block $job", it)
-            }
-            job.addBlockException = it
-            finishedJobs.add(job)
-        }
-=======
         addBlockCompletionPromise = blockDatabase
                 .addBlock(job.block!!, addBlockCompletionPromise, bTrace)
                 .fail {
@@ -676,7 +657,6 @@
                     job.addBlockException = it
                  }
                  .always { finishedJobs.add(job) }
->>>>>>> a68888c6
     }
 
     private fun processMessages(exitCondition: () -> Boolean) {
