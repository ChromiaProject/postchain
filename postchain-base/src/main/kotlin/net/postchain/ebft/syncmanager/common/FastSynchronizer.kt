--- conflicted
+++ resolved
@@ -4,10 +4,7 @@
 
 import mu.KLogging
 import net.postchain.base.BaseBlockHeader
-<<<<<<< HEAD
-=======
 import net.postchain.config.app.AppConfig
->>>>>>> f971ccf8
 import net.postchain.core.*
 import net.postchain.core.BlockHeader
 import net.postchain.debug.BlockTrace
@@ -151,12 +148,9 @@
         try {
             blockHeight = blockQueries.getBestHeight().get()
             syncDebug("Start", blockHeight)
+            lastBlockTimestamp = blockQueries.getLastBlockTimestamp().get()
             while (isProcessRunning() && !exitCondition()) {
                 refillJobs()
-<<<<<<< HEAD
-=======
-                processMessages(exitCondition)
->>>>>>> f971ccf8
                 processDoneJobs()
                 processStaleJobs()
                 sleep(params.loopInterval)
@@ -669,7 +663,6 @@
                 .always { finishedJobs.add(job) }
     }
 
-<<<<<<< HEAD
     fun processMessage(packet: Pair<NodeRid, EbftMessage>) {
         val peerId = packet.first
         if (peerStatuses.isBlacklisted(peerId)) {
@@ -686,36 +679,6 @@
                 is CompleteBlock -> handleCompleteBlock(peerId, message.data, message.height, message.witness)
                 is Status -> peerStatuses.statusReceived(peerId, message.height - 1)
                 else -> logger.trace { "Unhandled type ${message} from peer $peerId" }
-=======
-    private fun processMessages(exitCondition: () -> Boolean) {
-        for (packet in communicationManager.getPackets()) {
-            // We do heartbeat check for each network message because
-            // communicationManager.getPackets() might give a big portion of messages.
-            if (!workerContext.awaitPermissionToProcessMessages(lastBlockTimestamp) { !isProcessRunning() || exitCondition() }) {
-                return
-            }
-
-            val peerId = packet.first
-            if (peerStatuses.isBlacklisted(peerId)) {
-                continue
-            }
-            val message = packet.second
-            if (message is GetBlockHeaderAndBlock || message is BlockHeaderMessage) {
-                peerStatuses.confirmModern(peerId)
-            }
-            try {
-                when (message) {
-                    is GetBlockAtHeight -> sendBlockAtHeight(peerId, message.height)
-                    is GetBlockHeaderAndBlock -> sendBlockHeaderAndBlock(peerId, message.height, blockHeight)
-                    is BlockHeaderMessage -> handleBlockHeader(peerId, message.header, message.witness, message.requestedHeight)
-                    is UnfinishedBlock -> handleUnfinishedBlock(peerId, message.header, message.transactions)
-                    is CompleteBlock -> handleCompleteBlock(peerId, message.data, message.height, message.witness)
-                    is Status -> peerStatuses.statusReceived(peerId, message.height - 1)
-                    else -> logger.trace { "Unhandled type ${message} from peer $peerId" }
-                }
-            } catch (e: Exception) {
-                logger.info("Couldn't handle message $message from peer $peerId. Ignoring and continuing", e)
->>>>>>> f971ccf8
             }
         } catch (e: Exception) {
             logger.info("Couldn't handle message $message from peer $peerId. Ignoring and continuing", e)
