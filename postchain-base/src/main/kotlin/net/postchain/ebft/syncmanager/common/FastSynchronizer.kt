// Copyright (c) 2020 ChromaWay AB. See README for license information.

package net.postchain.ebft.syncmanager.common

import net.postchain.core.BlockDataWithWitness
import net.postchain.core.BlockQueries
import net.postchain.core.BlockchainConfiguration
import net.postchain.core.ProgrammerMistake
import net.postchain.debug.BlockchainProcessName
import net.postchain.ebft.BlockDatabase
import net.postchain.ebft.NodeStatus
import net.postchain.ebft.message.*
import net.postchain.ebft.syncmanager.BlockDataDecoder.decodeBlockDataWithWitness
import net.postchain.network.CommunicationManager
import net.postchain.network.x.XPeerID
import java.lang.Integer.min
import java.util.*
import kotlin.math.abs

class FastSynchronizer(
        processName: BlockchainProcessName,
        signers: List<ByteArray>,
        private val communicationManager: CommunicationManager<Message>,
        private val blockDatabase: BlockDatabase,
        private val blockchainConfiguration: BlockchainConfiguration,
        private val blockQueries: BlockQueries
) {
    private val fastSyncAlgorithmTelemetry = FastSynchronizerTelemetry(processName)
    private val validatorNodes: List<XPeerID> = signers.map { XPeerID(it) }
    private val parallelism = 10
    private val defaultBackoffDelta = 1000
    private val maxBackoffDelta = 30 * defaultBackoffDelta

    private var nodesStatuses = HashMap<Int, NodeStatus>()
    private var nodesWithBlocks = hashMapOf<XPeerID, Long>()
    private var parallelRequestsState = hashMapOf<Long, IssuedRequestTimer>()
    private var blocks = PriorityQueue<IncomingBlock>(parallelism)

    val blockHeightAheadCount = 3

    var blockHeight: Long = blockQueries.getBestHeight().get()
        private set

    fun sync() {
        checkBlock()
        processState()
        dispatchMessages()
    }

    fun reset() {
        parallelRequestsState.clear()
        blocks.clear()
    }

    fun isAlmostUpToDate(): Boolean {
        return blockHeight != -1L && EBFTNodesCondition(nodeStatuses()) { status ->
            abs(status.height - blockHeight) < blockHeightAheadCount
        }.satisfied()
    }

    fun nodeStatuses() = nodesStatuses.values.toTypedArray()

    fun logCurrentState() = fastSyncAlgorithmTelemetry.logCurrentState(blockHeight, parallelRequestsState, blocks)

    private fun checkBlock() {
        if (blocks.peek() != null) {
            blocks.peek().height.let {
                when {
                    it <= blockHeight -> blocks.remove()
                    it == blockHeight + 1 ->
                        commitBlock(blocks.remove().block)
                    else -> Unit
                }
            }
        }
    }

    private fun processState() {
        parallelRequestsState.entries.removeIf { it.key <= blockHeight }
        val maxElem = (parallelRequestsState.maxBy { it.key }?.key ?: blockHeight) + 1
        val diff = parallelism - parallelRequestsState.count()
        (maxElem until maxElem + diff).subtract(parallelRequestsState.keys).map {
            if (!doesQueueContainsBlock(it)) {
                askForBlock(it)
            }
        }

        parallelRequestsState.entries.associate {
            val state = IssuedRequestTimer(it.value.backoffDelta, it.value.lastSentTimestamp)
            if (!doesQueueContainsBlock(it.key) && Date().time > state.lastSentTimestamp + state.backoffDelta) {
                askForBlock(it.key)
            }
            it.key to state
        }
    }

    /**
     * Send message to node including the block at [height]. This is a response to the [fetchBlockAtHeight] request.
     *
     * @param peerId XPeerID of receiving node
     * @param height requested block height
     */
    private fun sendBlockAtHeight(peerId: XPeerID, height: Long) {
        val blockData = blockDatabase.getBlockAtHeight(height)
        blockData success {
            val packet = CompleteBlock(
                    BlockData(it.header.rawData, it.transactions),
                    height,
                    it.witness!!.getRawData()
            )
            communicationManager.sendPacket(packet, peerId)
        } fail { fastSyncAlgorithmTelemetry.fatal("Error sending CompleteBlock", it) }
    }

    private fun dispatchMessages() {
        for (packet in communicationManager.getPackets()) {
            val xPeerId = packet.first
            val message = packet.second
            try {
                when (message) {
                    is GetBlockAtHeight -> sendBlockAtHeight(xPeerId, message.height)
                    is CompleteBlock -> {
                        if (!doesQueueContainsBlock(message.height) && message.height > blockHeight) {
                            blocks.offer(
                                    IncomingBlock(
                                            decodeBlockDataWithWitness(message, blockchainConfiguration),
                                            message.height)
                            )
                        }
                    }
                    is Status -> {
                        val nodeStatus = NodeStatus(message.height, message.serial)
                        nodesStatuses[validatorNodes.indexOf(xPeerId)] = nodeStatus

                        if (xPeerId in validatorNodes) {
                            nodesWithBlocks[xPeerId] = message.height - 1
                        }
                    }
                    else -> throw ProgrammerMistake("Unhandled type ${message::class}")
                }
            } catch (e: Exception) {
                fastSyncAlgorithmTelemetry.fatal("Couldn't handle message $message. Ignoring and continuing", e)
            }
        }
    }

    private fun commitBlock(block: BlockDataWithWitness) {
        blockDatabase.addBlock(block)
                .run {
                    success {
                        fastSyncAlgorithmTelemetry.blockAppendedToDatabase(blockHeight)
                        parallelRequestsState.remove(blockHeight)
                        blockHeight += 1
                        checkBlock()
                    }
                    fail {
                        parallelRequestsState.remove(blockHeight)
                        blockHeight = blockQueries.getBestHeight().get()
                        fastSyncAlgorithmTelemetry.failedToAppendBlockToDatabase(blockHeight, it.message)
                        it.printStackTrace()
                    }
                }
    }

    private fun askForBlock(height: Long) {
        nodesWithBlocks
                .filter { it.value >= height }
                .map { it.key }
                .toMutableList()
                .also {
<<<<<<< HEAD
                    if (it.isNotEmpty()) {
=======
                    if (!it.isEmpty()) {
>>>>>>> 63b449e2
                        it.shuffle()
                        fastSyncAlgorithmTelemetry.askForBlock(height, blockHeight)
                        val timer = parallelRequestsState[height]
                                ?: IssuedRequestTimer(defaultBackoffDelta, Date().time)
                        val backoffDelta = min((timer.backoffDelta.toDouble() * 1.1).toInt(), maxBackoffDelta)
                        communicationManager.sendPacket(GetBlockAtHeight(height), it.first())
                        parallelRequestsState[height] = timer.copy(backoffDelta = backoffDelta, lastSentTimestamp = Date().time)
                    }
                }
    }

    private fun doesQueueContainsBlock(height: Long) = blocks.firstOrNull { it.height == height } != null
}<|MERGE_RESOLUTION|>--- conflicted
+++ resolved
@@ -168,11 +168,7 @@
                 .map { it.key }
                 .toMutableList()
                 .also {
-<<<<<<< HEAD
                     if (it.isNotEmpty()) {
-=======
-                    if (!it.isEmpty()) {
->>>>>>> 63b449e2
                         it.shuffle()
                         fastSyncAlgorithmTelemetry.askForBlock(height, blockHeight)
                         val timer = parallelRequestsState[height]
