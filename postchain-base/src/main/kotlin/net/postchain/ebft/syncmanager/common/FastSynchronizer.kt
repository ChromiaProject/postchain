--- conflicted
+++ resolved
@@ -6,15 +6,11 @@
 import net.postchain.base.BaseBlockHeader
 import net.postchain.base.data.BaseBlockchainConfiguration
 import net.postchain.core.*
+import net.postchain.core.BlockHeader
 import net.postchain.debug.BlockTrace
 import net.postchain.ebft.BDBAbortException
 import net.postchain.ebft.BlockDatabase
-<<<<<<< HEAD
-import net.postchain.ebft.heartbeat.HeartbeatEvent
-import net.postchain.ebft.heartbeat.HeartbeatListener
 import net.postchain.ebft.CompletionPromise
-=======
->>>>>>> d4860792
 import net.postchain.ebft.message.*
 import net.postchain.ebft.message.BlockData
 import net.postchain.ebft.worker.WorkerContext
@@ -670,18 +666,6 @@
             }
         }
     }
-<<<<<<< HEAD
-
-    override fun onHeartbeat(heartbeatEvent: HeartbeatEvent) {
-        heartbeat = heartbeatEvent
-    }
-
-    // Heartbeat check is failed if there is no registered heartbeat event.
-    override fun checkHeartbeat(): Boolean {
-        if (!workerContext.nodeConfig.heartbeat) return true
-        if (heartbeat == null) return false
-        return lastBlockTimestamp - heartbeat!!.timestamp < workerContext.nodeConfig.heartbeatTimeout
-    }
 
     // -------------
     // Only logging below
@@ -761,7 +745,4 @@
         }
     }
 
-}
-=======
-}
->>>>>>> d4860792
+}