// Copyright (c) 2020 ChromaWay AB. See README for license information.

package net.postchain.ebft.syncmanager.common

import mu.KLogging
import net.postchain.base.BaseBlockHeader
import net.postchain.base.data.BaseBlockchainConfiguration
import net.postchain.core.*
import net.postchain.core.BlockHeader
import net.postchain.debug.BlockTrace
import net.postchain.ebft.BDBAbortException
import net.postchain.ebft.BlockDatabase
import net.postchain.ebft.CompletionPromise
import net.postchain.ebft.message.*
import net.postchain.ebft.worker.WorkerContext
import net.postchain.network.x.XPeerID
import java.lang.Thread.sleep
import java.util.*
import java.util.concurrent.LinkedBlockingQueue
import java.util.concurrent.atomic.AtomicBoolean
import net.postchain.ebft.message.BlockData as MessageBlockData
import net.postchain.ebft.message.BlockHeader as BlockHeaderMessage


/**
 * Tuning parameters for FastSychronizer. All times are in ms.
 */
data class FastSyncParameters(
        var resurrectDrainedTime: Long = 10000,
        var resurrectUnresponsiveTime: Long = 20000,
        /**
         * For tiny blocks it might make sense to increase parallelism to, eg 100,
         * to increase throughput by ~6x (as experienced through experiments),
         * but for non-trivial blockchains, this will require substantial amounts
         * of memory, worst case about parallelism*blocksize.
         *
         * There seems to be a sweet-spot throughput-wise at parallelism=120,
         * but it can come at great memory cost. We set this to 10
         * to be safe.
         *
         * Ultimately, this should be a configuration setting.
         */
        var parallelism: Int = 10,
        /**
         * Don't exit fastsync for at least this amount of time (ms).
         * This gives the connection manager some time to accumulate
         * connections so that the random peer selection has more
         * peers to chose from, to avoid exiting fastsync
         * prematurely because one peer is connected quicker, giving
         * us the impression that there is only one reachable node.
         *
         * Example: I'm A(height=-1), and B(-1),C(-1),D(0) are peers. When entering FastSync
         * we're only connected to B.
         *
         * * Send a GetBlockHeaderAndBlock(0) to B
         * * B replies with empty block header and we mark it as drained(-1).
         * * We conclude that we have drained all peers at -1 and exit fastsync
         * * C and D connections are established.
         *
         * We have exited fastsync before we had a chance to sync from C and D
         *
         * Sane values:
         * Replicas: not used
         * Signers: 60000ms
         * Tests with single node: 0
         * Tests with multiple nodes: 1000
         */
        var exitDelay: Long = 60000,
        var pollPeersInterval: Long = 10000,
        var jobTimeout: Long = 10000,
        var loopInterval: Long = 100,
        var mustSyncUntilHeight: Long = -1,
        var maxErrorsBeforeBlacklisting: Int = 10,
        /**
         * 10 minutes in milliseconds
         */
        var blacklistingTimeoutMs: Long = 10 * 60 * 1000)

/**
 * This class syncs blocks from its peers by requesting <parallelism> blocks
 * from random peers simultaneously.
 *
 * The peers respond to the requests using a BlockHeader immediately followed
 * by an UnfinishedBlock, but if they don't have the block, they respond with
 * their latest BlockHeader and the height that was requested. If they
 * don't have any blocks at all, they reply with a BlockHeader with empty header
 * and witness.
 *
 * Requests that times out: When a request to a peer has been outstanding for a
 * long time (fastSyncParams.jobTimeout), we must timeout and stop using that
 * peer, at least temporarily. Otherwise it will hold up the syncing process
 * every now and then when that peer has been (randomly) selected.
 *
 * We only use random known peers (from the peerCommConfiguration) to sync from.
 *
 * If there are no live peers, it will wait [params.exitDelay] until it leaves fastsync and starts
 * trying to build blocks on its own. This is not a problem in a real world scenario, since you can wait a minute
 * or so upon first start. But in tests, this can be really annoying. So tests that only runs a single node
 * should set [params.exitDelay] to 0.
 */
class FastSynchronizer(
        private val workerContext: WorkerContext,
        val blockDatabase: BlockDatabase,
        val params: FastSyncParameters
) : Messaging(workerContext.engine.getBlockQueries(), workerContext.communicationManager) {
    private val blockchainConfiguration = workerContext.engine.getConfiguration()
    private val configuredPeers = workerContext.peerCommConfiguration.networkNodes.getPeerIds()
    private val jobs = TreeMap<Long, Job>()
    private val peerStatuses = PeerStatuses(params)
    private var lastJob: Job? = null
    private var lastBlockTimestamp: Long = blockQueries.getLastBlockTimestamp().get()

    // this is used to track pending asynchronous BlockDatabase.addBlock tasks to make sure failure to commit propagates properly
    private var addBlockCompletionPromise: CompletionPromise? = null

    // This is the communication mechanism from the async commitBlock callback to main loop
    private val finishedJobs = LinkedBlockingQueue<Job>()

    companion object : KLogging()

    var blockHeight: Long = blockQueries.getBestHeight().get()
        private set

    inner class Job(val height: Long, var peerId: XPeerID) {
        var header: BlockHeader? = null
        var witness: BlockWitness? = null
        var block: BlockDataWithWitness? = null
        var blockCommitting = false
        var addBlockException: Exception? = null
        val startTime = System.currentTimeMillis()
        var hasRestartFailed = false
        override fun toString(): String {
            return "${this@FastSynchronizer.workerContext.processName}-h${height}-${peerId.shortString()}"
        }
    }

    private val shutdown = AtomicBoolean(false)

    fun syncUntil(exitCondition: () -> Boolean) {
        try {
            blockHeight = blockQueries.getBestHeight().get()
            syncDebug("Start", blockHeight)
            lastBlockTimestamp = blockQueries.getLastBlockTimestamp().get()
            while (!shutdown.get() && !exitCondition()) {
                if (workerContext.heartbeatChecker.checkHeartbeat(lastBlockTimestamp)) {
                    refillJobs()
                    processMessages(exitCondition)
                    processDoneJobs()
                    processStaleJobs()
                    sleep(params.loopInterval)
                } else {
                    sleep(workerContext.nodeConfig.heartbeatSleepTimeout)
                }
            }
        } catch (e: BadDataMistake) {
            error("Fatal error, shutting down blockchain for safety reasons. Needs manual investigation.", e)
            throw e
        } catch (e: Exception) {
            syncDebug("Exception", e)
        } finally {
            syncDebug("Await commits", blockHeight)
            awaitCommits()
            jobs.clear()
            finishedJobs.clear()
            peerStatuses.clear()
            syncDebug("Exit fastsync", blockHeight)
        }
    }

    fun syncUntilShutdown() {
        syncUntil { false }
    }

    /**
     * Terminology:
     * current = our current view of the system
     * final = the actual effective configuration of the blockchain (that we may or may not have yet)
     * drained(h) = peer that we have signalled that it hasn't any blocks *after* height h, ie h is its tip.
     * syncable(h) = responsive peer that isn't (yet) drained(h)
     *
     * This is called by a validator to make reasonably sure it's up-to-date with peers before
     * starting to build blocks.
     *
     * If no peer is responsive for X seconds, we'll assume we're the sole live node and return.
     *
     * Note that if we have contact with all current signers, it doesn't mean that we can trust that group,
     * because we don't know if this is the final configuration. Even if they are current signers, any/all
     * of those nodes could have turned rouge and got excluded from future signer lists. We'll have to
     * hope they'll provide us with correct blocks.
     *
     * When we have synced up to the final configuration, we *can* rely on the 2f+1 rule,
     * but we won't be aware of that when it happens. Any current signer list can be adversarial.
     *
     * All nodes are thus to be regarded as potentially adversarial/unreliable replicas.
     *
     * We consider ourselves up-to-date when
     * (a) at least [exitDelay] ms has passed since start and
     * (b) we have no syncable peers at our own height.
     *
     * The time requirement (a) is to allow for connections to be established to as many peers as
     * possible (within reasonable limit) before considering (b). Otherwise (b) might be trivially true
     * if we only had time to connect to a single or very few nodes.
     */
    fun syncUntilResponsiveNodesDrained() {
        val timeout = System.currentTimeMillis() + params.exitDelay
        if (logger.isDebugEnabled) {
            logger.debug("syncUntilResponsiveNodesDrained() begin with exitDelay: ${params.exitDelay}")
        }
        syncUntil {
            val syncableCount = peerStatuses.getSyncable(blockHeight + 1).intersect(configuredPeers).size

            // Keep syncing until this becomes true, i.e. to exit we must have:
            val done = timeout < System.currentTimeMillis()      // 1. must have timeout
                    && syncableCount == 0                        // 2. must have no syncable nodes
                    && blockHeight >= params.mustSyncUntilHeight // 3. must BC height above the minimum specified height

            if (logger.isDebugEnabled && done) {
                logger.debug("We are done syncing. Syncable count: $syncableCount, height: $blockHeight, must sync until: ${params.mustSyncUntilHeight}.")
            }
            done
        }
    }

    fun shutdown() {
        shutdown.set(true)
    }

    private fun awaitCommits() {
        // Check also hasRestartFailed to avoid getting stuck in awaitCommits(). If we don't check it
        // AND
        //
        // * j.peerId was blacklisted in previous invocation of processDoneJob AND
        // * restartJob(j) doesn't find a peer to send to, and thus doesn't remove it.
        //
        // then we will count this job as currently committing and wait for more
        // committing blocks as are actually committing.
        val committingJobs = jobs.count { it.value.blockCommitting && !it.value.hasRestartFailed }
        for (i in (0 until committingJobs)) {
            val j = finishedJobs.take()
            processDoneJob(j, true)
        }
    }

    private fun processDoneJobs() {
        var j = finishedJobs.poll()
        while (j != null) {
            processDoneJob(j)
            j = finishedJobs.poll()
        }
    }

    /**
     * Depending on the result of the job we take different actions.
     */
    private fun processDoneJob(j: Job, final: Boolean = false) {
        val exception = j.addBlockException
        if (exception == null) {
            doneDebug("Job $j done")
            // Add new job and remove old job
            if (!final) {
                startNextJob()
            }
            blockHeight++
            removeJob(j)
            // Keep track of last block's job, in case of a BadDataType.PREV_BLOCK_MISMATCH on next job
            // Discard bulky data we don't need
            j.block = null
            j.witness = null
            lastJob = j
        } else {
            if (exception is PmEngineIsAlreadyClosed) {
                doneTrace("Add block failed for job $j because Db Engine is already closed.")
                removeJob(j)
                return
            }

            if (exception is BDBAbortException) {
                // the problem happened because of a previous block, clean up this
                // job and resubmit
                j.blockCommitting = false
                j.addBlockException = null
                commitJobsAsNecessary(null) // TODO: bTrace?
                return
            }

            if (exception is BadDataMistake && exception.type == BadDataType.PREV_BLOCK_MISMATCH) {
                // If we can't connect block, then either
                // previous block is bad or this block is bad. Unfortunately,
                // we can't know which. Ideally, we'd like to take different actions:
                // If this block is bad -> blacklist j.peer
                // If previous block is bad -> Panic shutdown blockchain
                //
                // We take the cautious approach and always shutdown the
                // blockchain. We also log this block's job and last block's job
                doneInfo("Previous block mismatch. " +
                        "Previous block ${lastJob?.header?.blockRID} received from ${lastJob?.peerId}, " +
                        "This block ${j.header?.blockRID} received from ${j.peerId}.")
                throw exception
            }

            // If the job failed because the block is already in the database
            // then it means that fastsync started before all addBlock jobs
            // from normal sync were done. If this has happened, we
            // will increase the blockheight and consider this job done (but
            // not by us).
            val bestHeight = blockQueries.getBestHeight().get()
            if (bestHeight >= j.height) {
                doneTrace("Add block failed for job $j because block already in db.")
                blockHeight++ // as if this block was successful.
                removeJob(j)
                return
            }

            val errMsg = "Invalid block $j. Blacklisting peer ${j.peerId}: ${exception.message}"
            doneError(errMsg)
            // Peer sent us an invalid block. Blacklist the peer and restart job
            peerStatuses.maybeBlacklist(j.peerId, errMsg)
            if (final) {
                removeJob(j)
            } else {
                restartJob(j)
            }
        }
    }

    fun processStaleJobs() {
        val now = System.currentTimeMillis()
        val toRestart = mutableListOf<Job>()
        // Keep track of peers that we mark legacy. Otherwise, if same peer appears in
        // multiple timed out jobs, we will
        // 1) Mark it as maybeLegacy on first appearance
        // 2) Mark it as unresponsive and not maybeLegacy on second appearance
        // The result is that we won't send legacy request to that peer, since it's marked
        // unresponsive.
        val legacyPeers = mutableSetOf<XPeerID>()
        for (j in jobs.values) {
            if (j.hasRestartFailed) {
                if (j.startTime + params.jobTimeout < now) {
                    peerStatuses.unresponsive(j.peerId, "Synch: Marking peer for restarted job ${j} unresponsive")
                }
                // These are jobs that couldn't be restarted because there
                // were no peers available at the time. Try again every
                // time, because there is virtually no cost in doing so.
                // It's just a check against some local datastructures.
                toRestart.add(j)
            } else if (j.block == null && j.startTime + params.jobTimeout < now) {
                // We have waited for response from j.peerId for a long time.
                // This might be because it's a legacy node and thus doesn't respond to
                // GetBlockHeaderAndBlock messages or because it's just unresponsive
                if (peerStatuses.isConfirmedModern(j.peerId)) {
                    peerStatuses.unresponsive(j.peerId, "Synch: Marking modern peer for job ${j} unresponsive")
                } else if (!legacyPeers.contains(j.peerId) && peerStatuses.isMaybeLegacy(j.peerId)) {
                    // Peer is marked as legacy, but still appears unresponsive.
                    // This probably wasn't a legacy node, but simply an unresponsive one.
                    // It *could* still be a legacy node, but we give it another chance to
                    // prove itself a modern node after the timeout
                    peerStatuses.setMaybeLegacy(j.peerId, false)
                    peerStatuses.unresponsive(j.peerId, "Synch: Marking potentially legacy peer for job ${j} unresponsive")
                } else {
                    // Let's assume this is a legacy node and use GetCompleteBlock for the
                    // next try.
                    // If that try is unresponsive too, we'll mark it as unresponsive
                    peerStatuses.setMaybeLegacy(j.peerId, true)
                    legacyPeers.add(j.peerId)
                }
                toRestart.add(j)
            }
        }
        // Avoid ConcurrentModificationException by restartingJob after for loop
        toRestart.forEach {
            restartJob(it)
        }
    }

    /**
     * This makes sure that we have <parallelism> number of jobs running
     * concurrently.
     */
    private fun refillJobs() {
        (jobs.size until params.parallelism).forEach { _ ->
            if (!startNextJob()) {
                // There are no peers to talk to
                return
            }
        }
    }

    private fun restartJob(job: Job) {
        if (!startJob(job.height)) {
            // We had no peers available for this height, we'll have to try
            // again later. see processStaleJobs()
            job.hasRestartFailed = true
        }
    }

    private fun startNextJob(): Boolean {
        return startJob(blockHeight + jobs.size + 1)
    }

    private fun sendLegacyRequest(height: Long): XPeerID? {
        val peers = peerStatuses.getLegacyPeers(height).intersect(configuredPeers)
        if (peers.isEmpty()) return null
        return communicationManager.sendToRandomPeer(GetBlockAtHeight(height), peers)
    }

    private fun sendRequest(height: Long): XPeerID? {
        val now = System.currentTimeMillis()
        val excludedPeers = peerStatuses.exclNonSyncable(height, now)
        val peers = configuredPeers.minus(excludedPeers)
        if (peers.isEmpty()) return null
        return communicationManager.sendToRandomPeer(GetBlockHeaderAndBlock(height), peers)
    }

    private fun startJob(height: Long): Boolean {
        var peer = sendRequest(height)
        if (peer == null) {
            // There were no modern nodes to sync from. Let's try with a legacy node instead
            peer = sendLegacyRequest(height)
            if (peer == null) {
                // there were no peers at all to sync from. give up.
                return false
            }
        }
        val j = Job(height, peer)
        addJob(j)
        startJobTrace("Started job $j")
        return true
    }

    private fun removeJob(job: Job) {
        jobs.remove(job.height)
    }

    private fun addJob(job: Job) {
        peerStatuses.addPeer(job.peerId) // Only adds if peer doesn't exist
        val replaced = jobs.put(job.height, job)
        if (replaced == null) {
            addTrace("Added new job $job")
        } else {
            addTrace("Replaced job $replaced with $job")
        }
    }

    private fun debugJobString(j: Job?, requestedHeight: Long, peerId: XPeerID): String {
        var out = ", Received: height: $requestedHeight , peerId: $peerId"
        if (j != null) {
            out += ", Requested (job): $j"
        }
        return out
    }

    private fun handleBlockHeader(peerId: XPeerID, header: ByteArray, witness: ByteArray, requestedHeight: Long): Boolean {
        val j = jobs[requestedHeight]

        // Didn't expect header for this height or from this peer
        // We might want to blacklist peers that sends unsolicited headers;
        // They might be adversarial and try to get us to restart jobs
        // as much as they can. But hard to distinguish this from
        // legitimate glitches, for example that the peer has timed
        // out in earlier job but just now comes back with the response.
        if (j == null) {
            var dbg = debugJobString(j, requestedHeight, peerId)
            peerStatuses.maybeBlacklist(peerId, "Synch: Why do we receive a header for a block height not in our job list? $dbg")
            return false
        }
        if (peerId != j.peerId) {
            var dbg = debugJobString(j, requestedHeight, peerId)
            peerStatuses.maybeBlacklist(
                peerId,
                "Synch: Why do we receive a header from a peer when we didn't ask this peer? $dbg"
            )
            return false
        }
        if (j.header != null) {
            var dbg = debugJobString(j, requestedHeight, peerId)
            peerStatuses.maybeBlacklist(
                peerId,
                "Synch: Why do we receive a header when we already have the header? $dbg"
            )
            return false
        }

        if (header.size == 0) {
            if (witness.size == 0) {
                // The peer says it has no blocks, try another peer
                headerDebug("Peer for job $j drained (sent empty header)")
                val now = System.currentTimeMillis()
                peerStatuses.drained(peerId, -1, now)
                restartJob(j)
                return false
            } else {
                var dbg = debugJobString(j, requestedHeight, peerId)
                peerStatuses.maybeBlacklist(peerId, "Synch: Why we get a witness without a header? $dbg")
                return false
            }
        }

        val h = blockchainConfiguration.decodeBlockHeader(header)
        val peerBestHeight = getHeight(h)

        if (peerBestHeight != j.height) {
            headerDebug("Header height=$peerBestHeight, we asked for ${j.height}. Peer for $j must be drained")
            // The peer didn't have the block we wanted
            // Remember its height and try another peer
            val now = System.currentTimeMillis()
            peerStatuses.drained(peerId, peerBestHeight, now)
            restartJob(j)
            return false
        }

        val w = blockchainConfiguration.decodeWitness(witness)
        if ((blockchainConfiguration as BaseBlockchainConfiguration).verifyBlockHeader(h, w)) {
            j.header = h
            j.witness = w
            headerTrace("Header for $j received")
            peerStatuses.headerReceived(peerId, peerBestHeight)
            return true
        } else {
            // There may be two reasons for verification failures.
            // 1. The peer is a scumbag, sending us invalid headers
            // 2. The header is from a configuration that we haven't activated yet.
            // In both cases we can blacklist the peer:
            //
            // 1. blacklisting scumbags is good
            // 2. The blockchain will restart before requestedHeight is added, so the
            // sync process will restart fresh with new configuration. Worst case is if
            // we download parallelism blocks before restarting.
            val dbg = debugJobString(j, requestedHeight, peerId)
            peerStatuses.maybeBlacklist(peerId, "Synch: Invalid header received. $dbg")
            return false
        }
    }

    private fun getHeight(header: BlockHeader): Long {
        // A bit ugly hack. Figure out something better. We shouldn't rely on specific
        // implementation here.
        // Our current implementation, BaseBlockHeader, includes the height, which
        // means that we can trust the height in the header because it's been
        // signed by a quorum of signers.
        // If another BlockHeader implementation is used, that doesn't include
        // the height, we'd have to rely on something else, for example
        // sending the height explicitly, but then we trust only that single
        // sender node to tell the truth.
        // For now we rely on the height being part of the header.
        if (header !is BaseBlockHeader) {
            throw ProgrammerMistake("Expected BaseBlockHeader")
        }
        return header.blockHeaderRec.getHeight()
    }

    private fun handleUnfinishedBlock(peerId: XPeerID, header: ByteArray, txs: List<ByteArray>) {
        val h = blockchainConfiguration.decodeBlockHeader(header)
        if (h !is BaseBlockHeader) {
            throw BadDataMistake(BadDataType.BAD_MESSAGE, "Expected BaseBlockHeader")
        }
        val height = getHeight(h)
        val j = jobs[height]
        if (j == null) {
            peerStatuses.maybeBlacklist(peerId, "Synch: Why did we get an unfinished block of height: $height from peer: $peerId ? We didn't ask for it")
            return
        }
        unfinishedTrace("Received for $j")
        var bTrace: BlockTrace? = null
        if (logger.isDebugEnabled) {
            bTrace = BlockTrace.build(null, h.blockRID, height)
        }
        val expectedHeader = j.header

        // Validate everything!
        if (j.block != null) {
            peerStatuses.maybeBlacklist(peerId, "Synch: We got this block height = $height already, why send it again?. $j")
            return
        }

        if (peerId != j.peerId) {
            peerStatuses.maybeBlacklist(peerId, "Synch: We didn't expect $peerId to send us an unfinished block (height = $height). We wanted ${j.peerId} to do it. $j")
            return
        }

        if (expectedHeader == null) {
            peerStatuses.maybeBlacklist(peerId, "Synch: We don't have a header yet, why does $peerId send us an unfinished block (height = $height )? $j")
            return
        }

        if (!(expectedHeader.rawData contentEquals header)) {
            peerStatuses.maybeBlacklist(peerId, "Synch: Peer: ${j.peerId} is sending us an unfinished block (height = $height) with a header that doesn't match the header we expected. $j")
            return
        }

        // The witness has already been verified in handleBlockHeader().
        j.block = BlockDataWithWitness(h, txs, j.witness!!)

        commitJobsAsNecessary(bTrace)
    }

    private fun commitJobsAsNecessary(bTrace: BlockTrace?) {
        // We have to make sure blocks are committed in the correct order. If we are missing a block we have to wait for it.
        for (job in jobs.values) {
            // The values are iterated in key-ascending order (see TreeMap)
            if (job.block == null) {
                // The next block to be committed hasn't arrived yet
                unfinishedTrace("Done. Next job, $job, to commit hasn't arrived yet.")
                return
            }
            if (!job.blockCommitting) {
                unfinishedTrace("Committing block for $job")
                job.blockCommitting = true
                commitBlock(job, bTrace)
            }
        }
    }

    /**
     * This is used for syncing from old nodes that doesn't have this new FastSynchronizer algorithm
     */
    private fun handleCompleteBlock(peerId: XPeerID, blockData: MessageBlockData, height: Long, witness: ByteArray) {
        // We expect height to be the requested height. If the peer didn't have the block we wouldn't
        // get any block at all.
        if (!peerStatuses.isMaybeLegacy(peerId)) {
            // We only expect CompleteBlock from legacy nodes.
            return
        }

        val saveBlock = handleBlockHeader(peerId, blockData.header, witness, height)
        if (!saveBlock) {
            return
        }
        handleUnfinishedBlock(peerId, blockData.header, blockData.transactions)
    }

    /**
     * Requirements:
     * 1. Must commit in order of height.
     * 2. If one block fails to commit, we should not commit of blocks coming after it.
     *
     * Therefore:
     * we cannot start all commits in parallel, since that might cause us to commit a block even though
     * previous block failed to commit. Instead we start next commit only after the previous commit was
     * successfully finished.
     */
    private fun commitBlock(job: Job, bTrace: BlockTrace?) {
        if (shutdown.get()) return

        if (addBlockCompletionPromise?.isDone() == true) {
            addBlockCompletionPromise = null
        }

        // We are free to commit this Job, go on and add it to DB
        // (this is usually slow and is therefore handled via a promise).
        val p = blockDatabase.addBlock(job.block!!, addBlockCompletionPromise, bTrace)
        addBlockCompletionPromise = p
        p.success {
            finishedJobs.add(job)
            lastBlockTimestamp = (job.header!! as BaseBlockHeader).timestamp
        }
        p.fail {
            // We got an invalid block from peer. Let's blacklist this
            // peer and try another peer
            if (it is PmEngineIsAlreadyClosed || it is BDBAbortException) {
                warn("Exception committing block $job: ${it.message}")
            } else {
                warn("Exception committing block $job", it)
            }
            job.addBlockException = it
            finishedJobs.add(job)
        }
    }

    private fun processMessages(exitCondition: () -> Boolean) {
        for (packet in communicationManager.getPackets()) {
            // We do heartbeat check for each network message because
            // communicationManager.getPackets() might give a big portion of messages.
            while (!workerContext.heartbeatChecker.checkHeartbeat(lastBlockTimestamp)) {
                if (shutdown.get() || exitCondition()) return
                sleep(workerContext.nodeConfig.heartbeatSleepTimeout)
            }

            val peerId = packet.first
            if (peerStatuses.isBlacklisted(peerId)) {
                continue
            }
            val message = packet.second
            if (message is GetBlockHeaderAndBlock || message is BlockHeaderMessage) {
                peerStatuses.confirmModern(peerId)
            }
            try {
                when (message) {
                    is GetBlockAtHeight -> sendBlockAtHeight(peerId, message.height)
                    is GetBlockHeaderAndBlock -> sendBlockHeaderAndBlock(peerId, message.height, blockHeight)
                    is BlockHeaderMessage -> handleBlockHeader(peerId, message.header, message.witness, message.requestedHeight)
                    is UnfinishedBlock -> handleUnfinishedBlock(peerId, message.header, message.transactions)
                    is CompleteBlock -> handleCompleteBlock(peerId, message.data, message.height, message.witness)
                    is Status -> peerStatuses.statusReceived(peerId, message.height - 1)
                    else -> trace("Unhandled type ${message} from peer $peerId")
                }
            } catch (e: Exception) {
                logger.info("Couldn't handle message $message from peer $peerId. Ignoring and continuing", e)
            }
        }
    }

    // -------------
    // Only logging below
    // -------------

    fun trace(message: String, e: Exception? = null) {
        if (logger.isTraceEnabled) {
            logger.trace("${workerContext.processName}: $message", e)
        }
    }

    fun error(message: String, e: Exception? = null) {
        logger.error("${workerContext.processName}: $message", e)
    }

    fun warn(message: String, e: Exception? = null) {
        logger.warn("${workerContext.processName}: $message", e)
    }

    // syncUntil()
    private fun syncDebug(message: String, e: Exception? = null) {
        if (logger.isDebugEnabled) {
            logger.debug("${workerContext.processName}: syncUntil() -- $message", e)
        }
    }

    private fun syncDebug(message: String, height: Long, e: Exception? = null) {
        if (logger.isDebugEnabled) {
            logger.debug("${workerContext.processName}: syncUntil() -- $message, at height: $height", e)
        }
    }

    // processDoneJob()
    private fun doneTrace(message: String, e: Exception? = null) {
        if (logger.isTraceEnabled) {
            logger.trace("${workerContext.processName}: processDoneJob() --- $message", e)
        }
    }

    private fun doneDebug(message: String, e: Exception? = null) {
        if (logger.isDebugEnabled) {
            logger.debug("${workerContext.processName}: processDoneJob() -- $message", e)
        }
    }

    private fun doneInfo(message: String, e: Exception? = null) {
        logger.info("${workerContext.processName}: processDoneJob() - $message", e)
    }

    private fun doneError(message: String, e: Exception? = null) {
        logger.error("${workerContext.processName}: processDoneJob() $message", e)
    }

    // startJob()
    private fun startJobTrace(message: String, e: Exception? = null) {
        if (logger.isTraceEnabled) {
            logger.trace("${workerContext.processName}: startJob() -- $message", e)
        }
    }

    // addJob()
    private fun addTrace(message: String, e: Exception? = null) {
        if (logger.isTraceEnabled) {
            logger.trace("${workerContext.processName}: addJob() -- $message", e)
        }
    }

    // handleUnfinishedBlock()
    private fun unfinishedTrace(message: String, e: Exception? = null) {
        if (logger.isTraceEnabled) {
            logger.trace("${workerContext.processName}: handleUnfinishedBlock() -- $message", e)
        }
    }

    // handleBlockHeader()
    private fun headerTrace(message: String, e: Exception? = null) {
        if (logger.isTraceEnabled) {
            logger.trace("${workerContext.processName}: handleBlockHeader() -- $message", e)
        }
    }

    private fun headerDebug(message: String, e: Exception? = null) {
        if (logger.isDebugEnabled) {
            logger.debug("${workerContext.processName}: handleBlockHeader() -- $message", e)
        }
    }
<<<<<<< HEAD

}
=======
}
>>>>>>> 15c91f46
<|MERGE_RESOLUTION|>--- conflicted
+++ resolved
@@ -784,9 +784,4 @@
             logger.debug("${workerContext.processName}: handleBlockHeader() -- $message", e)
         }
     }
-<<<<<<< HEAD
-
-}
-=======
-}
->>>>>>> 15c91f46
+}