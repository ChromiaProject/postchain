// Copyright (c) 2020 ChromaWay AB. See README for license information.

package net.postchain.ebft.syncmanager.common

import mu.KLogging
import net.postchain.base.BaseBlockHeader
import net.postchain.base.data.BaseBlockchainConfiguration
import net.postchain.core.*
import net.postchain.core.BlockHeader
import net.postchain.debug.BlockTrace
import net.postchain.ebft.BDBAbortException
import net.postchain.ebft.BlockDatabase
import net.postchain.ebft.CompletionPromise
import net.postchain.ebft.message.*
import net.postchain.ebft.worker.WorkerContext
import net.postchain.core.NodeRid
import java.lang.Thread.sleep
import java.util.*
import java.util.concurrent.LinkedBlockingQueue
import net.postchain.ebft.message.BlockData as MessageBlockData
import net.postchain.ebft.message.BlockHeader as BlockHeaderMessage


/**
 * Tuning parameters for FastSychronizer. All times are in ms.
 */
data class FastSyncParameters(
        var resurrectDrainedTime: Long = 10000,
        var resurrectUnresponsiveTime: Long = 20000,
        /**
         * For tiny blocks it might make sense to increase parallelism to, eg 100,
         * to increase throughput by ~6x (as experienced through experiments),
         * but for non-trivial blockchains, this will require substantial amounts
         * of memory, worst case about parallelism*blocksize.
         *
         * There seems to be a sweet-spot throughput-wise at parallelism=120,
         * but it can come at great memory cost. We set this to 10
         * to be safe.
         *
         * Ultimately, this should be a configuration setting.
         */
        var parallelism: Int = 10,
        /**
         * Don't exit fastsync for at least this amount of time (ms).
         * This gives the connection manager some time to accumulate
         * connections so that the random peer selection has more
         * peers to chose from, to avoid exiting fastsync
         * prematurely because one peer is connected quicker, giving
         * us the impression that there is only one reachable node.
         *
         * Example: I'm A(height=-1), and B(-1),C(-1),D(0) are peers. When entering FastSync
         * we're only connected to B.
         *
         * * Send a GetBlockHeaderAndBlock(0) to B
         * * B replies with empty block header and we mark it as drained(-1).
         * * We conclude that we have drained all peers at -1 and exit fastsync
         * * C and D connections are established.
         *
         * We have exited fastsync before we had a chance to sync from C and D
         *
         * Sane values:
         * Replicas: not used
         * Signers: 60000ms
         * Tests with single node: 0
         * Tests with multiple nodes: 1000
         */
        var exitDelay: Long = 60000,
        var pollPeersInterval: Long = 10000,
        var jobTimeout: Long = 10000,
        var loopInterval: Long = 100,
        var mustSyncUntilHeight: Long = -1,
        var maxErrorsBeforeBlacklisting: Int = 10,
        /**
         * 10 minutes in milliseconds
         */
        var blacklistingTimeoutMs: Long = 10 * 60 * 1000)

/**
 * This class syncs blocks from its peers by requesting <parallelism> blocks
 * from random peers simultaneously.
 *
 * The peers respond to the requests using a BlockHeader immediately followed
 * by an UnfinishedBlock, but if they don't have the block, they respond with
 * their latest BlockHeader and the height that was requested. If they
 * don't have any blocks at all, they reply with a BlockHeader with empty header
 * and witness.
 *
 * Requests that times out: When a request to a peer has been outstanding for a
 * long time (fastSyncParams.jobTimeout), we must timeout and stop using that
 * peer, at least temporarily. Otherwise it will hold up the syncing process
 * every now and then when that peer has been (randomly) selected.
 *
 * We only use random known peers (from the peerCommConfiguration) to sync from.
 *
 * If there are no live peers, it will wait [params.exitDelay] until it leaves fastsync and starts
 * trying to build blocks on its own. This is not a problem in a real world scenario, since you can wait a minute
 * or so upon first start. But in tests, this can be really annoying. So tests that only runs a single node
 * should set [params.exitDelay] to 0.
 */
<<<<<<< HEAD
class FastSynchronizer(
        private val workerContext: WorkerContext,
        val blockDatabase: BlockDatabase,
        val params: FastSyncParameters
=======
class FastSynchronizer(private val workerContext: WorkerContext,
                       val blockDatabase: BlockDatabase,
                       val params: FastSyncParameters,
                       val isProcessRunning: () -> Boolean
>>>>>>> cd6124dd
) : Messaging(workerContext.engine.getBlockQueries(), workerContext.communicationManager) {
    private val blockchainConfiguration = workerContext.engine.getConfiguration()
    private val configuredPeers = workerContext.peerCommConfiguration.networkNodes.getPeerIds()
    private val jobs = TreeMap<Long, Job>()
    private val peerStatuses = PeerStatuses(params)
    private var lastJob: Job? = null
    private var lastBlockTimestamp: Long = blockQueries.getLastBlockTimestamp().get()

    // this is used to track pending asynchronous BlockDatabase.addBlock tasks to make sure failure to commit propagates properly
    private var addBlockCompletionPromise: CompletionPromise? = null

    // This is the communication mechanism from the async commitBlock callback to main loop
    private val finishedJobs = LinkedBlockingQueue<Job>()

    companion object : KLogging()

    var blockHeight: Long = blockQueries.getBestHeight().get()
        private set

    inner class Job(val height: Long, var peerId: NodeRid) {
        var header: BlockHeader? = null
        var witness: BlockWitness? = null
        var block: BlockDataWithWitness? = null
        var blockCommitting = false
        var addBlockException: Exception? = null
        val startTime = System.currentTimeMillis()
        var hasRestartFailed = false
        override fun toString(): String {
            return "${this@FastSynchronizer.workerContext.processName}-h${height}-${peerId.shortString()}"
        }
    }

    fun syncUntil(exitCondition: () -> Boolean) {
        try {
            blockHeight = blockQueries.getBestHeight().get()
            syncDebug("Start", blockHeight)
<<<<<<< HEAD
            lastBlockTimestamp = blockQueries.getLastBlockTimestamp().get()
            while (!shutdown.get() && !exitCondition()) {
                if (workerContext.heartbeatChecker.checkHeartbeat(lastBlockTimestamp)) {
                    refillJobs()
                    processMessages(exitCondition)
                    processDoneJobs()
                    processStaleJobs()
                    sleep(params.loopInterval)
                } else {
                    sleep(workerContext.nodeConfig.heartbeatSleepTimeout)
                }
=======
            while (isProcessRunning() && !exitCondition()) {
                refillJobs()
                processMessages()
                processDoneJobs()
                processStaleJobs()
                sleep(params.loopInterval)
>>>>>>> cd6124dd
            }
        } catch (e: BadDataMistake) {
            logger.error(e) { "Fatal error, shutting down blockchain for safety reasons. Needs manual investigation." }
            throw e
        } catch (e: Exception) {
            logger.debug(e) { "syncUntil() -- ${"Exception"}" }
        } finally {
            syncDebug("Await commits", blockHeight)
            awaitCommits()
            jobs.clear()
            finishedJobs.clear()
            peerStatuses.clear()
            syncDebug("Exit fastsync", blockHeight)
        }
    }

    /**
     * Terminology:
     * current = our current view of the system
     * final = the actual effective configuration of the blockchain (that we may or may not have yet)
     * drained(h) = peer that we have signalled that it hasn't any blocks *after* height h, ie h is its tip.
     * syncable(h) = responsive peer that isn't (yet) drained(h)
     *
     * This is called by a validator to make reasonably sure it's up-to-date with peers before
     * starting to build blocks.
     *
     * If no peer is responsive for X seconds, we'll assume we're the sole live node and return.
     *
     * Note that if we have contact with all current signers, it doesn't mean that we can trust that group,
     * because we don't know if this is the final configuration. Even if they are current signers, any/all
     * of those nodes could have turned rouge and got excluded from future signer lists. We'll have to
     * hope they'll provide us with correct blocks.
     *
     * When we have synced up to the final configuration, we *can* rely on the 2f+1 rule,
     * but we won't be aware of that when it happens. Any current signer list can be adversarial.
     *
     * All nodes are thus to be regarded as potentially adversarial/unreliable replicas.
     *
     * We consider ourselves up-to-date when
     * (a) at least [exitDelay] ms has passed since start and
     * (b) we have no syncable peers at our own height.
     *
     * The time requirement (a) is to allow for connections to be established to as many peers as
     * possible (within reasonable limit) before considering (b). Otherwise (b) might be trivially true
     * if we only had time to connect to a single or very few nodes.
     */
    fun syncUntilResponsiveNodesDrained() {
        val timeout = System.currentTimeMillis() + params.exitDelay
        if (logger.isDebugEnabled) {
            logger.debug("syncUntilResponsiveNodesDrained() begin with exitDelay: ${params.exitDelay}")
        }
        syncUntil {
            val syncableCount = peerStatuses.getSyncable(blockHeight + 1).intersect(configuredPeers).size

            // Keep syncing until this becomes true, i.e. to exit we must have:
            val done = timeout < System.currentTimeMillis()      // 1. must have timeout
                    && syncableCount == 0                        // 2. must have no syncable nodes
                    && blockHeight >= params.mustSyncUntilHeight // 3. must BC height above the minimum specified height

            if (logger.isDebugEnabled && done) {
                logger.debug("We are done syncing. Syncable count: $syncableCount, height: $blockHeight, must sync until: ${params.mustSyncUntilHeight}.")
            }
            done
        }
    }

    private fun awaitCommits() {
        // Check also hasRestartFailed to avoid getting stuck in awaitCommits(). If we don't check it
        // AND
        //
        // * j.peerId was blacklisted in previous invocation of processDoneJob AND
        // * restartJob(j) doesn't find a peer to send to, and thus doesn't remove it.
        //
        // then we will count this job as currently committing and wait for more
        // committing blocks as are actually committing.
        val committingJobs = jobs.count { it.value.blockCommitting && !it.value.hasRestartFailed }
        for (i in (0 until committingJobs)) {
            val j = finishedJobs.take()
            processDoneJob(j, true)
        }
    }

    private fun processDoneJobs() {
        var j = finishedJobs.poll()
        while (j != null) {
            processDoneJob(j)
            j = finishedJobs.poll()
        }
    }

    /**
     * Depending on the result of the job we take different actions.
     */
    private fun processDoneJob(j: Job, final: Boolean = false) {
        val exception = j.addBlockException
        if (exception == null) {
            logger.debug { "processDoneJob() -- ${"Job $j done"}" }
            // Add new job and remove old job
            if (!final) {
                startNextJob()
            }
            blockHeight++
            removeJob(j)
            // Keep track of last block's job, in case of a BadDataType.PREV_BLOCK_MISMATCH on next job
            // Discard bulky data we don't need
            j.block = null
            j.witness = null
            lastJob = j
        } else {
            if (exception is PmEngineIsAlreadyClosed) {
                doneTrace("Add block failed for job $j because Db Engine is already closed.")
                removeJob(j)
                return
            }

            if (exception is BDBAbortException) {
                // the problem happened because of a previous block, clean up this
                // job and resubmit
                j.blockCommitting = false
                j.addBlockException = null
                commitJobsAsNecessary(null) // TODO: bTrace?
                return
            }

            if (exception is BadDataMistake && exception.type == BadDataType.PREV_BLOCK_MISMATCH) {
                // If we can't connect block, then either
                // previous block is bad or this block is bad. Unfortunately,
                // we can't know which. Ideally, we'd like to take different actions:
                // If this block is bad -> blacklist j.peer
                // If previous block is bad -> Panic shutdown blockchain
                //
                // We take the cautious approach and always shutdown the
                // blockchain. We also log this block's job and last block's job
                logger.info {
                    "processDoneJob() - ${
                        "Previous block mismatch. " +
                                "Previous block ${lastJob?.header?.blockRID} received from ${lastJob?.peerId}, " +
                                "This block ${j.header?.blockRID} received from ${j.peerId}."
                    }"
                }
                throw exception
            }

            // If the job failed because the block is already in the database
            // then it means that fastsync started before all addBlock jobs
            // from normal sync were done. If this has happened, we
            // will increase the blockheight and consider this job done (but
            // not by us).
            val bestHeight = blockQueries.getBestHeight().get()
            if (bestHeight >= j.height) {
                doneTrace("Add block failed for job $j because block already in db.")
                blockHeight++ // as if this block was successful.
                removeJob(j)
                return
            }

            val errMsg = "Invalid block $j. Blacklisting peer ${j.peerId}: ${exception.message}"
            logger.error { "processDoneJob() $errMsg" }
            // Peer sent us an invalid block. Blacklist the peer and restart job
            peerStatuses.maybeBlacklist(j.peerId, errMsg)
            if (final) {
                removeJob(j)
            } else {
                restartJob(j)
            }
        }
    }

    fun processStaleJobs() {
        val now = System.currentTimeMillis()
        val toRestart = mutableListOf<Job>()
        // Keep track of peers that we mark legacy. Otherwise, if same peer appears in
        // multiple timed out jobs, we will
        // 1) Mark it as maybeLegacy on first appearance
        // 2) Mark it as unresponsive and not maybeLegacy on second appearance
        // The result is that we won't send legacy request to that peer, since it's marked
        // unresponsive.
        val legacyPeers = mutableSetOf<NodeRid>()
        for (j in jobs.values) {
            if (j.hasRestartFailed) {
                if (j.startTime + params.jobTimeout < now) {
                    peerStatuses.unresponsive(j.peerId, "Synch: Marking peer for restarted job ${j} unresponsive")
                }
                // These are jobs that couldn't be restarted because there
                // were no peers available at the time. Try again every
                // time, because there is virtually no cost in doing so.
                // It's just a check against some local datastructures.
                toRestart.add(j)
            } else if (j.block == null && j.startTime + params.jobTimeout < now) {
                // We have waited for response from j.peerId for a long time.
                // This might be because it's a legacy node and thus doesn't respond to
                // GetBlockHeaderAndBlock messages or because it's just unresponsive
                if (peerStatuses.isConfirmedModern(j.peerId)) {
                    peerStatuses.unresponsive(j.peerId, "Synch: Marking modern peer for job ${j} unresponsive")
                } else if (!legacyPeers.contains(j.peerId) && peerStatuses.isMaybeLegacy(j.peerId)) {
                    // Peer is marked as legacy, but still appears unresponsive.
                    // This probably wasn't a legacy node, but simply an unresponsive one.
                    // It *could* still be a legacy node, but we give it another chance to
                    // prove itself a modern node after the timeout
                    peerStatuses.setMaybeLegacy(j.peerId, false)
                    peerStatuses.unresponsive(j.peerId, "Synch: Marking potentially legacy peer for job ${j} unresponsive")
                } else {
                    // Let's assume this is a legacy node and use GetCompleteBlock for the
                    // next try.
                    // If that try is unresponsive too, we'll mark it as unresponsive
                    peerStatuses.setMaybeLegacy(j.peerId, true)
                    legacyPeers.add(j.peerId)
                }
                toRestart.add(j)
            }
        }
        // Avoid ConcurrentModificationException by restartingJob after for loop
        toRestart.forEach {
            restartJob(it)
        }
    }

    /**
     * This makes sure that we have <parallelism> number of jobs running
     * concurrently.
     */
    private fun refillJobs() {
        (jobs.size until params.parallelism).forEach { _ ->
            if (!startNextJob()) {
                // There are no peers to talk to
                return
            }
        }
    }

    private fun restartJob(job: Job) {
        if (!startJob(job.height)) {
            // We had no peers available for this height, we'll have to try
            // again later. see processStaleJobs()
            job.hasRestartFailed = true
        }
    }

    private fun startNextJob(): Boolean {
        return startJob(blockHeight + jobs.size + 1)
    }

    private fun sendLegacyRequest(height: Long): NodeRid? {
        val peers = peerStatuses.getLegacyPeers(height).intersect(configuredPeers)
        if (peers.isEmpty()) return null
        return communicationManager.sendToRandomPeer(GetBlockAtHeight(height), peers)
    }

    private fun sendRequest(height: Long): NodeRid? {
        val now = System.currentTimeMillis()
        val excludedPeers = peerStatuses.exclNonSyncable(height, now)
        val peers = configuredPeers.minus(excludedPeers)
        if (peers.isEmpty()) return null
        return communicationManager.sendToRandomPeer(GetBlockHeaderAndBlock(height), peers)
    }

    private fun startJob(height: Long): Boolean {
        var peer = sendRequest(height)
        if (peer == null) {
            // There were no modern nodes to sync from. Let's try with a legacy node instead
            peer = sendLegacyRequest(height)
            if (peer == null) {
                // there were no peers at all to sync from. give up.
                return false
            }
        }
        val j = Job(height, peer)
        addJob(j)
        logger.trace { "startJob() -- ${"Started job $j"}" }
        return true
    }

    private fun removeJob(job: Job) {
        jobs.remove(job.height)
    }

    private fun addJob(job: Job) {
        peerStatuses.addPeer(job.peerId) // Only adds if peer doesn't exist
        val replaced = jobs.put(job.height, job)
        if (replaced == null) {
            addTrace("Added new job $job")
        } else {
            addTrace("Replaced job $replaced with $job")
        }
    }

    private fun debugJobString(j: Job?, requestedHeight: Long, peerId: NodeRid): String {
        var out = ", Received: height: $requestedHeight , peerId: $peerId"
        if (j != null) {
            out += ", Requested (job): $j"
        }
        return out
    }

    private fun handleBlockHeader(peerId: NodeRid, header: ByteArray, witness: ByteArray, requestedHeight: Long): Boolean {
        val j = jobs[requestedHeight]

        // Didn't expect header for this height or from this peer
        // We might want to blacklist peers that sends unsolicited headers;
        // They might be adversarial and try to get us to restart jobs
        // as much as they can. But hard to distinguish this from
        // legitimate glitches, for example that the peer has timed
        // out in earlier job but just now comes back with the response.
        if (j == null) {
            var dbg = debugJobString(j, requestedHeight, peerId)
            peerStatuses.maybeBlacklist(peerId, "Synch: Why do we receive a header for a block height not in our job list? $dbg")
            return false
        }
        if (peerId != j.peerId) {
            var dbg = debugJobString(j, requestedHeight, peerId)
            peerStatuses.maybeBlacklist(
                    peerId,
                    "Synch: Why do we receive a header from a peer when we didn't ask this peer? $dbg"
            )
            return false
        }
        if (j.header != null) {
            var dbg = debugJobString(j, requestedHeight, peerId)
            peerStatuses.maybeBlacklist(
                    peerId,
                    "Synch: Why do we receive a header when we already have the header? $dbg"
            )
            return false
        }

        if (header.size == 0) {
            if (witness.size == 0) {
                // The peer says it has no blocks, try another peer
                headerDebug("Peer for job $j drained (sent empty header)")
                val now = System.currentTimeMillis()
                peerStatuses.drained(peerId, -1, now)
                restartJob(j)
                return false
            } else {
                var dbg = debugJobString(j, requestedHeight, peerId)
                peerStatuses.maybeBlacklist(peerId, "Synch: Why we get a witness without a header? $dbg")
                return false
            }
        }

        val h = blockchainConfiguration.decodeBlockHeader(header)
        val peerBestHeight = getHeight(h)

        if (peerBestHeight != j.height) {
            headerDebug("Header height=$peerBestHeight, we asked for ${j.height}. Peer for $j must be drained")
            // The peer didn't have the block we wanted
            // Remember its height and try another peer
            val now = System.currentTimeMillis()
            peerStatuses.drained(peerId, peerBestHeight, now)
            restartJob(j)
            return false
        }

        val w = blockchainConfiguration.decodeWitness(witness)
        if ((blockchainConfiguration as BaseBlockchainConfiguration).verifyBlockHeader(h, w)) {
            j.header = h
            j.witness = w
            logger.trace { "handleBlockHeader() -- ${"Header for $j received"}" }
            peerStatuses.headerReceived(peerId, peerBestHeight)
            return true
        } else {
            // There may be two reasons for verification failures.
            // 1. The peer is a scumbag, sending us invalid headers
            // 2. The header is from a configuration that we haven't activated yet.
            // In both cases we can blacklist the peer:
            //
            // 1. blacklisting scumbags is good
            // 2. The blockchain will restart before requestedHeight is added, so the
            // sync process will restart fresh with new configuration. Worst case is if
            // we download parallelism blocks before restarting.
            val dbg = debugJobString(j, requestedHeight, peerId)
            peerStatuses.maybeBlacklist(peerId, "Synch: Invalid header received. $dbg")
            return false
        }
    }

    private fun getHeight(header: BlockHeader): Long {
        // A bit ugly hack. Figure out something better. We shouldn't rely on specific
        // implementation here.
        // Our current implementation, BaseBlockHeader, includes the height, which
        // means that we can trust the height in the header because it's been
        // signed by a quorum of signers.
        // If another BlockHeader implementation is used, that doesn't include
        // the height, we'd have to rely on something else, for example
        // sending the height explicitly, but then we trust only that single
        // sender node to tell the truth.
        // For now we rely on the height being part of the header.
        if (header !is BaseBlockHeader) {
            throw ProgrammerMistake("Expected BaseBlockHeader")
        }
        return header.blockHeaderRec.getHeight()
    }

    private fun handleUnfinishedBlock(peerId: NodeRid, header: ByteArray, txs: List<ByteArray>) {
        val h = blockchainConfiguration.decodeBlockHeader(header)
        if (h !is BaseBlockHeader) {
            throw BadDataMistake(BadDataType.BAD_MESSAGE, "Expected BaseBlockHeader")
        }
        val height = getHeight(h)
        val j = jobs[height]
        if (j == null) {
            peerStatuses.maybeBlacklist(peerId, "Synch: Why did we get an unfinished block of height: $height from peer: $peerId ? We didn't ask for it")
            return
        }
        unfinishedTrace("Received for $j")
        var bTrace: BlockTrace? = null
        if (logger.isDebugEnabled) {
            bTrace = BlockTrace.build(null, h.blockRID, height)
        }
        val expectedHeader = j.header

        // Validate everything!
        if (j.block != null) {
            peerStatuses.maybeBlacklist(peerId, "Synch: We got this block height = $height already, why send it again?. $j")
            return
        }

        if (peerId != j.peerId) {
            peerStatuses.maybeBlacklist(peerId, "Synch: We didn't expect $peerId to send us an unfinished block (height = $height). We wanted ${j.peerId} to do it. $j")
            return
        }

        if (expectedHeader == null) {
            peerStatuses.maybeBlacklist(peerId, "Synch: We don't have a header yet, why does $peerId send us an unfinished block (height = $height )? $j")
            return
        }

        if (!(expectedHeader.rawData contentEquals header)) {
            peerStatuses.maybeBlacklist(peerId, "Synch: Peer: ${j.peerId} is sending us an unfinished block (height = $height) with a header that doesn't match the header we expected. $j")
            return
        }

        // The witness has already been verified in handleBlockHeader().
        j.block = BlockDataWithWitness(h, txs, j.witness!!)

        commitJobsAsNecessary(bTrace)
    }

    private fun commitJobsAsNecessary(bTrace: BlockTrace?) {
        // We have to make sure blocks are committed in the correct order. If we are missing a block we have to wait for it.
        for (job in jobs.values) {
            if (!isProcessRunning()) return

            // The values are iterated in key-ascending order (see TreeMap)
            if (job.block == null) {
                // The next block to be committed hasn't arrived yet
                unfinishedTrace("Done. Next job, $job, to commit hasn't arrived yet.")
                return
            }
            if (!job.blockCommitting) {
                unfinishedTrace("Committing block for $job")
                commitBlock(job, bTrace)
            }
        }
    }

    /**
     * This is used for syncing from old nodes that doesn't have this new FastSynchronizer algorithm
     */
    private fun handleCompleteBlock(peerId: NodeRid, blockData: MessageBlockData, height: Long, witness: ByteArray) {
        // We expect height to be the requested height. If the peer didn't have the block we wouldn't
        // get any block at all.
        if (!peerStatuses.isMaybeLegacy(peerId)) {
            // We only expect CompleteBlock from legacy nodes.
            return
        }

        val saveBlock = handleBlockHeader(peerId, blockData.header, witness, height)
        if (!saveBlock) {
            return
        }
        handleUnfinishedBlock(peerId, blockData.header, blockData.transactions)
    }

    /**
     * Requirements:
     * 1. Must commit in order of height.
     * 2. If one block fails to commit, we should not commit of blocks coming after it.
     *
     * Therefore:
     * we cannot start all commits in parallel, since that might cause us to commit a block even though
     * previous block failed to commit. Instead we start next commit only after the previous commit was
     * successfully finished.
     */
    private fun commitBlock(job: Job, bTrace: BlockTrace?) {
        // Once we set this flag we must add the job to finishedJobs otherwise we risk a deadlock
        job.blockCommitting = true

        if (addBlockCompletionPromise?.isDone() == true) {
            addBlockCompletionPromise = null
        }

        // We are free to commit this Job, go on and add it to DB
        // (this is usually slow and is therefore handled via a promise).
        addBlockCompletionPromise = blockDatabase
                .addBlock(job.block!!, addBlockCompletionPromise, bTrace)
                .fail {
                    // peer and try another peer
                    if (it is PmEngineIsAlreadyClosed || it is BDBAbortException) {
                        logger.warn { "Exception committing block $job: ${it.message}" }
                    } else {
                        logger.warn(it) { "Exception committing block $job" }
                    }
                    job.addBlockException = it
                }
                .always { finishedJobs.add(job) }
    }

    private fun processMessages(exitCondition: () -> Boolean) {
        for (packet in communicationManager.getPackets()) {
            // We do heartbeat check for each network message because
            // communicationManager.getPackets() might give a big portion of messages.
            while (!workerContext.heartbeatChecker.checkHeartbeat(lastBlockTimestamp)) {
                if (shutdown.get() || exitCondition()) return
                sleep(workerContext.nodeConfig.heartbeatSleepTimeout)
            }

            val peerId = packet.first
            if (peerStatuses.isBlacklisted(peerId)) {
                continue
            }
            val message = packet.second
            if (message is GetBlockHeaderAndBlock || message is BlockHeaderMessage) {
                peerStatuses.confirmModern(peerId)
            }
            try {
                when (message) {
                    is GetBlockAtHeight -> sendBlockAtHeight(peerId, message.height)
                    is GetBlockHeaderAndBlock -> sendBlockHeaderAndBlock(peerId, message.height, blockHeight)
                    is BlockHeaderMessage -> handleBlockHeader(peerId, message.header, message.witness, message.requestedHeight)
                    is UnfinishedBlock -> handleUnfinishedBlock(peerId, message.header, message.transactions)
                    is CompleteBlock -> handleCompleteBlock(peerId, message.data, message.height, message.witness)
                    is Status -> peerStatuses.statusReceived(peerId, message.height - 1)
                    else -> logger.trace { "Unhandled type ${message} from peer $peerId" }
                }
            } catch (e: Exception) {
                logger.info("Couldn't handle message $message from peer $peerId. Ignoring and continuing", e)
            }
        }
    }

    // -------------
    // Only logging below
    // -------------

    private fun syncDebug(message: String, height: Long, e: Exception? = null) {
        logger.debug(e) { "syncUntil() -- $message, at height: $height" }
    }

    // processDoneJob()
    private fun doneTrace(message: String, e: Exception? = null) {
        logger.trace(e) { "processDoneJob() --- $message" }
    }

    // addJob()
    private fun addTrace(message: String, e: Exception? = null) {
        logger.trace(e) { "addJob() -- $message" }
    }

    // handleUnfinishedBlock()
    private fun unfinishedTrace(message: String, e: Exception? = null) {
        logger.trace(e) { "handleUnfinishedBlock() -- $message" }
    }

    private fun headerDebug(message: String, e: Exception? = null) {
        logger.debug(e) { "handleBlockHeader() -- $message" }
    }
}<|MERGE_RESOLUTION|>--- conflicted
+++ resolved
@@ -97,17 +97,10 @@
  * or so upon first start. But in tests, this can be really annoying. So tests that only runs a single node
  * should set [params.exitDelay] to 0.
  */
-<<<<<<< HEAD
-class FastSynchronizer(
-        private val workerContext: WorkerContext,
-        val blockDatabase: BlockDatabase,
-        val params: FastSyncParameters
-=======
 class FastSynchronizer(private val workerContext: WorkerContext,
                        val blockDatabase: BlockDatabase,
                        val params: FastSyncParameters,
                        val isProcessRunning: () -> Boolean
->>>>>>> cd6124dd
 ) : Messaging(workerContext.engine.getBlockQueries(), workerContext.communicationManager) {
     private val blockchainConfiguration = workerContext.engine.getConfiguration()
     private val configuredPeers = workerContext.peerCommConfiguration.networkNodes.getPeerIds()
@@ -144,9 +137,8 @@
         try {
             blockHeight = blockQueries.getBestHeight().get()
             syncDebug("Start", blockHeight)
-<<<<<<< HEAD
             lastBlockTimestamp = blockQueries.getLastBlockTimestamp().get()
-            while (!shutdown.get() && !exitCondition()) {
+            while (isProcessRunning() && !exitCondition()) {
                 if (workerContext.heartbeatChecker.checkHeartbeat(lastBlockTimestamp)) {
                     refillJobs()
                     processMessages(exitCondition)
@@ -156,14 +148,6 @@
                 } else {
                     sleep(workerContext.nodeConfig.heartbeatSleepTimeout)
                 }
-=======
-            while (isProcessRunning() && !exitCondition()) {
-                refillJobs()
-                processMessages()
-                processDoneJobs()
-                processStaleJobs()
-                sleep(params.loopInterval)
->>>>>>> cd6124dd
             }
         } catch (e: BadDataMistake) {
             logger.error(e) { "Fatal error, shutting down blockchain for safety reasons. Needs manual investigation." }
@@ -677,7 +661,7 @@
             // We do heartbeat check for each network message because
             // communicationManager.getPackets() might give a big portion of messages.
             while (!workerContext.heartbeatChecker.checkHeartbeat(lastBlockTimestamp)) {
-                if (shutdown.get() || exitCondition()) return
+                if (isProcessRunning() || exitCondition()) return
                 sleep(workerContext.nodeConfig.heartbeatSleepTimeout)
             }
 
