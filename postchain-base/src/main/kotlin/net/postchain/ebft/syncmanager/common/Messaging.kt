package net.postchain.ebft.syncmanager.common

import mu.KLogging
<<<<<<< HEAD
import net.postchain.core.BlockQueries
=======
import net.postchain.core.block.BlockQueries
import net.postchain.ebft.message.*
import net.postchain.network.CommunicationManager
>>>>>>> eed0e25a
import net.postchain.core.NodeRid
import net.postchain.ebft.message.BlockHeader
import net.postchain.ebft.message.EbftMessage
import net.postchain.ebft.message.UnfinishedBlock
import net.postchain.network.CommunicationManager

abstract class Messaging(val blockQueries: BlockQueries, val communicationManager: CommunicationManager<EbftMessage>) {
    companion object: KLogging()

    /**
     * We're going to get a lot of requests from peers in fastsync mode. We should cache our tip
     * to be able to answer quicker and not bother the database with repeated queries.
     *
     * At least the header needs caching because we're sending it very often as a "I'm drained" signal,
     * but the full block might also be a good idea. Let's start with caching the header and see
     * if we need to cache the full block too.
     *
     * This cache sped up the SyncTest with 8 peers and 50 blocks (see SyncTest) from
     * about 40-56 seconds to about 34-47 seconds.
     */
    private var tipHeight: Long = -1
    private var tipHeader: BlockHeader = BlockHeader(byteArrayOf(), byteArrayOf(), 0)


    fun sendBlockHeaderAndBlock(peerID: NodeRid, requestedHeight: Long, myHeight: Long) {
        logger.trace{ "GetBlockHeaderAndBlock from peer $peerID for height $requestedHeight, myHeight is $myHeight" }

        if (myHeight == -1L) {
            sendHeader(peerID, byteArrayOf(), byteArrayOf(), -1, requestedHeight)
            return
        }

        if (myHeight < requestedHeight) {
            if (tipHeight == myHeight) {
                // We have a cached header. Make a copy with the correct requested height and send the copy.
                sendHeader(peerID, tipHeader.header, tipHeader.witness, tipHeight, requestedHeight)
                return
            }
            val block = blockQueries.getBlockAtHeight(myHeight, false).get()!!
            val h = sendHeader(peerID, block.header.rawData, block.witness.getRawData(), myHeight, requestedHeight)
            tipHeader = h
            tipHeight = myHeight
            return
        }

        val blockData = blockQueries.getBlockAtHeight(requestedHeight).get()!!
        val header = sendHeader(peerID, blockData.header.rawData, blockData.witness.getRawData(), requestedHeight, requestedHeight)
        if (requestedHeight == myHeight) {
            tipHeight = myHeight
            tipHeader = header
        }

        val unfinishedBlock = UnfinishedBlock(blockData.header.rawData, blockData.transactions)
        logger.trace{ "Replying with UnfinishedBlock to peer $peerID for height $requestedHeight" }
        communicationManager.sendPacket(unfinishedBlock, peerID)
    }

    private fun sendHeader(peerID: NodeRid, header: ByteArray, witness: ByteArray, sentHeight: Long, requestedHeight: Long): BlockHeader {
        val h = BlockHeader(header, witness, requestedHeight)
        logger.trace{ "Replying with BlockHeader at height $sentHeight to peer $peerID for requested height $requestedHeight" }
        communicationManager.sendPacket(h, peerID)
        return h
    }
}<|MERGE_RESOLUTION|>--- conflicted
+++ resolved
@@ -1,17 +1,9 @@
 package net.postchain.ebft.syncmanager.common
 
 import mu.KLogging
-<<<<<<< HEAD
-import net.postchain.core.BlockQueries
-=======
+import net.postchain.core.NodeRid
 import net.postchain.core.block.BlockQueries
 import net.postchain.ebft.message.*
-import net.postchain.network.CommunicationManager
->>>>>>> eed0e25a
-import net.postchain.core.NodeRid
-import net.postchain.ebft.message.BlockHeader
-import net.postchain.ebft.message.EbftMessage
-import net.postchain.ebft.message.UnfinishedBlock
 import net.postchain.network.CommunicationManager
 
 abstract class Messaging(val blockQueries: BlockQueries, val communicationManager: CommunicationManager<EbftMessage>) {
@@ -31,6 +23,21 @@
     private var tipHeight: Long = -1
     private var tipHeader: BlockHeader = BlockHeader(byteArrayOf(), byteArrayOf(), 0)
 
+    /**
+     * Send message to node including the block at [height]. This is a response to the [GetBlockAtHeight] request.
+     *
+     * @param peerId NodeRid of receiving node
+     * @param height requested block height
+     */
+    fun sendBlockAtHeight(peerId: NodeRid, height: Long) {
+        val blockData = blockQueries.getBlockAtHeight(height).get()
+        if (blockData == null) {
+            logger.debug{ "No block at height $height, as requested by $peerId" }
+            return
+        }
+        val packet = CompleteBlock(BlockData(blockData.header.rawData, blockData.transactions), height, blockData.witness.getRawData())
+        communicationManager.sendPacket(packet, peerId)
+    }
 
     fun sendBlockHeaderAndBlock(peerID: NodeRid, requestedHeight: Long, myHeight: Long) {
         logger.trace{ "GetBlockHeaderAndBlock from peer $peerID for height $requestedHeight, myHeight is $myHeight" }
