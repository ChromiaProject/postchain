package net.postchain.ebft.syncmanager.common

import mu.KLogging
import net.postchain.core.BlockQueries
import net.postchain.ebft.message.*
import net.postchain.network.CommunicationManager
import net.postchain.core.NodeRid

abstract class Messaging(val blockQueries: BlockQueries, val communicationManager: CommunicationManager<Message>) {
    companion object: KLogging()

    /**
     * We're going to get a lot of requests from peers in fastsync mode. We should cache our tip
     * to be able to answer quicker and not bother the database with repeated queries.
     *
     * At least the header needs caching because we're sending it very often as a "I'm drained" signal,
     * but the full block might also be a good idea. Let's start with caching the header and see
     * if we need to cache the full block too.
     *
     * This cache sped up the SyncTest with 8 peers and 50 blocks (see SyncTest) from
     * about 40-56 seconds to about 34-47 seconds.
     */
    private var tipHeight: Long = -1
    private var tipHeader: BlockHeader = BlockHeader(byteArrayOf(), byteArrayOf(), 0)

    /**
     * Send message to node including the block at [height]. This is a response to the [GetBlockAtHeight] request.
     *
     * @param peerId NodeRid of receiving node
     * @param height requested block height
     */
    fun sendBlockAtHeight(peerId: NodeRid, height: Long) {
        val blockData = blockQueries.getBlockAtHeight(height).get()
        if (blockData == null) {
            logger.debug{ "No block at height $height, as requested by $peerId" }
            return
        }
        val packet = CompleteBlock(BlockData(blockData.header.rawData, blockData.transactions), height, blockData.witness.getRawData())
        communicationManager.sendPacket(packet, peerId)
    }

<<<<<<< HEAD
    fun sendBlockHeaderAndBlock(peerID: NodeRid, requestedHeight: Long, myHeight: Long) {
        logger.trace("GetBlockHeaderAndBlock from peer $peerID for height $requestedHeight, myHeight is $myHeight")
=======
    fun sendBlockHeaderAndBlock(peerID: XPeerID, requestedHeight: Long, myHeight: Long) {
        logger.trace{ "GetBlockHeaderAndBlock from peer $peerID for height $requestedHeight, myHeight is $myHeight" }
>>>>>>> cd6124dd

        if (myHeight == -1L) {
            sendHeader(peerID, byteArrayOf(), byteArrayOf(), -1, requestedHeight)
            return
        }

        if (myHeight < requestedHeight) {
            if (tipHeight == myHeight) {
                // We have a cached header. Make a copy with the correct requested height and send the copy.
                sendHeader(peerID, tipHeader.header, tipHeader.witness, tipHeight, requestedHeight)
                return
            }
            val block = blockQueries.getBlockAtHeight(myHeight, false).get()!!
            val h = sendHeader(peerID, block.header.rawData, block.witness.getRawData(), myHeight, requestedHeight)
            tipHeader = h
            tipHeight = myHeight
            return
        }

        val blockData = blockQueries.getBlockAtHeight(requestedHeight).get()!!
        val header = sendHeader(peerID, blockData.header.rawData, blockData.witness.getRawData(), requestedHeight, requestedHeight)
        if (requestedHeight == myHeight) {
            tipHeight = myHeight
            tipHeader = header
        }

        val unfinishedBlock = UnfinishedBlock(blockData.header.rawData, blockData.transactions)
        logger.trace{ "Replying with UnfinishedBlock to peer $peerID for height $requestedHeight" }
        communicationManager.sendPacket(unfinishedBlock, peerID)
    }

    private fun sendHeader(peerID: NodeRid, header: ByteArray, witness: ByteArray, sentHeight: Long, requestedHeight: Long): BlockHeader {
        val h = BlockHeader(header, witness, requestedHeight)
        logger.trace{ "Replying with BlockHeader at height $sentHeight to peer $peerID for requested height $requestedHeight" }
        communicationManager.sendPacket(h, peerID)
        return h
    }
}<|MERGE_RESOLUTION|>--- conflicted
+++ resolved
@@ -39,13 +39,8 @@
         communicationManager.sendPacket(packet, peerId)
     }
 
-<<<<<<< HEAD
     fun sendBlockHeaderAndBlock(peerID: NodeRid, requestedHeight: Long, myHeight: Long) {
-        logger.trace("GetBlockHeaderAndBlock from peer $peerID for height $requestedHeight, myHeight is $myHeight")
-=======
-    fun sendBlockHeaderAndBlock(peerID: XPeerID, requestedHeight: Long, myHeight: Long) {
         logger.trace{ "GetBlockHeaderAndBlock from peer $peerID for height $requestedHeight, myHeight is $myHeight" }
->>>>>>> cd6124dd
 
         if (myHeight == -1L) {
             sendHeader(peerID, byteArrayOf(), byteArrayOf(), -1, requestedHeight)
