--- conflicted
+++ resolved
@@ -14,7 +14,6 @@
 import net.postchain.core.Storage
 import net.postchain.core.TransactionFactory
 import net.postchain.core.TransactionQueue
-import net.postchain.debug.DiagnosticQueue
 import net.postchain.ebft.NodeStateTracker
 import net.postchain.ebft.rest.contract.serialize
 
@@ -27,13 +26,10 @@
         debugInfoQuery: DebugInfoQuery,
         blockchainRid: BlockchainRid,
         storage: Storage,
-<<<<<<< HEAD
-        private val errorQueue: DiagnosticQueue<String>
-) : PostchainModel(chainIID, txQueue, transactionFactory, blockQueries, debugInfoQuery, blockchainRid, storage) {
-=======
         postchainContext: PostchainContext
 ) : PostchainModel(chainIID, txQueue, transactionFactory, blockQueries, debugInfoQuery, blockchainRid, storage, postchainContext) {
->>>>>>> 99ae639d
+
+    private val errorQueue = postchainContext.nodeDiagnosticContext.blockchainErrorQueue(blockchainRid)
 
     override fun nodeQuery(subQuery: String): String {
         val json = JsonFactory.makeJson()
