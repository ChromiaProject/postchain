// Copyright (c) 2020 ChromaWay AB. See README for license information.

package net.postchain.ebft.message

<<<<<<< HEAD
import net.postchain.common.toHex
import net.postchain.core.BadDataMistake
import net.postchain.core.BadDataType
import net.postchain.core.BlockchainRid
import net.postchain.core.UserMistake
import net.postchain.gtv.*

class SignedMessage(val message: ByteArray, val pubKey: ByteArray, val signature: ByteArray) {

    companion object {
        fun decode(bytes: ByteArray): SignedMessage {
            try {
                val gtvArray = GtvDecoder.decodeGtv(bytes) as GtvArray

                return SignedMessage(gtvArray[0].asByteArray(), gtvArray[1].asByteArray(), gtvArray[2].asByteArray())
            } catch (e: Exception) {
                throw UserMistake("bytes ${bytes.toHex()} cannot be decoded", e)
            }
        }
    }

    fun encode(): ByteArray {
        return GtvEncoder.encodeGtv(toGtv())
    }

    fun toGtv(): Gtv {
        return GtvFactory.gtv(GtvFactory.gtv(message), GtvFactory.gtv(pubKey), GtvFactory.gtv(signature))
    }
}

/* SIG and BLOCKDATA seem to be unused */
enum class MessageType {
    ID, STATUS, TX, SIG, BLOCKSIG, BLOCKDATA, UNFINISHEDBLOCK,
    GETBLOCKSIG, COMPLETEBLOCK, GETBLOCKATHEIGHT, GETUNFINISHEDBLOCK, GETBLOCKHEADERANDBLOCK, BLOCKHEADER
}

abstract class Message(val type: Int) {

    companion object {
        inline fun <reified T:  Message> decode(bytes: ByteArray): T {
            val data =  GtvDecoder.decodeGtv(bytes) as GtvArray
            val type = data[0].asInteger().toInt()
            return when (type) {
                MessageType.ID.ordinal -> Identification(data[1].asByteArray(), BlockchainRid(data[2].asByteArray()), data[3].asInteger()) as T
                MessageType.STATUS.ordinal -> Status(nullableBytearray(data[1]), data[2].asInteger(), data[3].asBoolean(), data[4].asInteger(), data[5].asInteger(), data[6].asInteger().toInt()) as T
                MessageType.TX.ordinal -> Transaction(data[1].asByteArray()) as T
                MessageType.SIG.ordinal -> Signature(data[1].asByteArray(), data[2].asByteArray()) as T
                MessageType.BLOCKSIG.ordinal -> BlockSignature(data[1].asByteArray(), Signature(data[2].asByteArray(), data[3].asByteArray())) as T
                MessageType.GETBLOCKSIG.ordinal -> GetBlockSignature(data[1].asByteArray()) as T
                MessageType.BLOCKDATA.ordinal -> BlockData(data[1].asByteArray(), data[2].asArray().map { it.asByteArray() }) as T
                MessageType.COMPLETEBLOCK.ordinal -> CompleteBlock(BlockData(data[1].asByteArray(), data[2].asArray().map { it.asByteArray() }), data[3].asInteger(), data[4].asByteArray()) as T
                MessageType.GETBLOCKATHEIGHT.ordinal -> GetBlockAtHeight(data[1].asInteger()) as T
                MessageType.GETUNFINISHEDBLOCK.ordinal -> GetUnfinishedBlock(data[1].asByteArray()) as T
                MessageType.UNFINISHEDBLOCK.ordinal -> UnfinishedBlock(data[1].asByteArray(), data[2].asArray().map { it.asByteArray() }) as T
                MessageType.GETBLOCKHEADERANDBLOCK.ordinal -> GetBlockHeaderAndBlock(data[1].asInteger()) as T
                MessageType.BLOCKHEADER.ordinal -> BlockHeader(data[1].asByteArray(), data[2].asByteArray(), data[3].asInteger()) as T
                else -> throw BadDataMistake(BadDataType.BAD_MESSAGE,"Message type $type is not handled")
            }
        }

        fun nullableBytearray(tmpGtv: Gtv): ByteArray? {
            return when (tmpGtv) {
                is GtvNull -> null
                is GtvByteArray -> tmpGtv.asByteArray()
                else -> throw BadDataMistake(BadDataType.BAD_MESSAGE,"Incorrect EBFT status ${tmpGtv.type}")
            }
        }
    }

    abstract fun toGtv(): Gtv

    fun encode(): ByteArray {
        return GtvEncoder.encodeGtv(toGtv())
    }

    override fun toString(): String {
        return this::class.simpleName!!
    }
}
=======
import net.postchain.common.BlockchainRid
import net.postchain.gtv.Gtv
import net.postchain.gtv.GtvArray
import net.postchain.gtv.GtvFactory.gtv
import net.postchain.gtv.GtvNull
>>>>>>> f971ccf8

class Transaction(val data: ByteArray): EbftMessage(MessageTopic.TX) {

    override fun toGtv(): Gtv {
        return gtv(topic.toGtv(), gtv(data))
    }
}

class Signature(val subjectID: ByteArray, val data: ByteArray): EbftMessage(MessageTopic.SIG) {

    override fun toGtv(): Gtv {
        return gtv(topic.toGtv(), gtv(subjectID), gtv(data))
    }
}

class BlockSignature(val blockRID: ByteArray, val sig: Signature): EbftMessage(MessageTopic.BLOCKSIG) {

    override fun toGtv(): GtvArray {
        return gtv(topic.toGtv(), gtv(blockRID),
                gtv(sig.subjectID), gtv(sig.data))
    }
}

class GetBlockSignature(val blockRID: ByteArray): EbftMessage(MessageTopic.GETBLOCKSIG) {

    override fun toGtv(): Gtv {
        return gtv(topic.toGtv(), gtv(blockRID))
    }
}

class BlockData(val header: ByteArray, val transactions: List<ByteArray>): EbftMessage(MessageTopic.BLOCKDATA) {

    override fun toGtv(): Gtv {
        return gtv(topic.toGtv(), gtv(header),
                gtv(transactions.map { gtv(it) }))
    }
}

class CompleteBlock(val data: BlockData, val height: Long, val witness: ByteArray): EbftMessage(MessageTopic.COMPLETEBLOCK) {

    override fun toGtv(): Gtv {
        return gtv(topic.toGtv(),
                gtv(data.header), gtv(data.transactions.map { gtv(it) }),
                gtv(height), gtv(witness))
    }
}

class GetBlockAtHeight(val height: Long): EbftMessage(MessageTopic.GETBLOCKATHEIGHT) {

    override fun toGtv(): Gtv {
        return gtv(topic.toGtv(), gtv(height))
    }
}

class GetUnfinishedBlock(val blockRID: ByteArray): EbftMessage(MessageTopic.GETUNFINISHEDBLOCK) {

    override fun toGtv(): Gtv {
        return gtv(topic.toGtv(), gtv(blockRID))
    }
}

class UnfinishedBlock(val header: ByteArray, val transactions: List<ByteArray>): EbftMessage(MessageTopic.UNFINISHEDBLOCK) {

    override fun toGtv(): Gtv {
        return gtv(topic.toGtv(), gtv(header), gtv(transactions.map { gtv(it) }))
    }
}

class Identification(val pubKey: ByteArray, val blockchainRID: BlockchainRid, val timestamp: Long): EbftMessage(MessageTopic.ID) {

    override fun toGtv(): Gtv {
        return gtv(topic.toGtv(), gtv(pubKey), gtv(blockchainRID), gtv(timestamp))
    }
}

class Status(val blockRID: ByteArray?, val height: Long, val revolting: Boolean, val round: Long,
                  val serial: Long, val state: Int): EbftMessage(MessageTopic.STATUS) {


    override fun toGtv(): Gtv {
        val currentBlockRid: Gtv = if (blockRID != null) {
            gtv(blockRID)
        } else {
            GtvNull
        }
        return gtv(topic.toGtv(), currentBlockRid, gtv(height),
                gtv(revolting), gtv(round), gtv(serial), gtv(state.toLong()))
    }
}

/**
 * Requests that the peer reply with two messages
 *
 * 1. The BlockHeader at height
 * 2. The UnfinishedBlock at height
 *
 * If the peer doesn't have that block, it will reply with the BlockHeader of its tip
 */
class GetBlockHeaderAndBlock(val height: Long): EbftMessage(MessageTopic.GETBLOCKHEADERANDBLOCK) {
    override fun toGtv(): Gtv {
        return gtv(topic.toGtv(), gtv(height))
    }
}

/**
 * This represent a block header at a requested height or the highest blockheader
 * if requestedHeight didn't exist. A BlockHeader with empty header and witness byte
 * arrays represents that the node has no blocks at all.
 */
class BlockHeader(val header: ByteArray, val witness: ByteArray, val requestedHeight: Long)
    : EbftMessage(MessageTopic.BLOCKHEADER) {
    override fun toGtv(): Gtv {
        return gtv(topic.toGtv(), gtv(header), gtv(witness), gtv(requestedHeight))
    }
}


<|MERGE_RESOLUTION|>--- conflicted
+++ resolved
@@ -2,93 +2,11 @@
 
 package net.postchain.ebft.message
 
-<<<<<<< HEAD
-import net.postchain.common.toHex
-import net.postchain.core.BadDataMistake
-import net.postchain.core.BadDataType
-import net.postchain.core.BlockchainRid
-import net.postchain.core.UserMistake
-import net.postchain.gtv.*
-
-class SignedMessage(val message: ByteArray, val pubKey: ByteArray, val signature: ByteArray) {
-
-    companion object {
-        fun decode(bytes: ByteArray): SignedMessage {
-            try {
-                val gtvArray = GtvDecoder.decodeGtv(bytes) as GtvArray
-
-                return SignedMessage(gtvArray[0].asByteArray(), gtvArray[1].asByteArray(), gtvArray[2].asByteArray())
-            } catch (e: Exception) {
-                throw UserMistake("bytes ${bytes.toHex()} cannot be decoded", e)
-            }
-        }
-    }
-
-    fun encode(): ByteArray {
-        return GtvEncoder.encodeGtv(toGtv())
-    }
-
-    fun toGtv(): Gtv {
-        return GtvFactory.gtv(GtvFactory.gtv(message), GtvFactory.gtv(pubKey), GtvFactory.gtv(signature))
-    }
-}
-
-/* SIG and BLOCKDATA seem to be unused */
-enum class MessageType {
-    ID, STATUS, TX, SIG, BLOCKSIG, BLOCKDATA, UNFINISHEDBLOCK,
-    GETBLOCKSIG, COMPLETEBLOCK, GETBLOCKATHEIGHT, GETUNFINISHEDBLOCK, GETBLOCKHEADERANDBLOCK, BLOCKHEADER
-}
-
-abstract class Message(val type: Int) {
-
-    companion object {
-        inline fun <reified T:  Message> decode(bytes: ByteArray): T {
-            val data =  GtvDecoder.decodeGtv(bytes) as GtvArray
-            val type = data[0].asInteger().toInt()
-            return when (type) {
-                MessageType.ID.ordinal -> Identification(data[1].asByteArray(), BlockchainRid(data[2].asByteArray()), data[3].asInteger()) as T
-                MessageType.STATUS.ordinal -> Status(nullableBytearray(data[1]), data[2].asInteger(), data[3].asBoolean(), data[4].asInteger(), data[5].asInteger(), data[6].asInteger().toInt()) as T
-                MessageType.TX.ordinal -> Transaction(data[1].asByteArray()) as T
-                MessageType.SIG.ordinal -> Signature(data[1].asByteArray(), data[2].asByteArray()) as T
-                MessageType.BLOCKSIG.ordinal -> BlockSignature(data[1].asByteArray(), Signature(data[2].asByteArray(), data[3].asByteArray())) as T
-                MessageType.GETBLOCKSIG.ordinal -> GetBlockSignature(data[1].asByteArray()) as T
-                MessageType.BLOCKDATA.ordinal -> BlockData(data[1].asByteArray(), data[2].asArray().map { it.asByteArray() }) as T
-                MessageType.COMPLETEBLOCK.ordinal -> CompleteBlock(BlockData(data[1].asByteArray(), data[2].asArray().map { it.asByteArray() }), data[3].asInteger(), data[4].asByteArray()) as T
-                MessageType.GETBLOCKATHEIGHT.ordinal -> GetBlockAtHeight(data[1].asInteger()) as T
-                MessageType.GETUNFINISHEDBLOCK.ordinal -> GetUnfinishedBlock(data[1].asByteArray()) as T
-                MessageType.UNFINISHEDBLOCK.ordinal -> UnfinishedBlock(data[1].asByteArray(), data[2].asArray().map { it.asByteArray() }) as T
-                MessageType.GETBLOCKHEADERANDBLOCK.ordinal -> GetBlockHeaderAndBlock(data[1].asInteger()) as T
-                MessageType.BLOCKHEADER.ordinal -> BlockHeader(data[1].asByteArray(), data[2].asByteArray(), data[3].asInteger()) as T
-                else -> throw BadDataMistake(BadDataType.BAD_MESSAGE,"Message type $type is not handled")
-            }
-        }
-
-        fun nullableBytearray(tmpGtv: Gtv): ByteArray? {
-            return when (tmpGtv) {
-                is GtvNull -> null
-                is GtvByteArray -> tmpGtv.asByteArray()
-                else -> throw BadDataMistake(BadDataType.BAD_MESSAGE,"Incorrect EBFT status ${tmpGtv.type}")
-            }
-        }
-    }
-
-    abstract fun toGtv(): Gtv
-
-    fun encode(): ByteArray {
-        return GtvEncoder.encodeGtv(toGtv())
-    }
-
-    override fun toString(): String {
-        return this::class.simpleName!!
-    }
-}
-=======
 import net.postchain.common.BlockchainRid
 import net.postchain.gtv.Gtv
 import net.postchain.gtv.GtvArray
 import net.postchain.gtv.GtvFactory.gtv
 import net.postchain.gtv.GtvNull
->>>>>>> f971ccf8
 
 class Transaction(val data: ByteArray): EbftMessage(MessageTopic.TX) {
 
@@ -108,7 +26,7 @@
 
     override fun toGtv(): GtvArray {
         return gtv(topic.toGtv(), gtv(blockRID),
-                gtv(sig.subjectID), gtv(sig.data))
+            gtv(sig.subjectID), gtv(sig.data))
     }
 }
 
@@ -123,7 +41,7 @@
 
     override fun toGtv(): Gtv {
         return gtv(topic.toGtv(), gtv(header),
-                gtv(transactions.map { gtv(it) }))
+            gtv(transactions.map { gtv(it) }))
     }
 }
 
@@ -131,8 +49,8 @@
 
     override fun toGtv(): Gtv {
         return gtv(topic.toGtv(),
-                gtv(data.header), gtv(data.transactions.map { gtv(it) }),
-                gtv(height), gtv(witness))
+            gtv(data.header), gtv(data.transactions.map { gtv(it) }),
+            gtv(height), gtv(witness))
     }
 }
 
@@ -165,7 +83,7 @@
 }
 
 class Status(val blockRID: ByteArray?, val height: Long, val revolting: Boolean, val round: Long,
-                  val serial: Long, val state: Int): EbftMessage(MessageTopic.STATUS) {
+             val serial: Long, val state: Int): EbftMessage(MessageTopic.STATUS) {
 
 
     override fun toGtv(): Gtv {
@@ -175,7 +93,7 @@
             GtvNull
         }
         return gtv(topic.toGtv(), currentBlockRid, gtv(height),
-                gtv(revolting), gtv(round), gtv(serial), gtv(state.toLong()))
+            gtv(revolting), gtv(round), gtv(serial), gtv(state.toLong()))
     }
 }
 
@@ -204,5 +122,3 @@
         return gtv(topic.toGtv(), gtv(header), gtv(witness), gtv(requestedHeight))
     }
 }
-
-
