// Copyright (c) 2020 ChromaWay AB. See README for license information.

package net.postchain.ebft.message

import net.postchain.common.BlockchainRid
import net.postchain.core.block.BlockDataWithWitness
import net.postchain.gtv.Gtv
import net.postchain.gtv.GtvArray
import net.postchain.gtv.GtvFactory.gtv
import net.postchain.gtv.GtvNull

class Transaction(val data: ByteArray): EbftMessage(MessageTopic.TX) {

    override fun toGtv(): Gtv {
        return gtv(topic.toGtv(), gtv(data))
    }
}

class Signature(val subjectID: ByteArray, val data: ByteArray): EbftMessage(MessageTopic.SIG) {

    override fun toGtv(): Gtv {
        return gtv(topic.toGtv(), gtv(subjectID), gtv(data))
    }
}

class BlockSignature(val blockRID: ByteArray, val sig: Signature): EbftMessage(MessageTopic.BLOCKSIG) {

    override fun toGtv(): GtvArray {
        return gtv(topic.toGtv(), gtv(blockRID),
            gtv(sig.subjectID), gtv(sig.data))
    }
}

class GetBlockSignature(val blockRID: ByteArray): EbftMessage(MessageTopic.GETBLOCKSIG) {

    override fun toGtv(): Gtv {
        return gtv(topic.toGtv(), gtv(blockRID))
    }
}

class BlockData(val header: ByteArray, val transactions: List<ByteArray>): EbftMessage(MessageTopic.BLOCKDATA) {

    override fun toGtv(): Gtv {
        return gtv(topic.toGtv(), gtv(header),
            gtv(transactions.map { gtv(it) }))
    }
}

class CompleteBlock(val data: BlockData, val height: Long, val witness: ByteArray): EbftMessage(MessageTopic.COMPLETEBLOCK) {

    companion object {

        fun buildFromBlockDataWithWitness(height: Long, blockData: BlockDataWithWitness): CompleteBlock {
            return CompleteBlock(
                BlockData(blockData.header.rawData, blockData.transactions),
                height,
                blockData.witness.getRawData()
            )
        }

        fun buildFromGtv(data: GtvArray, arrOffset: Int): CompleteBlock {

            return CompleteBlock(
                BlockData(data[0 + arrOffset].asByteArray(),
                    data[1 + arrOffset].asArray().map { it.asByteArray() }
                ),
                data[2 + arrOffset].asInteger(),
                data[3 + arrOffset].asByteArray()
            )
        }
    }

    override fun toGtv(): Gtv {
        return gtv(topic.toGtv(),
            gtv(data.header), gtv(data.transactions.map { gtv(it) }),
            gtv(height), gtv(witness))
    }
}

class GetBlockAtHeight(val height: Long): EbftMessage(MessageTopic.GETBLOCKATHEIGHT) {

    override fun toGtv(): Gtv {
        return gtv(topic.toGtv(), gtv(height))
    }
}

class GetUnfinishedBlock(val blockRID: ByteArray): EbftMessage(MessageTopic.GETUNFINISHEDBLOCK) {

    override fun toGtv(): Gtv {
        return gtv(topic.toGtv(), gtv(blockRID))
    }
}

class UnfinishedBlock(val header: ByteArray, val transactions: List<ByteArray>): EbftMessage(MessageTopic.UNFINISHEDBLOCK) {

    override fun toGtv(): Gtv {
        return gtv(topic.toGtv(), gtv(header), gtv(transactions.map { gtv(it) }))
    }
}

class Identification(val pubKey: ByteArray, val blockchainRID: BlockchainRid, val timestamp: Long): EbftMessage(MessageTopic.ID) {

    override fun toGtv(): Gtv {
        return gtv(topic.toGtv(), gtv(pubKey), gtv(blockchainRID), gtv(timestamp))
    }
}

class Status(val blockRID: ByteArray?, val height: Long, val revolting: Boolean, val round: Long,
             val serial: Long, val state: Int): EbftMessage(MessageTopic.STATUS) {


    override fun toGtv(): Gtv {
        val currentBlockRid: Gtv = if (blockRID != null) {
            gtv(blockRID)
        } else {
            GtvNull
        }
        return gtv(topic.toGtv(), currentBlockRid, gtv(height),
            gtv(revolting), gtv(round), gtv(serial), gtv(state.toLong()))
    }
}

/**
 * Requests that the peer reply with two messages
 *
 * 1. The BlockHeader at height
 * 2. The UnfinishedBlock at height
 *
 * If the peer doesn't have that block, it will reply with the BlockHeader of its tip
 */
class GetBlockHeaderAndBlock(val height: Long): EbftMessage(MessageTopic.GETBLOCKHEADERANDBLOCK) {
    override fun toGtv(): Gtv {
        return gtv(topic.toGtv(), gtv(height))
    }
}

/**
 * This represent a block header at a requested height or the highest blockheader
 * if requestedHeight didn't exist. A BlockHeader with empty header and witness byte
 * arrays represents that the node has no blocks at all.
 */
class BlockHeader(val header: ByteArray, val witness: ByteArray, val requestedHeight: Long)
    : EbftMessage(MessageTopic.BLOCKHEADER) {
    override fun toGtv(): Gtv {
        return gtv(topic.toGtv(), gtv(header), gtv(witness), gtv(requestedHeight))
    }
}
<<<<<<< HEAD

/**
 * Requests that the peer replies with a BlockRange beginning at "height"
 *
 * @property startAtHeight is the height of the first block we want to get (and then we also want any
 * existing blocks after this)
 */
class GetBlockRange(val startAtHeight: Long) : EbftMessage(MessageTopic.GETBLOCKRANGE) {

    override fun toGtv(): Gtv {
        return gtv(topic.toGtv(), gtv(startAtHeight))
    }

}

/**
 * Holds a number of blocks from "height" and onwards
 *
 * @property startAtHeight is the height of the first block in the range
 * @property isFull "true" means that we have more blocks but couldn't fit them in the package
 * @property blocks is a list of [CompleteBlock]
 */
class BlockRange(val startAtHeight: Long, val isFull: Boolean, val blocks: List<CompleteBlock>) : EbftMessage(MessageTopic.BLOCKRANGE) {

    companion object {

        /**
         * Consumes the raw GTV incoming data
         */
        fun buildFromGtv(data: GtvArray): BlockRange {
            val startAtHeight = data[1].asInteger()
            val isFull = data[2].asBoolean()
            val blocks = mutableListOf<CompleteBlock>()

            val gtvBlockArr = data[3]
            for (gtvThing in gtvBlockArr.asArray()) {
                var blockGtv = gtvThing as GtvArray
                blocks.add(CompleteBlock.buildFromGtv(blockGtv, 0))
            }

            return BlockRange(startAtHeight, isFull, blocks)
        }
    }

    override fun toGtv(): Gtv {
        val gtvBlockList = mutableListOf<Gtv>()
        for (block in blocks) {
            val gtvBlock = gtv(completeBlockToGtv(block.data, block.height, block.witness))
            gtvBlockList.add(gtvBlock)
        }
        return gtv(topic.toGtv(), gtv(startAtHeight), gtv(isFull), gtv(gtvBlockList))
    }

}

/**
 * We do it this way since we don't want to store the "topic" of the [CompleteBlock] message
 */
fun completeBlockToGtv(data: BlockData, height: Long, witness: ByteArray): List<Gtv> {
    return listOf(
        gtv(data.header),
        gtv(data.transactions.map { gtv(it) }),
        gtv(height),
        gtv(witness)
    )
}
=======
>>>>>>> 6f0aa1b9
<|MERGE_RESOLUTION|>--- conflicted
+++ resolved
@@ -145,7 +145,6 @@
         return gtv(topic.toGtv(), gtv(header), gtv(witness), gtv(requestedHeight))
     }
 }
-<<<<<<< HEAD
 
 /**
  * Requests that the peer replies with a BlockRange beginning at "height"
@@ -212,5 +211,3 @@
         gtv(witness)
     )
 }
-=======
->>>>>>> 6f0aa1b9
