package net.postchain.ebft

import net.postchain.base.PeerCommConfiguration
import net.postchain.common.toHex
import net.postchain.core.UserMistake
import net.postchain.ebft.message.Identification
import net.postchain.ebft.message.Message
import net.postchain.gtv.*
import net.postchain.network.IdentPacketInfo
import net.postchain.network.PacketConverter
import net.postchain.network.XPacketDecoder
import net.postchain.network.XPacketEncoder

// TODO: [et]: Redesign ident stage
<<<<<<< HEAD
class EbftPacketConverter(val config: PeerCommConfiguration) : PacketConverter<Message> {
    override fun makeIdentPacket(forPeer: ByteArray): ByteArray {
        val bytes = GtvEncoder.encodeGtv(Identification(forPeer, config.blockchainRID, System.currentTimeMillis()).toGtv())
        val sigMaker = config.sigMaker()
        val signature = sigMaker.signMessage(bytes) // TODO POS-04_sig I THINK this is one of the cases where we actually sign the data
        return GtvEncoder.encodeGtv(GtvArray(arrayOf(GtvByteArray(bytes),
                GtvByteArray(config.peerInfo[config.myIndex].pubKey), GtvByteArray(signature.data))))
=======
@Deprecated("TODO: [et]: Remove it. Was replaced by pair Encoder/Decoder")
class EbftPacketConverter(val config: PeerCommConfiguration) : PacketConverter<EbftMessage> {
    override fun makeIdentPacket(forPeer: ByteArray): ByteArray {
        val bytes = Identification(forPeer, byteArrayOf()/*config.blockchainRID*/, System.currentTimeMillis()).encode()
        val signature = config.signer()(bytes)
        return SignedMessage(bytes, config.peerInfo[config.myIndex].pubKey, signature.data).encode()
>>>>>>> d0585567
    }

    override fun parseIdentPacket(bytes: ByteArray): IdentPacketInfo {
        val signedMessage = decodeSignedMessage(bytes)
        val message = decodeAndVerify(bytes, signedMessage.pubKey, config.verifier())

        if (message !is Identification) {
            throw UserMistake("Packet was not an Identification. Got ${message::class}")
        }

        if (!config.peerInfo[config.myIndex].pubKey.contentEquals(message.pubKey)) {
            throw UserMistake("'yourPubKey' ${message.pubKey.toHex()} of Identification is not mine")
        }

        return IdentPacketInfo(signedMessage.pubKey, message.blockchainRID, null)
    }

    override fun decodePacket(pubKey: ByteArray, bytes: ByteArray): Message {
        return decodeAndVerify(bytes, pubKey, config.verifier())
    }

    override fun decodePacket(bytes: ByteArray): Message? {
        return decodeAndVerify(bytes, config.verifier())
    }

    override fun encodePacket(packet: Message): ByteArray {
        return encodeAndSign(packet, config.sigMaker())
    }

    // TODO: [et]: Improve the design
    override fun isIdentPacket(bytes: ByteArray): Boolean {
        return decodePacket(bytes) is Identification
    }
}<|MERGE_RESOLUTION|>--- conflicted
+++ resolved
@@ -12,22 +12,15 @@
 import net.postchain.network.XPacketEncoder
 
 // TODO: [et]: Redesign ident stage
-<<<<<<< HEAD
-class EbftPacketConverter(val config: PeerCommConfiguration) : PacketConverter<Message> {
+@Deprecated("TODO: [et]: Remove it. Was replaced by pair Encoder/Decoder")
+class EbftPacketConverter(val config: PeerCommConfiguration) : PacketConverter<EbftMessage> {
     override fun makeIdentPacket(forPeer: ByteArray): ByteArray {
-        val bytes = GtvEncoder.encodeGtv(Identification(forPeer, config.blockchainRID, System.currentTimeMillis()).toGtv())
+        val bytes = GtvEncoder.encodeGtv(Identification(forPeer, config.blockchainRID,
+                System.currentTimeMillis()).toGtv())
         val sigMaker = config.sigMaker()
         val signature = sigMaker.signMessage(bytes) // TODO POS-04_sig I THINK this is one of the cases where we actually sign the data
         return GtvEncoder.encodeGtv(GtvArray(arrayOf(GtvByteArray(bytes),
                 GtvByteArray(config.peerInfo[config.myIndex].pubKey), GtvByteArray(signature.data))))
-=======
-@Deprecated("TODO: [et]: Remove it. Was replaced by pair Encoder/Decoder")
-class EbftPacketConverter(val config: PeerCommConfiguration) : PacketConverter<EbftMessage> {
-    override fun makeIdentPacket(forPeer: ByteArray): ByteArray {
-        val bytes = Identification(forPeer, byteArrayOf()/*config.blockchainRID*/, System.currentTimeMillis()).encode()
-        val signature = config.signer()(bytes)
-        return SignedMessage(bytes, config.peerInfo[config.myIndex].pubKey, signature.data).encode()
->>>>>>> d0585567
     }
 
     override fun parseIdentPacket(bytes: ByteArray): IdentPacketInfo {
@@ -45,15 +38,15 @@
         return IdentPacketInfo(signedMessage.pubKey, message.blockchainRID, null)
     }
 
-    override fun decodePacket(pubKey: ByteArray, bytes: ByteArray): Message {
+    override fun decodePacket(pubKey: ByteArray, bytes: ByteArray): EbftMessage {
         return decodeAndVerify(bytes, pubKey, config.verifier())
     }
 
-    override fun decodePacket(bytes: ByteArray): Message? {
+    override fun decodePacket(bytes: ByteArray): EbftMessage? {
         return decodeAndVerify(bytes, config.verifier())
     }
 
-    override fun encodePacket(packet: Message): ByteArray {
+    override fun encodePacket(packet: EbftMessage): ByteArray {
         return encodeAndSign(packet, config.sigMaker())
     }
 
