--- conflicted
+++ resolved
@@ -12,14 +12,9 @@
 
     override fun makeIdentPacket(forPeer: ByteArray): ByteArray {
         val bytes = Identification(forPeer, blockchainRID, System.currentTimeMillis()).encode()
-<<<<<<< HEAD
         val sigMaker = config.sigMaker()
-        val signature = sigMaker.signMessage(bytes) // TODO POS-04_sig I THINK this is one of the cases where we actually sign the data
-        return SignedMessage(bytes, config.peerInfo[config.myIndex].pubKey, signature.data).encode()
-=======
-        val signature = config.signer()(bytes)
+        val signature = sigMaker.signMessage(bytes)
         return SignedMessage(bytes, config.pubKey, signature.data).encode()
->>>>>>> 34d553e8
     }
 
     override fun encodePacket(packet: Message): ByteArray {
@@ -44,13 +39,8 @@
             throw UserMistake("Packet was not an Identification. Got ${message::class}")
         }
 
-<<<<<<< HEAD
-        if (!config.peerInfo[config.myIndex].pubKey.contentEquals(message.pubKey)) {
-            throw UserMistake("'yourPubKey' ${message.pubKey.toHex()} of Identification is not mine")
-=======
         if (!config.pubKey.contentEquals(message.yourPubKey)) {
             throw UserMistake("'yourPubKey' ${message.yourPubKey.toHex()} of Identification is not mine")
->>>>>>> 34d553e8
         }
 
         return IdentPacketInfo(signedMessage.pubKey, message.blockchainRID, null)
