--- conflicted
+++ resolved
@@ -39,14 +39,10 @@
     override fun makeBlockchainProcess(processName: String, engine: BlockchainEngine, restartHandler: RestartHandler): BlockchainProcess {
         val blockchainConfig = engine.getConfiguration() as BaseBlockchainConfiguration // TODO: [et]: Resolve type cast
         validateConfigurations(nodeConfig, blockchainConfig)
-<<<<<<< HEAD
 
         engine.setRestartHandler(restartHandler)
 
         return if(blockchainConfig.configData.context.nodeID != NODE_ID_READ_ONLY) {
-=======
-        return if (blockchainConfig.configData.context.nodeID != NODE_ID_READ_ONLY) {
->>>>>>> 49ad49c2
             ValidatorWorker(
                     processName,
                     blockchainConfig.signers,
