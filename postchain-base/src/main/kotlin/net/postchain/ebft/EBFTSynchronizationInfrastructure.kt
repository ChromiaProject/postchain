--- conflicted
+++ resolved
@@ -28,15 +28,9 @@
         val peersCommConfigFactory: PeersCommConfigFactory = DefaultPeersCommConfigFactory()
 ) : SynchronizationInfrastructure {
 
-<<<<<<< HEAD
-    protected val nodeConfig get() = nodeConfigProvider.getConfiguration()
+    val nodeConfig get() = nodeConfigProvider.getConfiguration()
     lateinit var connectionManager: XConnectionManager
-    private val blockchainProcessesDiagnosticData = mutableMapOf<BlockchainRid, MutableMap<String, Any>>()
-=======
-    private val nodeConfig get() = nodeConfigProvider.getConfiguration()
-    val connectionManager: XConnectionManager
     private val blockchainProcessesDiagnosticData = mutableMapOf<BlockchainRid, MutableMap<String, () -> Any>>()
->>>>>>> 469268a2
 
     init {
         this.init() // TODO: [POS-129]: Redesign this call
@@ -46,8 +40,8 @@
         connectionManager = DefaultXConnectionManager(
                 NettyConnectorFactory(),
                 EbftPacketEncoderFactory(),
-                EbftPacketDecoderFactory()
-        )
+                EbftPacketDecoderFactory(),
+                SECP256K1CryptoSystem())
 
         addBlockchainDiagnosticProperty()
     }
@@ -56,22 +50,16 @@
         connectionManager.shutdown()
     }
 
-<<<<<<< HEAD
     override fun makeBlockchainProcess(
             processName: BlockchainProcessName,
             engine: BlockchainEngine,
-            historicBlockchain: HistoricBlockchain?
-    ): BlockchainProcess {
-=======
-    override fun makeBlockchainProcess(processName: BlockchainProcessName, engine: BlockchainEngine,
-                                       historicBlockchainContext: HistoricBlockchainContext?): BlockchainProcess {
->>>>>>> 469268a2
+            historicBlockchainContext: HistoricBlockchainContext?): BlockchainProcess {
         val blockchainConfig = engine.getConfiguration() as BaseBlockchainConfiguration // TODO: [et]: Resolve type cast
         val unregisterBlockchainDiagnosticData: () -> Unit = {
             blockchainProcessesDiagnosticData.remove(blockchainConfig.blockchainRid)
         }
 
-        val peerCommConfiguration = peersCommConfigFactory.create(nodeConfig, blockchainConfig, historicBlockchain)
+        val peerCommConfiguration = peersCommConfigFactory.create(nodeConfig, blockchainConfig, historicBlockchainContext)
         val workerContext = WorkerContext(
                 processName, blockchainConfig.signers, engine,
                 blockchainConfig.configData.context.nodeID,
@@ -95,17 +83,10 @@
         3 Sync from FB until drained or timeout
         4 Goto 2
         */
-<<<<<<< HEAD
-        return if (historicBlockchain != null) {
-            historicBlockchain.contextCreator = {
-                val historicPeerCommConfiguration = if (it == historicBlockchain.historicBrid) {
-                    peersCommConfigFactory.create(nodeConfig, blockchainConfig, historicBlockchain)
-=======
         return if (historicBlockchainContext != null) {
             historicBlockchainContext.contextCreator = {
                 val historicPeerCommConfiguration = if (it == historicBlockchainContext.historicBrid) {
-                    buildPeerCommConfiguration(nodeConfig, blockchainConfig, historicBlockchainContext)
->>>>>>> 469268a2
+                    peersCommConfigFactory.create(nodeConfig, blockchainConfig, historicBlockchainContext)
                 } else {
                     // It's an ancestor brid for historicBrid
                     buildPeerCommConfigurationForAncestor(nodeConfig, historicBlockchainContext, it)
@@ -169,12 +150,8 @@
         ).apply { init() }
     }
 
-<<<<<<< HEAD
     // TODO: [POS-129] Merge: move it to [DefaultPeersCommConfigFactory]
-    private fun buildPeerCommConfigurationForAlias(nodeConfig: NodeConfig, historicBlockchain: HistoricBlockchain, aliasBrid: BlockchainRid): PeerCommConfiguration {
-=======
     private fun buildPeerCommConfigurationForAncestor(nodeConfig: NodeConfig, historicBlockchainContext: HistoricBlockchainContext, ancBrid: BlockchainRid): PeerCommConfiguration {
->>>>>>> 469268a2
         val myPeerID = XPeerID(nodeConfig.pubKeyByteArray)
         val peersThatServeAncestorBrid = historicBlockchainContext.ancestors[ancBrid]!!
 
@@ -189,8 +166,6 @@
                 nodeConfig.pubKeyByteArray)
     }
 
-<<<<<<< HEAD
-=======
     /**
      * To calculate the [relevantPeerMap] we need to:
      *
@@ -224,7 +199,6 @@
                 nodeConfig.pubKeyByteArray)
     }
 
->>>>>>> 469268a2
     private fun addBlockchainDiagnosticProperty() {
         nodeDiagnosticContext.addProperty(BLOCKCHAIN) {
             val diagnosticData = blockchainProcessesDiagnosticData.toMutableMap()
