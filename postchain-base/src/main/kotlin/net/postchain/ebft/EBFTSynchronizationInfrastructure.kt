package net.postchain.ebft

import net.postchain.base.BasePeerCommConfiguration
import net.postchain.base.PeerCommConfiguration
import net.postchain.base.SECP256K1CryptoSystem
import net.postchain.base.data.BaseBlockchainConfiguration
import net.postchain.common.hexStringToByteArray
import net.postchain.config.node.NodeConfig
import net.postchain.config.node.NodeConfigurationProvider
import net.postchain.core.*
import net.postchain.ebft.worker.ReadOnlyWorker
import net.postchain.ebft.message.Message
import net.postchain.ebft.worker.ValidatorWorker
import net.postchain.network.CommunicationManager
import net.postchain.network.netty2.NettyConnectorFactory
import net.postchain.network.x.DefaultXCommunicationManager
import net.postchain.network.x.DefaultXConnectionManager
import net.postchain.network.x.XConnectionManager

class EBFTSynchronizationInfrastructure(val nodeConfigProvider: NodeConfigurationProvider) : SynchronizationInfrastructure {

    private val nodeConfig get() = nodeConfigProvider.getConfiguration()
    val connectionManager: XConnectionManager

    init {
        connectionManager = DefaultXConnectionManager(
                NettyConnectorFactory(),
                buildPeerCommConfiguration(nodeConfig),
                EbftPacketEncoderFactory(),
                EbftPacketDecoderFactory(),
                SECP256K1CryptoSystem()
        )
    }

    override fun shutdown() {
        connectionManager.shutdown()
    }

    override fun makeBlockchainProcess(engine: BlockchainEngine, restartHandler: RestartHandler): BlockchainProcess {
        val blockchainConfig = engine.getConfiguration() as BaseBlockchainConfiguration // TODO: [et]: Resolve type cast
        validateConfigurations(nodeConfig, blockchainConfig)
<<<<<<< HEAD

        engine.setRestartHandler(restartHandler)

        return ValidatorWorker(
                blockchainConfig.signers,
                engine,
                blockchainConfig.configData.context.nodeID,
                buildXCommunicationManager(blockchainConfig),
                restartHandler)
=======
        return if(blockchainConfig.configData.context.nodeID != NODE_ID_READ_ONLY) {
            ValidatorWorker(
                    blockchainConfig.signers,
                    engine,
                    blockchainConfig.configData.context.nodeID,
                    buildXCommunicationManager(blockchainConfig),
                    restartHandler)
        } else {
            ReadOnlyWorker(
                    blockchainConfig.signers,
                    engine,
                    buildXCommunicationManager(blockchainConfig),
                    restartHandler
            )
        }
>>>>>>> 8165b6eb
    }

    private fun validateConfigurations(nodeConfig: NodeConfig, blockchainConfig: BaseBlockchainConfiguration) {
        val nodePeers = nodeConfig.peerInfos.map { it.pubKey.byteArrayKeyOf() }
        val chainPeers = blockchainConfig.signers.map { it.byteArrayKeyOf() }

        require(chainPeers.all { nodePeers.contains(it) }) {
            "Invalid blockchain config: unreachable signers have been detected"
        }
    }

    private fun buildXCommunicationManager(blockchainConfig: BaseBlockchainConfiguration): CommunicationManager<Message> {
        val communicationConfig = BasePeerCommConfiguration(
                nodeConfig.peerInfos,
                SECP256K1CryptoSystem(),
                nodeConfig.privKeyByteArray,
                nodeConfig.pubKey.hexStringToByteArray())

        val packetEncoder = EbftPacketEncoder(communicationConfig, blockchainConfig.blockchainRID)
        val packetDecoder = EbftPacketDecoder(communicationConfig)

        return DefaultXCommunicationManager(
                connectionManager,
                communicationConfig,
                blockchainConfig.chainID,
                blockchainConfig.blockchainRID,
                packetEncoder,
                packetDecoder
        ).apply { init() }
    }

    private fun buildPeerCommConfiguration(nodeConfig: NodeConfig): PeerCommConfiguration {
        return BasePeerCommConfiguration(
                nodeConfig.peerInfos,
                SECP256K1CryptoSystem(),
                nodeConfig.privKeyByteArray,
                nodeConfig.pubKey.hexStringToByteArray())
    }
}<|MERGE_RESOLUTION|>--- conflicted
+++ resolved
@@ -39,17 +39,9 @@
     override fun makeBlockchainProcess(engine: BlockchainEngine, restartHandler: RestartHandler): BlockchainProcess {
         val blockchainConfig = engine.getConfiguration() as BaseBlockchainConfiguration // TODO: [et]: Resolve type cast
         validateConfigurations(nodeConfig, blockchainConfig)
-<<<<<<< HEAD
 
         engine.setRestartHandler(restartHandler)
 
-        return ValidatorWorker(
-                blockchainConfig.signers,
-                engine,
-                blockchainConfig.configData.context.nodeID,
-                buildXCommunicationManager(blockchainConfig),
-                restartHandler)
-=======
         return if(blockchainConfig.configData.context.nodeID != NODE_ID_READ_ONLY) {
             ValidatorWorker(
                     blockchainConfig.signers,
@@ -65,7 +57,6 @@
                     restartHandler
             )
         }
->>>>>>> 8165b6eb
     }
 
     private fun validateConfigurations(nodeConfig: NodeConfig, blockchainConfig: BaseBlockchainConfiguration) {
