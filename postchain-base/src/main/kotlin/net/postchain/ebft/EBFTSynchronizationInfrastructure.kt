package net.postchain.ebft

import net.postchain.base.BasePeerCommConfiguration
import net.postchain.base.DefaultPeerResolver
import net.postchain.base.PeerCommConfiguration
import net.postchain.base.SECP256K1CryptoSystem
import net.postchain.base.data.BaseBlockchainConfiguration
<<<<<<< HEAD
import net.postchain.common.hexStringToByteArray
import net.postchain.common.toHex
import net.postchain.core.BlockchainEngine
import net.postchain.core.BlockchainProcess
import net.postchain.core.RestartHandler
import net.postchain.core.SynchronizationInfrastructure
import net.postchain.ebft.message.Message
=======
import net.postchain.config.node.NodeConfig
import net.postchain.config.node.NodeConfigurationProvider
import net.postchain.core.*
import net.postchain.ebft.message.EbftMessage
>>>>>>> 50b3b1d7
import net.postchain.ebft.worker.ValidatorWorker
import net.postchain.network.CommunicationManager
import net.postchain.network.netty2.NettyConnectorFactory
import net.postchain.network.x.DefaultXCommunicationManager
import net.postchain.network.x.DefaultXConnectionManager
import net.postchain.network.x.XConnectionManager

class EBFTSynchronizationInfrastructure(nodeConfigProvider: NodeConfigurationProvider) : SynchronizationInfrastructure {

    private val nodeConfig = nodeConfigProvider.getConfiguration()
    val connectionManager: XConnectionManager

    init {
        connectionManager = DefaultXConnectionManager(
                NettyConnectorFactory(),
                buildPeerCommConfiguration(nodeConfig),
                EbftPacketEncoderFactory(),
                EbftPacketDecoderFactory(),
                SECP256K1CryptoSystem()
        )
    }

    override fun shutdown() {
        connectionManager.shutdown()
    }

    override fun makeBlockchainProcess(engine: BlockchainEngine, restartHandler: RestartHandler): BlockchainProcess {
        val blockchainConfig = engine.getConfiguration() as BaseBlockchainConfiguration // TODO: [et]: Resolve type cast
        validateConfigurations(nodeConfig, blockchainConfig)

        return ValidatorWorker(
                blockchainConfig.signers,
                engine,
                blockchainConfig.configData.context.nodeID,
                buildXCommunicationManager(blockchainConfig),
                restartHandler)
    }

<<<<<<< HEAD
    private fun buildXCommunicationManager(blockchainConfig: BaseBlockchainConfiguration): CommunicationManager<Message> {
=======
    private fun validateConfigurations(nodeConfig: NodeConfig, blockchainConfig: BaseBlockchainConfiguration) {
        val nodePeers = nodeConfig.peerInfos.map { it.pubKey.byteArrayKeyOf() }
        val chainPeers = blockchainConfig.signers.map { it.byteArrayKeyOf() }

        require(chainPeers.all { nodePeers.contains(it) }) {
            "Invalid blockchain config: unreachable signers have been detected"
        }
    }

    private fun buildXCommunicationManager(blockchainConfig: BaseBlockchainConfiguration): CommunicationManager<EbftMessage> {
>>>>>>> 50b3b1d7
        val communicationConfig = BasePeerCommConfiguration(
                nodeConfig.peerInfos,
                blockchainConfig.configData.context.nodeID,
                SECP256K1CryptoSystem(),
                nodeConfig.privKeyByteArray)

        val packetEncoder = EbftPacketEncoder(communicationConfig, blockchainConfig.blockchainRID)
        val packetDecoder = EbftPacketDecoder(communicationConfig)

        return DefaultXCommunicationManager(
                connectionManager,
                communicationConfig,
                blockchainConfig.chainID,
                blockchainConfig.blockchainRID,
                packetEncoder,
                packetDecoder
        ).apply { init() }
    }

    private fun buildPeerCommConfiguration(nodeConfig: NodeConfig): PeerCommConfiguration {
        return BasePeerCommConfiguration(
                nodeConfig.peerInfos,
                DefaultPeerResolver.resolvePeerIndex(nodeConfig.pubKeyByteArray, nodeConfig.peerInfos),
                SECP256K1CryptoSystem(),
                nodeConfig.privKeyByteArray)
    }
}<|MERGE_RESOLUTION|>--- conflicted
+++ resolved
@@ -5,20 +5,10 @@
 import net.postchain.base.PeerCommConfiguration
 import net.postchain.base.SECP256K1CryptoSystem
 import net.postchain.base.data.BaseBlockchainConfiguration
-<<<<<<< HEAD
-import net.postchain.common.hexStringToByteArray
-import net.postchain.common.toHex
-import net.postchain.core.BlockchainEngine
-import net.postchain.core.BlockchainProcess
-import net.postchain.core.RestartHandler
-import net.postchain.core.SynchronizationInfrastructure
-import net.postchain.ebft.message.Message
-=======
 import net.postchain.config.node.NodeConfig
 import net.postchain.config.node.NodeConfigurationProvider
 import net.postchain.core.*
-import net.postchain.ebft.message.EbftMessage
->>>>>>> 50b3b1d7
+import net.postchain.ebft.message.Message
 import net.postchain.ebft.worker.ValidatorWorker
 import net.postchain.network.CommunicationManager
 import net.postchain.network.netty2.NettyConnectorFactory
@@ -57,9 +47,6 @@
                 restartHandler)
     }
 
-<<<<<<< HEAD
-    private fun buildXCommunicationManager(blockchainConfig: BaseBlockchainConfiguration): CommunicationManager<Message> {
-=======
     private fun validateConfigurations(nodeConfig: NodeConfig, blockchainConfig: BaseBlockchainConfiguration) {
         val nodePeers = nodeConfig.peerInfos.map { it.pubKey.byteArrayKeyOf() }
         val chainPeers = blockchainConfig.signers.map { it.byteArrayKeyOf() }
@@ -69,8 +56,7 @@
         }
     }
 
-    private fun buildXCommunicationManager(blockchainConfig: BaseBlockchainConfiguration): CommunicationManager<EbftMessage> {
->>>>>>> 50b3b1d7
+    private fun buildXCommunicationManager(blockchainConfig: BaseBlockchainConfiguration): CommunicationManager<Message> {
         val communicationConfig = BasePeerCommConfiguration(
                 nodeConfig.peerInfos,
                 blockchainConfig.configData.context.nodeID,
