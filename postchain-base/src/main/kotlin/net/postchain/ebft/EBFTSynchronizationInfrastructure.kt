--- conflicted
+++ resolved
@@ -183,17 +183,10 @@
         }
 
         return BasePeerCommConfiguration.build(
-<<<<<<< HEAD
-            relevantPeerMap.values,
-            SECP256K1CryptoSystem(),
-            postchainContext.appConfig.privKeyByteArray,
-            postchainContext.appConfig.pubKeyByteArray
-=======
                 relevantPeerMap.values,
                 Secp256K1CryptoSystem(),
                 postchainContext.appConfig.privKeyByteArray,
                 postchainContext.appConfig.pubKeyByteArray
->>>>>>> 98df875d
         )
     }
 
@@ -229,17 +222,10 @@
         }
 
         return BasePeerCommConfiguration.build(
-<<<<<<< HEAD
-            relevantPeerMap.values,
-            SECP256K1CryptoSystem(),
-            postchainContext.appConfig.privKeyByteArray,
-            postchainContext.appConfig.pubKeyByteArray
-=======
                 relevantPeerMap.values,
                 Secp256K1CryptoSystem(),
                 postchainContext.appConfig.privKeyByteArray,
                 postchainContext.appConfig.pubKeyByteArray
->>>>>>> 98df875d
         )
     }
 
