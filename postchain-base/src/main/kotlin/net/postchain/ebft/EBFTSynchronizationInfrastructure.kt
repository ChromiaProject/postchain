--- conflicted
+++ resolved
@@ -60,12 +60,8 @@
             blockchainProcessesDiagnosticData.remove(blockchainConfig.blockchainRid)
         }
 
-<<<<<<< HEAD
         val peerCommConfiguration = peersCommConfigFactory.create(nodeConfig, blockchainConfig, historicBlockchainContext)
-=======
-        val peerCommConfiguration = peersCommConfigFactory.create(nodeConfig, blockchainConfig, historicBlockchain)
         val heartbeatChecker = DefaultHeartbeatChecker(nodeConfig)
->>>>>>> d4860792
         val workerContext = WorkerContext(
                 processName, blockchainConfig.signers, engine,
                 blockchainConfig.configData.context.nodeID,
