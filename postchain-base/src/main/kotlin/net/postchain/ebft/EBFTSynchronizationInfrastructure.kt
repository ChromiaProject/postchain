// Copyright (c) 2020 ChromaWay AB. See README for license information.

package net.postchain.ebft

import net.postchain.base.*
import net.postchain.base.data.BaseBlockchainConfiguration
import net.postchain.config.node.NodeConfig
import net.postchain.config.node.NodeConfigurationProvider
import net.postchain.core.*
import net.postchain.debug.BlockchainProcessName
import net.postchain.debug.DiagnosticProperty
import net.postchain.debug.DiagnosticProperty.BLOCKCHAIN
import net.postchain.debug.DpNodeType
import net.postchain.debug.NodeDiagnosticContext
import net.postchain.ebft.heartbeat.DefaultHeartbeatChecker
import net.postchain.ebft.message.Message
import net.postchain.ebft.worker.HistoricChainWorker
import net.postchain.ebft.worker.ReadOnlyWorker
import net.postchain.ebft.worker.ValidatorWorker
import net.postchain.ebft.worker.WorkerContext
import net.postchain.network.CommunicationManager
import net.postchain.network.netty2.NettyConnectorFactory
import net.postchain.network.x.*

@Suppress("JoinDeclarationAndAssignment")
open class EBFTSynchronizationInfrastructure(
        val nodeConfigProvider: NodeConfigurationProvider,
        val nodeDiagnosticContext: NodeDiagnosticContext,
        val peersCommConfigFactory: PeersCommConfigFactory = DefaultPeersCommConfigFactory()
) : SynchronizationInfrastructure {

    val nodeConfig get() = nodeConfigProvider.getConfiguration()
    lateinit var connectionManager: XConnectionManager
    private val blockchainProcessesDiagnosticData = mutableMapOf<BlockchainRid, MutableMap<String, () -> Any>>()
    private val startWithFastSync: MutableMap<Long, Boolean> = mutableMapOf() // { chainId -> true/false }

    init {
        this.init() // TODO: [POS-129]: Redesign this call
    }

    override fun init() {
        connectionManager = DefaultXConnectionManager(
                NettyConnectorFactory(),
                EbftPacketEncoderFactory(),
                EbftPacketDecoderFactory(),
                SECP256K1CryptoSystem())

        addBlockchainDiagnosticProperty()
    }

    override fun shutdown() {
        connectionManager.shutdown()
    }

    override fun makeBlockchainProcess(
            processName: BlockchainProcessName,
            engine: BlockchainEngine,
            historicBlockchainContext: HistoricBlockchainContext?): BlockchainProcess {
        val blockchainConfig = engine.getConfiguration() as BaseBlockchainConfiguration // TODO: [et]: Resolve type cast
        val unregisterBlockchainDiagnosticData: () -> Unit = {
            blockchainProcessesDiagnosticData.remove(blockchainConfig.blockchainRid)
        }

<<<<<<< HEAD
        val peerCommConfiguration = peersCommConfigFactory.create(nodeConfig, blockchainConfig, historicBlockchainContext)
        val heartbeatChecker = DefaultHeartbeatChecker(nodeConfig)
=======
>>>>>>> fca83ba3
        val workerContext = WorkerContext(
                processName, blockchainConfig.signers, engine,
                blockchainConfig.configData.context.nodeID,
                buildXCommunicationManager(processName, blockchainConfig, peerCommConfiguration),
                peerCommConfiguration,
                heartbeatChecker,
                nodeConfig,
<<<<<<< HEAD
                unregisterBlockchainDiagnosticData
=======
                unregisterBlockchainDiagnosticData,
                getStartWithFastSyncValue(blockchainConfig.chainID)
>>>>>>> fca83ba3
        )

        /*
        Block building is prohibited on FB if its current configuration has a historicBrid set.

        When starting a blockchain:

        If !hasHistoricBrid then do nothing special, proceed as we always did

        Otherwise:

        1 Sync from local-OB (if available) until drained
        2 Sync from remote-OB until drained or timeout
        3 Sync from FB until drained or timeout
        4 Goto 2
        */
        return if (historicBlockchainContext != null) {
            historicBlockchainContext.contextCreator = {
                val historicPeerCommConfiguration = if (it == historicBlockchainContext.historicBrid) {
                    peersCommConfigFactory.create(nodeConfig, blockchainConfig, historicBlockchainContext)
                } else {
                    // It's an ancestor brid for historicBrid
                    buildPeerCommConfigurationForAncestor(nodeConfig, historicBlockchainContext, it)
                }
                val histCommManager = buildXCommunicationManager(processName, blockchainConfig, historicPeerCommConfiguration, it)

                WorkerContext(
                        processName, blockchainConfig.signers, engine,
                        blockchainConfig.configData.context.nodeID,
                        histCommManager,
                        historicPeerCommConfiguration,
                        heartbeatChecker,
                        nodeConfig,
                        unregisterBlockchainDiagnosticData)

            }
            HistoricChainWorker(workerContext, historicBlockchainContext).also {
                registerBlockchainDiagnosticData(blockchainConfig.blockchainRid, DpNodeType.NODE_TYPE_SIGNER) {
                    "TODO: Implement getHeight()"
                }
            }
        } else if (blockchainConfig.configData.context.nodeID != NODE_ID_READ_ONLY) {
            ValidatorWorker(workerContext).also {
                registerBlockchainDiagnosticData(blockchainConfig.blockchainRid, DpNodeType.NODE_TYPE_SIGNER) {
                    it.syncManager.getHeight().toString()
                }
            }
        } else {
            ReadOnlyWorker(workerContext).also {
                registerBlockchainDiagnosticData(blockchainConfig.blockchainRid, DpNodeType.NODE_TYPE_REPLICA) {
                    it.getHeight().toString()
                }
            }
        }
    }

    override fun exitBlockchainProcess(process: BlockchainProcess) {
        val chainID = process.getEngine().getConfiguration().chainID
        startWithFastSync.remove(chainID) // remove status when process is gone
    }

    override fun restartBlockchainProcess(process: BlockchainProcess) {
        var fastSyncStatus = true
        val chainID = process.getEngine().getConfiguration().chainID
        if (process is ValidatorWorker) {
            fastSyncStatus = process.isInFastSyncMode()
        }
        startWithFastSync[chainID] = fastSyncStatus
    }

    @Deprecated("POS-90")
    private fun validateConfigurations(nodeConfig: NodeConfig, blockchainConfig: BaseBlockchainConfiguration) {
        val chainPeers = blockchainConfig.signers.map { it.byteArrayKeyOf() }

        val unreachableSigners = chainPeers.filter { !nodeConfig.peerInfoMap.contains(it) }
        require(unreachableSigners.isEmpty()) {
            "Invalid blockchain config: unreachable signers have been detected: " +
                    chainPeers.toTypedArray().contentToString()
        }
    }

    private fun buildXCommunicationManager(
            processName: BlockchainProcessName,
            blockchainConfig: BaseBlockchainConfiguration,
            relevantPeerCommConfig: PeerCommConfiguration,
            blockchainRid: BlockchainRid? = null
    ): CommunicationManager<Message> {
        val effectiveRid = blockchainRid ?: blockchainConfig.blockchainRid
        val packetEncoder = EbftPacketEncoder(relevantPeerCommConfig, effectiveRid)
        val packetDecoder = EbftPacketDecoder(relevantPeerCommConfig)

        return DefaultXCommunicationManager(
                connectionManager,
                relevantPeerCommConfig,
                blockchainConfig.chainID,
                effectiveRid,
                packetEncoder,
                packetDecoder,
                processName
        ).apply { init() }
    }

    // TODO: [POS-129] Merge: move it to [DefaultPeersCommConfigFactory]
    private fun buildPeerCommConfigurationForAncestor(nodeConfig: NodeConfig, historicBlockchainContext: HistoricBlockchainContext, ancBrid: BlockchainRid): PeerCommConfiguration {
        val myPeerID = XPeerID(nodeConfig.pubKeyByteArray)
        val peersThatServeAncestorBrid = historicBlockchainContext.ancestors[ancBrid]!!

        val relevantPeerMap = nodeConfig.peerInfoMap.filterKeys {
            it in peersThatServeAncestorBrid || it == myPeerID
        }

        return BasePeerCommConfiguration.build(
                relevantPeerMap.values,
                SECP256K1CryptoSystem(),
                nodeConfig.privKeyByteArray,
                nodeConfig.pubKeyByteArray)
    }

    /**
     * To calculate the [relevantPeerMap] we need to:
     *
     * 1. begin with the signers (from the BC config)
     * 2. add all NODE replicas (from node config)
     * 3. add BC replicas (from node config)
     *
     * TODO: Could getRelevantPeers() be a method inside [NodeConfig]?
     */
    private fun buildPeerCommConfiguration(nodeConfig: NodeConfig, blockchainConfig: BaseBlockchainConfiguration, historicBlockchainContext: HistoricBlockchainContext? = null): PeerCommConfiguration {
        val myPeerID = XPeerID(nodeConfig.pubKeyByteArray)
        val signers = blockchainConfig.signers.map { XPeerID(it) }
        val signersReplicas = signers.flatMap {
            nodeConfig.nodeReplicas[it] ?: listOf()
        }
        val blockchainReplicas = if (historicBlockchainContext != null) {
            (nodeConfig.blockchainReplicaNodes[historicBlockchainContext.historicBrid] ?: listOf()).union(
                    nodeConfig.blockchainReplicaNodes[blockchainConfig.blockchainRid] ?: listOf())
        } else {
            nodeConfig.blockchainReplicaNodes[blockchainConfig.blockchainRid] ?: listOf()
        }

        val relevantPeerMap = nodeConfig.peerInfoMap.filterKeys {
            it in signers || it in signersReplicas || it in blockchainReplicas || it == myPeerID
        }

        return BasePeerCommConfiguration.build(
                relevantPeerMap.values,
                SECP256K1CryptoSystem(),
                nodeConfig.privKeyByteArray,
                nodeConfig.pubKeyByteArray)
    }

    private fun addBlockchainDiagnosticProperty() {
        nodeDiagnosticContext.addProperty(BLOCKCHAIN) {
            val diagnosticData = blockchainProcessesDiagnosticData.toMutableMap()

            connectionManager.getPeersTopology().forEach { (blockchainRid, topology) ->
                diagnosticData.computeIfPresent(BlockchainRid.buildFromHex(blockchainRid)) { _, properties ->
                    properties.apply {
                        put(DiagnosticProperty.BLOCKCHAIN_NODE_PEERS.prettyName) { topology }
                    }
                }
            }

            diagnosticData
                    .mapValues { (_, v) ->
                        v.mapValues { (_, v2) -> v2() }
                    }
                    .values.toTypedArray()
        }
    }

    private fun registerBlockchainDiagnosticData(blockchainRid: BlockchainRid, nodeType: DpNodeType, getCurrentHeight: () -> String) {
        blockchainProcessesDiagnosticData[blockchainRid] = mutableMapOf<String, () -> Any>(
                DiagnosticProperty.BLOCKCHAIN_RID.prettyName to { blockchainRid.toHex() },
                DiagnosticProperty.BLOCKCHAIN_NODE_TYPE.prettyName to { nodeType.prettyName },
                DiagnosticProperty.BLOCKCHAIN_CURRENT_HEIGHT.prettyName to getCurrentHeight
        )
    }

    private fun getStartWithFastSyncValue(chainId: Long): Boolean {
        return startWithFastSync[chainId] ?: true
    }
}<|MERGE_RESOLUTION|>--- conflicted
+++ resolved
@@ -61,11 +61,8 @@
             blockchainProcessesDiagnosticData.remove(blockchainConfig.blockchainRid)
         }
 
-<<<<<<< HEAD
         val peerCommConfiguration = peersCommConfigFactory.create(nodeConfig, blockchainConfig, historicBlockchainContext)
         val heartbeatChecker = DefaultHeartbeatChecker(nodeConfig)
-=======
->>>>>>> fca83ba3
         val workerContext = WorkerContext(
                 processName, blockchainConfig.signers, engine,
                 blockchainConfig.configData.context.nodeID,
@@ -73,12 +70,8 @@
                 peerCommConfiguration,
                 heartbeatChecker,
                 nodeConfig,
-<<<<<<< HEAD
-                unregisterBlockchainDiagnosticData
-=======
                 unregisterBlockchainDiagnosticData,
                 getStartWithFastSyncValue(blockchainConfig.chainID)
->>>>>>> fca83ba3
         )
 
         /*
