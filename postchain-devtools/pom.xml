<?xml version="1.0" encoding="UTF-8"?>
<!-- Copyright (c) 2020 ChromaWay AB. See README for license information. -->
<project xmlns="http://maven.apache.org/POM/4.0.0" xmlns:xsi="http://www.w3.org/2001/XMLSchema-instance"
         xsi:schemaLocation="http://maven.apache.org/POM/4.0.0 http://maven.apache.org/xsd/maven-4.0.0.xsd">
    <parent>
        <artifactId>postchain</artifactId>
        <groupId>net.postchain</groupId>
        <version>3.4.2-SNAPSHOT</version>
    </parent>
    <modelVersion>4.0.0</modelVersion>
    <artifactId>postchain-devtools</artifactId>
    <name>Postchain Dev Tools</name>

    <properties>
        <maven.shade.plugin.version>3.1.1</maven.shade.plugin.version>
        <assertk.version>0.10</assertk.version>
    </properties>

    <dependencies>
        <!-- Postchain -->
        <dependency>
            <groupId>net.postchain</groupId>
            <artifactId>postchain-base</artifactId>
        </dependency>
        <dependency>
            <groupId>net.postchain</groupId>
            <artifactId>postchain-common</artifactId>
        </dependency>
        <dependency>
            <groupId>net.postchain</groupId>
            <artifactId>postchain-client</artifactId>
        </dependency>
        <dependency>
            <groupId>net.postchain</groupId>
            <artifactId>postchain-common</artifactId>
            <version>${project.version}</version>
            <scope>test</scope>
            <classifier>tests</classifier>
            <type>test-jar</type>
        </dependency>

        <!-- Kotlin -->
        <dependency>
            <groupId>org.jetbrains.kotlin</groupId>
            <artifactId>kotlin-stdlib-jdk8</artifactId>
        </dependency>
        <dependency>
            <groupId>org.jetbrains.kotlin</groupId>
            <artifactId>kotlin-reflect</artifactId>
        </dependency>
        <dependency>
            <groupId>org.jetbrains.kotlin</groupId>
            <artifactId>kotlin-test-junit5</artifactId>
        </dependency>

        <!-- CLI -->
        <dependency>
            <groupId>com.github.ajalt</groupId>
            <artifactId>clikt</artifactId>
        </dependency>

        <!-- Testing -->
        <dependency>
            <groupId>org.junit.jupiter</groupId>
            <artifactId>junit-jupiter-api</artifactId>
            <version>5.8.2</version>
            <scope>compile</scope> <!-- TODO: Should be test scope -->
        </dependency>
        <dependency>
            <groupId>org.junit.jupiter</groupId>
            <artifactId>junit-jupiter-params</artifactId>
            <scope>test</scope>
        </dependency>
        <dependency>
            <groupId>org.junit.vintage</groupId>
            <artifactId>junit-vintage-engine</artifactId>
            <scope>test</scope> <!-- TODO: Should be removed (test rules in E2E tests) -->
        </dependency>
        <dependency>
            <groupId>org.mockito</groupId>
            <artifactId>mockito-core</artifactId>
        </dependency>
        <dependency>
            <groupId>org.mockito.kotlin</groupId>
            <artifactId>mockito-kotlin</artifactId>
        </dependency>
        <dependency>
            <groupId>com.willowtreeapps.assertk</groupId>
            <artifactId>assertk</artifactId>
            <version>${assertk.version}</version>
            <scope>compile</scope> <!-- TODO: Should be test scope -->
        </dependency>
        <dependency>
            <groupId>io.rest-assured</groupId>
            <artifactId>rest-assured</artifactId>
            <scope>test</scope>
        </dependency>
        <dependency>
            <groupId>org.skyscreamer</groupId>
            <artifactId>jsonassert</artifactId>
        </dependency>
        <dependency>
            <groupId>org.testcontainers</groupId>
            <artifactId>testcontainers</artifactId>
            <version>1.15.3</version>
            <scope>test</scope>
        </dependency>
        <dependency>
            <groupId>org.awaitility</groupId>
            <artifactId>awaitility-kotlin</artifactId>
            <version>${awaitility.version}</version>
            <scope>compile</scope>
        </dependency>
        <dependency>
            <groupId>org.awaitility</groupId>
            <artifactId>awaitility</artifactId>
            <version>${awaitility.version}</version>
            <scope>compile</scope>
        </dependency>

    </dependencies>

    <build>
        <plugins>
<<<<<<< HEAD
            <plugin>
                <groupId>org.apache.maven.plugins</groupId>
                <artifactId>maven-assembly-plugin</artifactId>
                <version>${maven.assembly.plugin.version}</version>
                <executions>
                    <execution>
                        <id>make-executable-jar</id>
                        <phase>package</phase>
                        <goals>
                            <goal>single</goal>
                        </goals>
                        <configuration>
                            <archive>
                                <manifest>
                                    <mainClass>net.postchain.devtools.AppKt</mainClass>
                                    <!-- To be able get current version: javaClass.getPackage().implementationVersion  -->
                                    <addDefaultImplementationEntries>true</addDefaultImplementationEntries>
                                    <addDefaultSpecificationEntries>true</addDefaultSpecificationEntries>
                                </manifest>
                            </archive>
                            <descriptorRefs>
                                <descriptorRef>jar-with-dependencies</descriptorRef>
                            </descriptorRefs>
                        </configuration>
                    </execution>
                </executions>
=======

            <plugin>
                <groupId>org.apache.maven.plugins</groupId>
                <artifactId>maven-surefire-plugin</artifactId>
                <version>${maven.surefire.plugin.version}</version>
                <configuration>
                    <properties>
                        <property>
                            <name>listener</name>
                            <value>net.postchain.maven.surefire.PrintCurrentTestRunListener</value>
                        </property>
                    </properties>
                    <includes>
                        <include>**/*Test.java</include>
                        <include>**/*IT.java</include>
                        <!--                        <include>**/*Nightly.java</include>-->
                        <!--                                <include>**/FourPeersReconfigurationTest.java</include>-->
                    </includes>
                </configuration>
>>>>>>> a68888c6
            </plugin>

            <!-- Exporting test classes for other modules' integration tests -->
            <plugin>
                <groupId>org.apache.maven.plugins</groupId>
                <artifactId>maven-jar-plugin</artifactId>
                <version>3.1.2</version>
                <executions>
                    <execution>
                        <goals>
                            <goal>test-jar</goal>
                        </goals>
                    </execution>
                </executions>
            </plugin>
        </plugins>
    </build>

    <profiles>
        <profile>
            <!-- Cannot add this listener in parent pom (as long as it is not located on top  level), so adding it here
             to the ci profile instead. Most tests are in devtools anyway -->
            <id>ci</id>
            <build>
                <plugins>
                    <plugin>
                        <groupId>org.apache.maven.plugins</groupId>
                        <artifactId>maven-surefire-plugin</artifactId>
                        <configuration>
<<<<<<< HEAD
                            <properties>
                                <property>
                                    <name>listener</name>
                                    <value>net.postchain.maven.surefire.PrintCurrentTestRunListener</value>
                                </property>
                            </properties>
=======
                            <includes>
                                <include>**/*Test.java</include>
                                <include>**/*IT.java</include>
                                <include>**/*Nightly.java</include>
                                <include>**/*E2ET.*</include>
                                <!--                                <include>**/FourPeersReconfigurationTest.java</include>-->
                            </includes>
>>>>>>> a68888c6
                        </configuration>
                    </plugin>
                </plugins>
            </build>
        </profile>

        <!-- TODO: Remove this profile -->
        <profile>
            <id>assembly</id>
            <build>
                <plugins>
                    <plugin>
                        <groupId>org.apache.maven.plugins</groupId>
                        <artifactId>maven-assembly-plugin</artifactId>
                        <version>${maven.assembly.plugin.version}</version>
                        <executions>
                            <execution>
                                <id>make-executable-jar</id>
                                <phase>package</phase>
                                <goals>
                                    <goal>single</goal>
                                </goals>
                                <configuration>
                                    <archive>
                                        <manifest>
                                            <mainClass>net.postchain.devtools.AppKt</mainClass>
                                            <!-- To be able get current version: javaClass.getPackage().implementationVersion  -->
                                            <addDefaultImplementationEntries>true</addDefaultImplementationEntries>
                                            <addDefaultSpecificationEntries>true</addDefaultSpecificationEntries>
                                        </manifest>
                                    </archive>
                                    <descriptorRefs>
                                        <descriptorRef>jar-with-dependencies</descriptorRef>
                                    </descriptorRefs>
                                </configuration>
                            </execution>
                        </executions>
                    </plugin>
                </plugins>
            </build>
        </profile>
    </profiles>

</project><|MERGE_RESOLUTION|>--- conflicted
+++ resolved
@@ -102,7 +102,6 @@
         <dependency>
             <groupId>org.testcontainers</groupId>
             <artifactId>testcontainers</artifactId>
-            <version>1.15.3</version>
             <scope>test</scope>
         </dependency>
         <dependency>
@@ -122,56 +121,6 @@
 
     <build>
         <plugins>
-<<<<<<< HEAD
-            <plugin>
-                <groupId>org.apache.maven.plugins</groupId>
-                <artifactId>maven-assembly-plugin</artifactId>
-                <version>${maven.assembly.plugin.version}</version>
-                <executions>
-                    <execution>
-                        <id>make-executable-jar</id>
-                        <phase>package</phase>
-                        <goals>
-                            <goal>single</goal>
-                        </goals>
-                        <configuration>
-                            <archive>
-                                <manifest>
-                                    <mainClass>net.postchain.devtools.AppKt</mainClass>
-                                    <!-- To be able get current version: javaClass.getPackage().implementationVersion  -->
-                                    <addDefaultImplementationEntries>true</addDefaultImplementationEntries>
-                                    <addDefaultSpecificationEntries>true</addDefaultSpecificationEntries>
-                                </manifest>
-                            </archive>
-                            <descriptorRefs>
-                                <descriptorRef>jar-with-dependencies</descriptorRef>
-                            </descriptorRefs>
-                        </configuration>
-                    </execution>
-                </executions>
-=======
-
-            <plugin>
-                <groupId>org.apache.maven.plugins</groupId>
-                <artifactId>maven-surefire-plugin</artifactId>
-                <version>${maven.surefire.plugin.version}</version>
-                <configuration>
-                    <properties>
-                        <property>
-                            <name>listener</name>
-                            <value>net.postchain.maven.surefire.PrintCurrentTestRunListener</value>
-                        </property>
-                    </properties>
-                    <includes>
-                        <include>**/*Test.java</include>
-                        <include>**/*IT.java</include>
-                        <!--                        <include>**/*Nightly.java</include>-->
-                        <!--                                <include>**/FourPeersReconfigurationTest.java</include>-->
-                    </includes>
-                </configuration>
->>>>>>> a68888c6
-            </plugin>
-
             <!-- Exporting test classes for other modules' integration tests -->
             <plugin>
                 <groupId>org.apache.maven.plugins</groupId>
@@ -199,14 +148,6 @@
                         <groupId>org.apache.maven.plugins</groupId>
                         <artifactId>maven-surefire-plugin</artifactId>
                         <configuration>
-<<<<<<< HEAD
-                            <properties>
-                                <property>
-                                    <name>listener</name>
-                                    <value>net.postchain.maven.surefire.PrintCurrentTestRunListener</value>
-                                </property>
-                            </properties>
-=======
                             <includes>
                                 <include>**/*Test.java</include>
                                 <include>**/*IT.java</include>
@@ -214,7 +155,6 @@
                                 <include>**/*E2ET.*</include>
                                 <!--                                <include>**/FourPeersReconfigurationTest.java</include>-->
                             </includes>
->>>>>>> a68888c6
                         </configuration>
                     </plugin>
                 </plugins>
