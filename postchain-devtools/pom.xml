<?xml version="1.0" encoding="UTF-8"?>
<!-- Copyright (c) 2020 ChromaWay AB. See README for license information. -->
<project xmlns="http://maven.apache.org/POM/4.0.0" xmlns:xsi="http://www.w3.org/2001/XMLSchema-instance"
         xsi:schemaLocation="http://maven.apache.org/POM/4.0.0 http://maven.apache.org/xsd/maven-4.0.0.xsd">
    <parent>
        <artifactId>postchain</artifactId>
        <groupId>net.postchain</groupId>
        <version>3.4.2-SNAPSHOT</version>
    </parent>
    <modelVersion>4.0.0</modelVersion>
    <artifactId>postchain-devtools</artifactId>
    <name>Postchain Dev Tools</name>

    <properties>
        <maven.shade.plugin.version>3.1.1</maven.shade.plugin.version>
        <assertk.version>0.10</assertk.version>
    </properties>

    <dependencies>
        <!-- Postchain -->
        <dependency>
            <groupId>net.postchain</groupId>
            <artifactId>postchain-base</artifactId>
        </dependency>
        <dependency>
            <groupId>net.postchain</groupId>
            <artifactId>postchain-common</artifactId>
        </dependency>
        <dependency>
            <groupId>net.postchain</groupId>
            <artifactId>postchain-client</artifactId>
        </dependency>
        <dependency>
            <groupId>net.postchain</groupId>
            <artifactId>postchain-common</artifactId>
            <version>${project.version}</version>
            <scope>test</scope>
            <classifier>tests</classifier>
            <type>test-jar</type>
        </dependency>

        <!-- Kotlin -->
        <dependency>
            <groupId>org.jetbrains.kotlin</groupId>
            <artifactId>kotlin-stdlib-jdk8</artifactId>
        </dependency>
        <dependency>
            <groupId>org.jetbrains.kotlin</groupId>
            <artifactId>kotlin-reflect</artifactId>
        </dependency>
        <dependency>
            <groupId>org.jetbrains.kotlin</groupId>
            <artifactId>kotlin-test-junit5</artifactId>
        </dependency>

        <!-- CLI -->
        <dependency>
            <groupId>com.github.ajalt</groupId>
            <artifactId>clikt</artifactId>
        </dependency>

        <!-- Testing -->
        <dependency>
            <groupId>org.junit.jupiter</groupId>
            <artifactId>junit-jupiter-api</artifactId>
            <version>5.8.2</version>
            <scope>compile</scope> <!-- TODO: Should be test scope -->
        </dependency>
        <dependency>
            <groupId>org.junit.jupiter</groupId>
            <artifactId>junit-jupiter-params</artifactId>
            <scope>test</scope>
        </dependency>
        <dependency>
            <groupId>org.junit.vintage</groupId>
            <artifactId>junit-vintage-engine</artifactId>
            <scope>test</scope> <!-- TODO: Should be removed (test rules in E2E tests) -->
        </dependency>
        <dependency>
            <groupId>org.mockito</groupId>
            <artifactId>mockito-core</artifactId>
        </dependency>
        <dependency>
            <groupId>org.mockito.kotlin</groupId>
            <artifactId>mockito-kotlin</artifactId>
        </dependency>
        <dependency>
            <groupId>com.willowtreeapps.assertk</groupId>
            <artifactId>assertk</artifactId>
            <version>${assertk.version}</version>
            <scope>compile</scope> <!-- TODO: Should be test scope -->
        </dependency>
        <dependency>
            <groupId>io.rest-assured</groupId>
            <artifactId>rest-assured</artifactId>
            <scope>test</scope>
        </dependency>
        <dependency>
            <groupId>org.skyscreamer</groupId>
            <artifactId>jsonassert</artifactId>
        </dependency>
        <dependency>
            <groupId>org.testcontainers</groupId>
            <artifactId>testcontainers</artifactId>
            <scope>test</scope>
        </dependency>
        <dependency>
            <groupId>org.awaitility</groupId>
            <artifactId>awaitility-kotlin</artifactId>
            <version>${awaitility.version}</version>
            <scope>compile</scope>
        </dependency>
        <dependency>
            <groupId>org.awaitility</groupId>
            <artifactId>awaitility</artifactId>
            <version>${awaitility.version}</version>
            <scope>compile</scope>
        </dependency>

    </dependencies>

    <build>
        <plugins>
<<<<<<< HEAD

            <plugin>
                <groupId>org.apache.maven.plugins</groupId>
                <artifactId>maven-surefire-plugin</artifactId>
                <version>${maven.surefire.plugin.version}</version>
                <configuration>
                    <properties>
                        <property>
                            <name>listener</name>
                            <value>net.postchain.maven.surefire.PrintCurrentTestRunListener</value>
                        </property>
                    </properties>
                    <includes>
                        <include>**/*Test.java</include>
                        <include>**/*IT.java</include>
                        <!--                        <include>**/*Nightly.java</include>-->
                        <!--                                <include>**/FourPeersReconfigurationTest.java</include>-->
                    </includes>
                </configuration>
            </plugin>

=======
            <!-- Exporting test classes for other modules' integration tests -->
>>>>>>> ad480d61
            <plugin>
                <groupId>org.apache.maven.plugins</groupId>
                <artifactId>maven-jar-plugin</artifactId>
                <executions>
                    <execution>
                        <id>default-jar</id>
                        <goals>
                            <goal>jar</goal>
                        </goals>
                        <configuration>
                            <archive>
                                <manifest>
                                    <addClasspath>true</addClasspath>
                                    <classpathPrefix/>
                                    <mainClass>net.postchain.devtools.AppKt</mainClass>
                                    <addDefaultSpecificationEntries>true</addDefaultSpecificationEntries>
                                </manifest>
                            </archive>
                        </configuration>
                    </execution>
                    <!-- Exporting test classes for other modules' integration tests -->
                    <execution>
                        <goals>
                            <goal>test-jar</goal>
                        </goals>
                    </execution>
                </executions>
            </plugin>
        </plugins>
    </build>

    <profiles>
        <profile>
            <!-- Cannot add this listener in parent pom (as long as it is not located on top  level), so adding it here
             to the ci profile instead. Most tests are in devtools anyway -->
            <id>ci</id>
            <build>
                <plugins>
                    <plugin>
                        <groupId>org.apache.maven.plugins</groupId>
                        <artifactId>maven-surefire-plugin</artifactId>
                        <configuration>
                            <includes>
                                <include>**/*Test.java</include>
                                <include>**/*IT.java</include>
                                <include>**/*Nightly.java</include>
                                <include>**/*E2ET.*</include>
                                <!--                                <include>**/FourPeersReconfigurationTest.java</include>-->
                            </includes>
                        </configuration>
                    </plugin>
                </plugins>
            </build>
        </profile>
    </profiles>

</project><|MERGE_RESOLUTION|>--- conflicted
+++ resolved
@@ -121,31 +121,6 @@
 
     <build>
         <plugins>
-<<<<<<< HEAD
-
-            <plugin>
-                <groupId>org.apache.maven.plugins</groupId>
-                <artifactId>maven-surefire-plugin</artifactId>
-                <version>${maven.surefire.plugin.version}</version>
-                <configuration>
-                    <properties>
-                        <property>
-                            <name>listener</name>
-                            <value>net.postchain.maven.surefire.PrintCurrentTestRunListener</value>
-                        </property>
-                    </properties>
-                    <includes>
-                        <include>**/*Test.java</include>
-                        <include>**/*IT.java</include>
-                        <!--                        <include>**/*Nightly.java</include>-->
-                        <!--                                <include>**/FourPeersReconfigurationTest.java</include>-->
-                    </includes>
-                </configuration>
-            </plugin>
-
-=======
-            <!-- Exporting test classes for other modules' integration tests -->
->>>>>>> ad480d61
             <plugin>
                 <groupId>org.apache.maven.plugins</groupId>
                 <artifactId>maven-jar-plugin</artifactId>
@@ -177,29 +152,4 @@
         </plugins>
     </build>
 
-    <profiles>
-        <profile>
-            <!-- Cannot add this listener in parent pom (as long as it is not located on top  level), so adding it here
-             to the ci profile instead. Most tests are in devtools anyway -->
-            <id>ci</id>
-            <build>
-                <plugins>
-                    <plugin>
-                        <groupId>org.apache.maven.plugins</groupId>
-                        <artifactId>maven-surefire-plugin</artifactId>
-                        <configuration>
-                            <includes>
-                                <include>**/*Test.java</include>
-                                <include>**/*IT.java</include>
-                                <include>**/*Nightly.java</include>
-                                <include>**/*E2ET.*</include>
-                                <!--                                <include>**/FourPeersReconfigurationTest.java</include>-->
-                            </includes>
-                        </configuration>
-                    </plugin>
-                </plugins>
-            </build>
-        </profile>
-    </profiles>
-
 </project>