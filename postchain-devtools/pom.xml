--- conflicted
+++ resolved
@@ -23,10 +23,6 @@
         <dependency>
             <groupId>net.postchain</groupId>
             <artifactId>postchain-base</artifactId>
-<<<<<<< HEAD
-=======
-<!--            <scope>provided</scope> -->
->>>>>>> 14bfd08e
         </dependency>
         <dependency>
             <groupId>net.postchain</groupId>
