--- conflicted
+++ resolved
@@ -13,10 +13,7 @@
 
     <properties>
         <maven.shade.plugin.version>3.1.1</maven.shade.plugin.version>
-<<<<<<< HEAD
         <assertk.version>0.10</assertk.version>
-=======
->>>>>>> 1428c28d
     </properties>
 
     <dependencies>
@@ -98,10 +95,7 @@
         <dependency>
             <groupId>org.testcontainers</groupId>
             <artifactId>testcontainers</artifactId>
-<<<<<<< HEAD
             <version>1.15.3</version>
-=======
->>>>>>> 1428c28d
             <scope>test</scope>
         </dependency>
         <dependency>
