package net.postchain.gtx

import net.postchain.core.UserMistake
import net.postchain.devtools.IntegrationTest
import net.postchain.devtools.KeyPairHelper.privKey
import net.postchain.devtools.KeyPairHelper.pubKey
import net.postchain.gtv.GtvFactory.gtv
import net.postchain.gtv.*
import org.junit.Assert.assertNotNull
import org.junit.Assert.assertTrue
import org.junit.Test
import kotlin.test.assertEquals
import kotlin.test.assertFailsWith

class SQLModuleIntegrationTest : IntegrationTest() {

    private fun makeTx(ownerIdx: Int, key: String, value: String): ByteArray {
        val owner = pubKey(ownerIdx)
        return GTXDataBuilder(net.postchain.devtools.gtx.testBlockchainRID, arrayOf(owner), net.postchain.devtools.gtx.myCS).run {
            addOperation("test_set_value", arrayOf(gtv(key), gtv(value), gtv(owner)))
            finish()
            sign(net.postchain.devtools.gtx.myCS.buildSigMaker(owner, privKey(ownerIdx)))
            serialize()
        }
    }

<<<<<<< HEAD
    @Test
    fun testBuildBlock() {
        val node = createNode(0, "/net/postchain/gtx/blockchain_config.xml")
=======
    private fun overrideConfig() {
        configOverrides.setProperty("blockchain.1.configurationfactory",
                GTXBlockchainConfigurationFactory::class.qualifiedName)
        configOverrides.setProperty("blockchain.1.gtx.modules",
                listOf(SQLGTXModuleFactory::class.qualifiedName))
        configOverrides.setProperty("blockchain.1.gtx.sqlmodules",
                listOf(javaClass.getResource("sqlmodule1.sql").file))
    }

    @Test
    fun testBuildBlock() {
        overrideConfig()
        val node = createDataLayer(0)
>>>>>>> 96d9dd1c

        enqueueTx(node, makeTx(0, "k", "v"), 0)
        buildBlockAndCommit(node)
        enqueueTx(node, makeTx(0, "k", "v2"), 1)
        enqueueTx(node, makeTx(0, "k2", "v2"), 1)
        enqueueTx(node, makeTx(1, "k", "v"), -1)
        buildBlockAndCommit(node)

        verifyBlockchainTransactions(node)

        val blockQueries = node.getBlockchainInstance().getEngine().getBlockQueries()
        assertFailsWith<UserMistake> {
            blockQueries.query("""{tdype: 'test_get_value'}""").get()
        }

        assertFailsWith<UserMistake> {
            blockQueries.query("""{type: 'non-existing'}""").get()
        }

        val gson = make_gtv_gson()

        // ------------------------------------------
        // Shouldn't find key "hello" in type "test_get_value"
        // ------------------------------------------
        val result = blockQueries.query("""{type: 'test_get_value', q_key: 'hello'}""").get()
        val gtvResult = gson.fromJson<Gtv>(result, Gtv::class.java) as GtvCollection
        assertEquals(0, gtvResult.getSize())

        // ------------------------------------------
        // Should find 1 hit for key "k" in type "test_get_value"
        // ------------------------------------------
        val result1 = blockQueries.query("""{type: 'test_get_value', q_key: 'k'}""").get()
        val gtvArrRes1 = gson.fromJson<Gtv>(result1, Gtv::class.java) as GtvArray
        assertEquals(1, gtvArrRes1.getSize())

        val hit0 = gtvArrRes1[0].asDict()
        assertNotNull(hit0["val"])
        assertEquals("v2", hit0["val"]!!.asString())
        assertNotNull(hit0["owner"])
        assertTrue(pubKey(0).contentEquals(hit0["owner"]!!.asByteArray(true)))

        // ------------------------------------------
        // Look for type "test_get_count"
        // ------------------------------------------
        val result2 = blockQueries.query("""{type: 'test_get_count'}""").get()
        val gtvArrRes2 = gson.fromJson<Gtv>(result2, Gtv::class.java) as GtvArray
        assertEquals(1, gtvArrRes2.getSize())
        assertEquals(1, gtvArrRes2[0]["nbigint"]!!.asInteger())
        assertEquals(2, gtvArrRes2[0]["ncount"]!!.asInteger())

        println(result2)
    }

    @Test
    fun testQueryWithMultipleParams() {
        overrideConfig()
        val node = createDataLayer(0)
        enqueueTx(node, makeTx(0, "k", "v"), 0)
        buildBlockAndCommit(node)
        verifyBlockchainTransactions(node)

        val gson = make_gtx_gson()
        var result = node.blockQueries.query("""{type: 'test_get_value', q_key: 'k', q_value : 'v'}""").get()
        var gtxResult = gson.fromJson<GTXValue>(result, GTXValue::class.java)
        assertEquals(1, gtxResult.getSize())
    }

    @Test
    fun testQuerySupportNullableValue() {
        overrideConfig()
        val node = createDataLayer(0)

        enqueueTx(node, makeTx(0, "k", "v"), 0)
        buildBlockAndCommit(node)
        verifyBlockchainTransactions(node)

        var result = node.blockQueries.query("""{type: 'test_null_value'}""").get()
        val gson = make_gtx_gson()
        var gtxResult = gson.fromJson<GTXValue>(result, GTXValue::class.java)

        val hit0 = gtxResult.get(0).asDict()
        assertNotNull(hit0.get("val"))
        assertEquals(GTXNull, hit0.get("val"))
    }
}<|MERGE_RESOLUTION|>--- conflicted
+++ resolved
@@ -24,25 +24,10 @@
         }
     }
 
-<<<<<<< HEAD
+
     @Test
     fun testBuildBlock() {
         val node = createNode(0, "/net/postchain/gtx/blockchain_config.xml")
-=======
-    private fun overrideConfig() {
-        configOverrides.setProperty("blockchain.1.configurationfactory",
-                GTXBlockchainConfigurationFactory::class.qualifiedName)
-        configOverrides.setProperty("blockchain.1.gtx.modules",
-                listOf(SQLGTXModuleFactory::class.qualifiedName))
-        configOverrides.setProperty("blockchain.1.gtx.sqlmodules",
-                listOf(javaClass.getResource("sqlmodule1.sql").file))
-    }
-
-    @Test
-    fun testBuildBlock() {
-        overrideConfig()
-        val node = createDataLayer(0)
->>>>>>> 96d9dd1c
 
         enqueueTx(node, makeTx(0, "k", "v"), 0)
         buildBlockAndCommit(node)
@@ -98,33 +83,34 @@
 
     @Test
     fun testQueryWithMultipleParams() {
-        overrideConfig()
-        val node = createDataLayer(0)
+
+        val node = createNode(0, "/net/postchain/gtx/blockchain_config.xml")
         enqueueTx(node, makeTx(0, "k", "v"), 0)
         buildBlockAndCommit(node)
         verifyBlockchainTransactions(node)
-
-        val gson = make_gtx_gson()
-        var result = node.blockQueries.query("""{type: 'test_get_value', q_key: 'k', q_value : 'v'}""").get()
-        var gtxResult = gson.fromJson<GTXValue>(result, GTXValue::class.java)
+        val blockQueries = node.getBlockchainInstance().getEngine().getBlockQueries()
+        val gson = make_gtv_gson()
+        var result = blockQueries.query("""{type: 'test_get_value', q_key: 'k', q_value : 'v'}""").get()
+        var gtxResult = gson.fromJson<Gtv>(result, Gtv::class.java) as GtvArray
         assertEquals(1, gtxResult.getSize())
     }
 
     @Test
     fun testQuerySupportNullableValue() {
-        overrideConfig()
-        val node = createDataLayer(0)
+
+        val node = createNode(0, "/net/postchain/gtx/blockchain_config.xml")
 
         enqueueTx(node, makeTx(0, "k", "v"), 0)
         buildBlockAndCommit(node)
         verifyBlockchainTransactions(node)
 
-        var result = node.blockQueries.query("""{type: 'test_null_value'}""").get()
-        val gson = make_gtx_gson()
-        var gtxResult = gson.fromJson<GTXValue>(result, GTXValue::class.java)
+        val blockQueries = node.getBlockchainInstance().getEngine().getBlockQueries()
+        var result = blockQueries.query("""{type: 'test_null_value'}""").get()
+        val gson = make_gtv_gson()
+        var gtxResult = gson.fromJson<Gtv>(result, Gtv::class.java)
 
         val hit0 = gtxResult.get(0).asDict()
         assertNotNull(hit0.get("val"))
-        assertEquals(GTXNull, hit0.get("val"))
+        assertEquals(GtvNull, hit0.get("val"))
     }
 }