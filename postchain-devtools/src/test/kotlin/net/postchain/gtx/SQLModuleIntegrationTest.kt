--- conflicted
+++ resolved
@@ -22,25 +22,9 @@
         }
     }
 
-<<<<<<< HEAD
     @Test
     fun testBuildBlock() {
         val node = createNode(0, "/net/postchain/gtx/blockchain_config.xml")
-=======
-    private fun overrideConfig() {
-        configOverrides.setProperty("blockchain.1.configurationfactory",
-                GTXBlockchainConfigurationFactory::class.qualifiedName)
-        configOverrides.setProperty("blockchain.1.gtx.modules",
-                listOf(SQLGTXModuleFactory::class.qualifiedName))
-        configOverrides.setProperty("blockchain.1.gtx.sqlmodules",
-                listOf(javaClass.getResource("sqlmodule1.sql").file))
-    }
-
-    @Test
-    fun testBuildBlock() {
-        overrideConfig()
-        val node = createDataLayer(0)
->>>>>>> 96d9dd1c
 
         enqueueTx(node, makeTx(0, "k", "v"), 0)
         buildBlockAndCommit(node)
@@ -86,28 +70,28 @@
 
     @Test
     fun testQueryWithMultipleParams() {
-        overrideConfig()
-        val node = createDataLayer(0)
+        val node = createNode(0, "/net/postchain/gtx/blockchain_config.xml")
         enqueueTx(node, makeTx(0, "k", "v"), 0)
         buildBlockAndCommit(node)
         verifyBlockchainTransactions(node)
 
         val gson = make_gtx_gson()
-        var result = node.blockQueries.query("""{type: 'test_get_value', q_key: 'k', q_value : 'v'}""").get()
+        val blockQueries = node.getBlockchainInstance().getEngine().getBlockQueries()
+        var result = blockQueries.query("""{type: 'test_get_value', q_key: 'k', q_value : 'v'}""").get()
         var gtxResult = gson.fromJson<GTXValue>(result, GTXValue::class.java)
         assertEquals(1, gtxResult.getSize())
     }
 
     @Test
     fun testQuerySupportNullableValue() {
-        overrideConfig()
-        val node = createDataLayer(0)
+        val node = createNode(0, "/net/postchain/gtx/blockchain_config.xml")
 
         enqueueTx(node, makeTx(0, "k", "v"), 0)
         buildBlockAndCommit(node)
         verifyBlockchainTransactions(node)
 
-        var result = node.blockQueries.query("""{type: 'test_null_value'}""").get()
+        val blockQueries = node.getBlockchainInstance().getEngine().getBlockQueries()
+        var result = blockQueries.query("""{type: 'test_null_value'}""").get()
         val gson = make_gtx_gson()
         var gtxResult = gson.fromJson<GTXValue>(result, GTXValue::class.java)
 
