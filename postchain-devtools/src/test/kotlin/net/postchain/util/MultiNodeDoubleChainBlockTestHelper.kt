package net.postchain.util

import mu.KLogging
import net.postchain.common.toHex
import net.postchain.configurations.GTXTestModule
import net.postchain.devtools.IntegrationTest
import net.postchain.devtools.OnDemandBlockBuildingStrategy
import net.postchain.devtools.PostchainTestNode
import net.postchain.devtools.TxCache
import net.postchain.devtools.testinfra.TestOneOpGtxTransaction
import net.postchain.devtools.utils.configuration.NodeNameWithBlockchains
import net.postchain.devtools.utils.configuration.SystemSetup
import net.postchain.gtx.GTXTransactionFactory
import net.postchain.integrationtest.assertChainStarted
import net.postchain.integrationtest.assertNodeConnectedWith
import net.postchain.util.NodesTestHelper.selectAnotherRandNode
import org.awaitility.Awaitility
import org.awaitility.Duration
import org.junit.Assert
import kotlin.test.assertNotNull

<<<<<<< HEAD
/**
 * Extends [IntegrationTest] with extra functions relevant for tests running multiple chains.
 *
 * Note 1: We are using (real) [GTXTransaction] here, not some mock transaction designed for tests
 * Note 2: We currently only handle two chains // TODO
 */
open class MultiNodeDoubleChainBlockTestHelper: IntegrationTest()  {
=======
open class MultiNodeDoubleChainBlockTestHelper : IntegrationTest() {
>>>>>>> c86d2478

    private val gtxTestModule = GTXTestModule()
    private val factoryMap = mutableMapOf<Long, GTXTransactionFactory>() // Will be filled up after node start and used during TX creation.
    companion object : KLogging()


    private fun strategyOf(nodeId: Int, chainId: Long): OnDemandBlockBuildingStrategy {
        return nodes[nodeId].blockBuildingStrategy(chainId) as OnDemandBlockBuildingStrategy
    }

    /**
     * Starts the nodes and the same amount of chains for every node
     *
     * @param nodesCount = number of nodes
     * @param chainList chains all nodes are using
     * @param nodeConfigsFilenames = filenames for node conf
     * @param blockchainConfigsFilenames = filenames for bc conf
     */
    fun runXNodes(
            nodesCount: Int,
            chainList: List<Long>,
            nodeConfigsFilenames: Array<String>,
            blockchainConfigsFilenames: Array<String>
    ) {
        configOverrides.setProperty("testpeerinfos", createPeerInfos(nodesCount))

        // Creating node with two chains
        logger.debug("---Creating node with many chains ----------------------------")
        createMultipleChainNodes(nodesCount, nodeConfigsFilenames, blockchainConfigsFilenames)

        // Asserting all chains are started
        logger.debug("---Asserting all chains are started -------------------------")
        Awaitility.await().atMost(Duration.TEN_SECONDS)
                .untilAsserted {
                    nodes.forEach { node ->
                        chainList.forEach(node::assertChainStarted)
                    }
                }

        // At this point we know the BC RID so go ahead and create the TX factories
        chainList.forEach {
            val bcRid = nodes[0].getBlockchainRid(it)!! // Doesn't matter what node we take so I'm  just picking the first
            factoryMap[it] = GTXTransactionFactory(bcRid, gtxTestModule, cryptoSystem)
        }

        if (nodes.size > 1) {
            logger.debug("---Asserting all chains are connected -------------------------")
            // We don't need to assert all connections, just check some random connections
            Awaitility.await().atMost(Duration.TEN_SECONDS)
                    .untilAsserted {
                        nodes.forEachIndexed { i, _ ->
                            logger.debug("Node $i")
                            val randNode = selectAnotherRandNode(i, nodesCount)
                            chainList.forEach { chain ->
                                logger.debug("Wait for (node $i, chain $chain) to be connected to node $randNode")
                                nodes[i].assertNodeConnectedWith(chain, nodes[randNode])
                            }
                        }
                    }
        }


    }

    /**
     * Starts the nodes with the given number of chains different for each node
     *
     * @param systemSetup holds the detailed description of the system
     */
    fun runXNodesWithDifferentNumberOfChainsPerNode(
            systemSetup: SystemSetup
    ) {
        val peerList = systemSetup.toPeerInfoList()
        val peers = peerList.toTypedArray()
        configOverrides.setProperty("testpeerinfos", peers)

        // Creating node with two chains
        logger.debug("---Creating node with custom number of chains ----------------------------")

        val testName: String = this::class.java.simpleName ?: "NoName"   // Get subclass name or dummy
        for (nodeSetup in systemSetup.nodeMap.values) {
            val nodeConfigProvider = createNodeConfig( testName, nodeSetup, systemSetup)
            val newPTNode = PostchainTestNode(nodeConfigProvider, true)

            // TODO: not nice to mutate the "nodes" object like this, should return the list of PTNodes instead for testability
            nodes.add(newPTNode)
            nodeMap[nodeSetup.sequenceNumber] = newPTNode
        }


        // Asserting all chains are started
        // (This is a bit more complicated since we have different chains per node)
        logger.debug("---Asserting all chains are started -------------------------")
        Awaitility.await().atMost(Duration.TEN_SECONDS)
                .untilAsserted {
<<<<<<< HEAD
                    systemSetup.nodeMap.values.forEach { nodeSetup ->
                        val bcList = systemSetup.getBlockchainsANodeShouldRun(nodeSetup.sequenceNumber)
                        val node = nodeMap[nodeSetup.sequenceNumber]!!
                        bcList.forEach{ bcSetup -> node.assertChainStarted(bcSetup.chainId.toLong()) }
=======
                    nodes.forEachIndexed { i, node ->
                        nodeNameWithBlockchainsArr[i].getChainIds().forEach { node::assertChainStarted }
>>>>>>> c86d2478
                    }
                }

        // At this point we know the BC RID so go ahead and create the TX factories
        chainsInCommon.forEach {
            val bcRid = nodes[0].getBlockchainRid(it)!! // I'm  just picking it from the first node I find.
            factoryMap[it] = GTXTransactionFactory(bcRid, gtxTestModule, cryptoSystem)
        }


        if (nodes.size > 1) {
            logger.debug("---Asserting all chains are connected -------------------------")
            // We don't need to assert all connections, just check some random connections
            Awaitility.await().atMost(Duration.TEN_SECONDS)
                    .untilAsserted {
<<<<<<< HEAD
                        systemSetup.nodeMap.values.forEach { nodeSetup ->

                            val nn =nodeSetup.sequenceNumber.nodeNumber
                            logger.debug("Assert connection for node: $nn")
                            /*
                            val nodesForBc = mutableListOf<PostchainTestNode>()
                            for (nodeSeqNr in bcSetup.signerNodeList) {
                                nodesForBc.add(nodeMap[nodeSeqNr]!!)
                            }
                            */

                            nodeSetup.getAllBlockchains().forEach { chainId ->
                                val allSignersButMe = systemSetup.blockchainMap[chainId]!!.signerNodeList.filter { it != nodeSetup.sequenceNumber }
                                if (logger.isDebugEnabled) {
                                    val debugOut = allSignersButMe.map { it.nodeNumber.toString() }.fold(",", String::plus)
                                    logger.debug("Wait for (node $nn) to be connected to all nodes in chain $chainId (nodes $debugOut)")
                                }
                                val allPostchainTesNodesButMe = allSignersButMe.map { nodeMap[it]!! }.toTypedArray()
                                nodeMap[nodeSetup.sequenceNumber]!!.assertNodeConnectedWith(chainId.toLong(), *allPostchainTesNodesButMe)
=======
                        nodes.forEachIndexed { i, node ->
                            logger.debug("Assert connection for Node: $i")

                            // TODO: NOTE: Here we assume that all nodes are connected EVEN THOUGH they might not have a common chain
                            val randNode = selectAnotherRandNode(i, nodesCount)
                            chainsInCommon.forEach { chain ->
                                logger.debug("Wait for (node $i, chain $chain) to be connected to node $randNode")
                                nodes[i].assertNodeConnectedWith(chain, nodes[randNode])
>>>>>>> c86d2478
                            }
                        }
                    }
        }
    }


    /**
     * Note that we are enqueueing real GTX TXs here.
     *
     * @param blocksCount number of blocks to buildFromFile
     * @param txPerBlock number of TX in each block
     * @param chainList all BC we will use
     * @param nodeNameWithBlockchainsArr = null if all nodes have the same chains, else with a value
     */
    fun runXNodesWithYTxPerBlock(
            blocksCount: Int,
            txPerBlock: Int,
            chainList: List<Long>,
            txCache: TxCache,
            nodeNameWithBlockchainsArr: Array<NodeNameWithBlockchains>? = null
    ) {

        // Enqueueing txs
        logger.debug("---Enqueueing txs --------------------------------------------")
        var txId = 0
        for (block in 0 until blocksCount) {
            for (blockIndex in 0 until txPerBlock) {
                val currentTxId = txId++
                logger.debug("+++++++++++++++++++++++++++++++++++++++++++")
                logger.debug("++++ block: $block, txId: $txId +++++++")
                logger.debug("+++++++++++++++++++++++++++++++++++++++++++")
                nodes.forEachIndexed { i, node ->

                    if (nodeNameWithBlockchainsArr != null) {
                        nodeNameWithBlockchainsArr[i].getChainIds().forEach { chain ->
                            enqueueTx(chain, currentTxId, txCache, block, blockIndex, node)
                        }
                    } else {
                        chainList.forEach { chain ->
                            enqueueTx(chain, currentTxId, txCache, block, blockIndex, node)
                        }
                    }
                }
            }

            nodes.indices.forEach { nodeId ->
                if (nodeNameWithBlockchainsArr != null) {
                    nodeNameWithBlockchainsArr[nodeId].getWritableChainIds().forEach { chain ->
                        buildBlocks(nodeId, chain, block) // The block we can buildFromFile ourselves
                    }
                    nodeNameWithBlockchainsArr[nodeId].getReadOnlyChainIds().forEach { chain ->
                        // The blocks we must fetch form the node
                    }
                } else {
                    chainList.forEach { chain ->
                        buildBlocks(nodeId, chain, block)
                    }
                }
            }
        }
    }

    private fun buildBlocks(nodeId: Int, chain: Long, block: Int) {
        logger.debug("-------------------------------------------")
        logger.info { "Node: $nodeId, chain: $chain -> Trigger block" }
        logger.debug("-------------------------------------------")
        strategyOf(nodeId, chain).buildBlocksUpTo(block.toLong())
        logger.debug("-------------------------------------------")
        logger.info { "Node: $nodeId, chain: $chain -> Await committed" }
        logger.debug("-------------------------------------------")
        strategyOf(nodeId, chain).awaitCommitted(block)
    }

    private fun enqueueTx(chain: Long, currentTxId: Int, txCache: TxCache, height: Int, blockIndex: Int, node: PostchainTestNode) {
        logger.debug("++++ block-height: $height, block-index: $blockIndex, node: $node, chain: $chain")
        val tx = TestOneOpGtxTransaction(factoryMap[chain]!!, currentTxId).getGTXTransaction()
        txCache.addTx(tx, chain.toInt(), height, blockIndex)
        node.transactionQueue(chain).enqueue(tx)
    }


    fun runXNodesAssertions(
            blocksCount: Int,
            txPerBlock: Int,
            chainList: List<Long>,
            txCache: TxCache,
            nodeNameWithBlockchainsArr: Array<NodeNameWithBlockchains>? = null
    ) {
        logger.debug("---Assertions -------------------------------------------------")
        // Assertions

        val expectedHeight = (blocksCount - 1).toLong()
        //logger.debug("Nr of nodes: ${nodes.size}, total nr of blocks: $blocksCount => expected height: $expectedHeight")

        nodes.forEachIndexed { nodeId, node ->
            if (nodeNameWithBlockchainsArr != null) {
                val chains = nodeNameWithBlockchainsArr[nodeId].getChainIds()
                chains.forEach { chain ->
                    assertChainForNode(nodeId, chain, expectedHeight, node, txPerBlock, txCache)
                }

            } else {
                chainList.forEach { chain ->
                    assertChainForNode(nodeId, chain, expectedHeight, node, txPerBlock, txCache)
                }
            }
        }
    }

    private fun assertChainForNode(nodeId: Int, chain: Long, expectedHeight: Long, node: PostchainTestNode, txPerBlock: Int, txCache: TxCache) {
        logger.info { "Assertions: node: $nodeId, chain: $chain, expectedHeight: $expectedHeight" }

        val queries = node.blockQueries(chain)

        // Asserting best height equals to expected
        val best = queries.getBestHeight().get()
        Assert.assertEquals(expectedHeight, best)

        for (height in 0..expectedHeight) {
            logger.info { "Verifying height $height" }

            // Asserting uniqueness of block at height
            val blockRids = queries.getBlockRid(height).get()
            assertNotNull(blockRids)

            // Asserting txs count
            val txs = queries.getBlockTransactionRids(blockRids!!).get()
            Assert.assertEquals(txPerBlock, txs.size)

            // Asserting txs content
            for (tx in 0 until txPerBlock) {
                //val txPos = height.toInt() * txPerBlock + tx
                //val expectedTxRid = txCache.getCachedTxRid(chain.toInt(), numberOfChains, height.toInt(), txPerBlock, tx)
                val expectedTxRid = txCache.getCachedTxRid(chain.toInt(), height.toInt(), tx)

                //val expectedTx = TestTransaction(height.toInt() * txPerBlock + tx)
                val realTxRid = txs[tx]
                logger.debug("Real TX RID: ${realTxRid.toHex()}")
                Assert.assertArrayEquals(expectedTxRid, realTxRid)
            }
        }
    }
}<|MERGE_RESOLUTION|>--- conflicted
+++ resolved
@@ -8,7 +8,9 @@
 import net.postchain.devtools.PostchainTestNode
 import net.postchain.devtools.TxCache
 import net.postchain.devtools.testinfra.TestOneOpGtxTransaction
+import net.postchain.devtools.utils.configuration.NodeConfigurationProviderGenerator
 import net.postchain.devtools.utils.configuration.NodeNameWithBlockchains
+import net.postchain.devtools.utils.configuration.NodeSeqNumber
 import net.postchain.devtools.utils.configuration.SystemSetup
 import net.postchain.gtx.GTXTransactionFactory
 import net.postchain.integrationtest.assertChainStarted
@@ -19,137 +21,71 @@
 import org.junit.Assert
 import kotlin.test.assertNotNull
 
-<<<<<<< HEAD
 /**
  * Extends [IntegrationTest] with extra functions relevant for tests running multiple chains.
  *
- * Note 1: We are using (real) [GTXTransaction] here, not some mock transaction designed for tests
- * Note 2: We currently only handle two chains // TODO
+ * Note: We are using (real) [GTXTransaction] here, not some mock transaction designed for tests
  */
 open class MultiNodeDoubleChainBlockTestHelper: IntegrationTest()  {
-=======
-open class MultiNodeDoubleChainBlockTestHelper : IntegrationTest() {
->>>>>>> c86d2478
-
-    private val gtxTestModule = GTXTestModule()
-    private val factoryMap = mutableMapOf<Long, GTXTransactionFactory>() // Will be filled up after node start and used during TX creation.
-    companion object : KLogging()
+
+    private val gtxTestModule =  GTXTestModule()
+    private val factoryMap: MutableMap<Long, GTXTransactionFactory> = mutableMapOf()
+
+    companion object: KLogging()
 
 
     private fun strategyOf(nodeId: Int, chainId: Long): OnDemandBlockBuildingStrategy {
         return nodes[nodeId].blockBuildingStrategy(chainId) as OnDemandBlockBuildingStrategy
     }
 
+
     /**
-     * Starts the nodes and the same amount of chains for every node
+     * Starts the nodes according to the settings found in [SystemSetup]
      *
-     * @param nodesCount = number of nodes
-     * @param chainList chains all nodes are using
-     * @param nodeConfigsFilenames = filenames for node conf
-     * @param blockchainConfigsFilenames = filenames for bc conf
-     */
-    fun runXNodes(
-            nodesCount: Int,
-            chainList: List<Long>,
-            nodeConfigsFilenames: Array<String>,
-            blockchainConfigsFilenames: Array<String>
-    ) {
-        configOverrides.setProperty("testpeerinfos", createPeerInfos(nodesCount))
-
-        // Creating node with two chains
-        logger.debug("---Creating node with many chains ----------------------------")
-        createMultipleChainNodes(nodesCount, nodeConfigsFilenames, blockchainConfigsFilenames)
-
-        // Asserting all chains are started
-        logger.debug("---Asserting all chains are started -------------------------")
-        Awaitility.await().atMost(Duration.TEN_SECONDS)
-                .untilAsserted {
-                    nodes.forEach { node ->
-                        chainList.forEach(node::assertChainStarted)
-                    }
-                }
-
-        // At this point we know the BC RID so go ahead and create the TX factories
-        chainList.forEach {
-            val bcRid = nodes[0].getBlockchainRid(it)!! // Doesn't matter what node we take so I'm  just picking the first
-            factoryMap[it] = GTXTransactionFactory(bcRid, gtxTestModule, cryptoSystem)
-        }
-
-        if (nodes.size > 1) {
-            logger.debug("---Asserting all chains are connected -------------------------")
-            // We don't need to assert all connections, just check some random connections
-            Awaitility.await().atMost(Duration.TEN_SECONDS)
-                    .untilAsserted {
-                        nodes.forEachIndexed { i, _ ->
-                            logger.debug("Node $i")
-                            val randNode = selectAnotherRandNode(i, nodesCount)
-                            chainList.forEach { chain ->
-                                logger.debug("Wait for (node $i, chain $chain) to be connected to node $randNode")
-                                nodes[i].assertNodeConnectedWith(chain, nodes[randNode])
-                            }
-                        }
-                    }
-        }
-
-
-    }
-
-    /**
-     * Starts the nodes with the given number of chains different for each node
+     * 1. First we create the [PostchainTestNode] s from the [SystemSetup]
+     * 2. Then we make sure the chains have started
+     * 3. Then we make sure chains are connected
      *
      * @param systemSetup holds the detailed description of the system
      */
-    fun runXNodesWithDifferentNumberOfChainsPerNode(
+    fun runXNodes(
             systemSetup: SystemSetup
     ) {
         val peerList = systemSetup.toPeerInfoList()
-        val peers = peerList.toTypedArray()
-        configOverrides.setProperty("testpeerinfos", peers)
+        configOverrides.setProperty("testpeerinfos", peerList.toTypedArray())
 
         // Creating node with two chains
-        logger.debug("---Creating node with custom number of chains ----------------------------")
+        logger.debug("---1. Creating nodes ----------------------------")
 
         val testName: String = this::class.java.simpleName ?: "NoName"   // Get subclass name or dummy
         for (nodeSetup in systemSetup.nodeMap.values) {
-            val nodeConfigProvider = createNodeConfig( testName, nodeSetup, systemSetup)
-            val newPTNode = PostchainTestNode(nodeConfigProvider, true)
+            val nodeConfigProvider = NodeConfigurationProviderGenerator.buildFromSetup(testName, configOverrides, nodeSetup, systemSetup)
+            nodeSetup.configurationProvider = nodeConfigProvider
+            val newPTNode = nodeSetup.toTestNodeAndStartAllChains(systemSetup, true)
 
             // TODO: not nice to mutate the "nodes" object like this, should return the list of PTNodes instead for testability
             nodes.add(newPTNode)
             nodeMap[nodeSetup.sequenceNumber] = newPTNode
         }
 
-
         // Asserting all chains are started
         // (This is a bit more complicated since we have different chains per node)
-        logger.debug("---Asserting all chains are started -------------------------")
+        logger.debug("---2. Asserting all chains are started -------------------------")
         Awaitility.await().atMost(Duration.TEN_SECONDS)
                 .untilAsserted {
-<<<<<<< HEAD
                     systemSetup.nodeMap.values.forEach { nodeSetup ->
                         val bcList = systemSetup.getBlockchainsANodeShouldRun(nodeSetup.sequenceNumber)
                         val node = nodeMap[nodeSetup.sequenceNumber]!!
                         bcList.forEach{ bcSetup -> node.assertChainStarted(bcSetup.chainId.toLong()) }
-=======
-                    nodes.forEachIndexed { i, node ->
-                        nodeNameWithBlockchainsArr[i].getChainIds().forEach { node::assertChainStarted }
->>>>>>> c86d2478
                     }
                 }
 
-        // At this point we know the BC RID so go ahead and create the TX factories
-        chainsInCommon.forEach {
-            val bcRid = nodes[0].getBlockchainRid(it)!! // I'm  just picking it from the first node I find.
-            factoryMap[it] = GTXTransactionFactory(bcRid, gtxTestModule, cryptoSystem)
-        }
-
 
         if (nodes.size > 1) {
-            logger.debug("---Asserting all chains are connected -------------------------")
+            logger.debug("---3. Asserting all chains are connected -------------------------")
             // We don't need to assert all connections, just check some random connections
             Awaitility.await().atMost(Duration.TEN_SECONDS)
                     .untilAsserted {
-<<<<<<< HEAD
                         systemSetup.nodeMap.values.forEach { nodeSetup ->
 
                             val nn =nodeSetup.sequenceNumber.nodeNumber
@@ -169,16 +105,6 @@
                                 }
                                 val allPostchainTesNodesButMe = allSignersButMe.map { nodeMap[it]!! }.toTypedArray()
                                 nodeMap[nodeSetup.sequenceNumber]!!.assertNodeConnectedWith(chainId.toLong(), *allPostchainTesNodesButMe)
-=======
-                        nodes.forEachIndexed { i, node ->
-                            logger.debug("Assert connection for Node: $i")
-
-                            // TODO: NOTE: Here we assume that all nodes are connected EVEN THOUGH they might not have a common chain
-                            val randNode = selectAnotherRandNode(i, nodesCount)
-                            chainsInCommon.forEach { chain ->
-                                logger.debug("Wait for (node $i, chain $chain) to be connected to node $randNode")
-                                nodes[i].assertNodeConnectedWith(chain, nodes[randNode])
->>>>>>> c86d2478
                             }
                         }
                     }
@@ -188,6 +114,7 @@
 
     /**
      * Note that we are enqueueing real GTX TXs here.
+     * We are assuming that the relevant chains have been added and started on the nodes.
      *
      * @param blocksCount number of blocks to buildFromFile
      * @param txPerBlock number of TX in each block
@@ -197,10 +124,16 @@
     fun runXNodesWithYTxPerBlock(
             blocksCount: Int,
             txPerBlock: Int,
-            chainList: List<Long>,
-            txCache: TxCache,
-            nodeNameWithBlockchainsArr: Array<NodeNameWithBlockchains>? = null
+            systemSetup: SystemSetup,
+            txCache: TxCache
     ) {
+
+        if(factoryMap.isEmpty()) {
+            // Must create the TX factories before any transactions can be created
+            systemSetup.blockchainMap.values.forEach { chainSetup ->
+                factoryMap[chainSetup.chainId.toLong()] = GTXTransactionFactory(chainSetup.rid, gtxTestModule, cryptoSystem)
+            }
+        }
 
         // Enqueueing txs
         logger.debug("---Enqueueing txs --------------------------------------------")
@@ -211,32 +144,17 @@
                 logger.debug("+++++++++++++++++++++++++++++++++++++++++++")
                 logger.debug("++++ block: $block, txId: $txId +++++++")
                 logger.debug("+++++++++++++++++++++++++++++++++++++++++++")
-                nodes.forEachIndexed { i, node ->
-
-                    if (nodeNameWithBlockchainsArr != null) {
-                        nodeNameWithBlockchainsArr[i].getChainIds().forEach { chain ->
-                            enqueueTx(chain, currentTxId, txCache, block, blockIndex, node)
-                        }
-                    } else {
-                        chainList.forEach { chain ->
-                            enqueueTx(chain, currentTxId, txCache, block, blockIndex, node)
-                        }
+                systemSetup.nodeMap.values.forEach { node ->
+                    node.chainsToSign.forEach { chain -> // For each chain this node is a signer of
+                        enqueueTx(chain.toLong(), currentTxId, txCache, block, blockIndex, nodes[node.sequenceNumber.nodeNumber])
                     }
                 }
             }
 
-            nodes.indices.forEach { nodeId ->
-                if (nodeNameWithBlockchainsArr != null) {
-                    nodeNameWithBlockchainsArr[nodeId].getWritableChainIds().forEach { chain ->
-                        buildBlocks(nodeId, chain, block) // The block we can buildFromFile ourselves
-                    }
-                    nodeNameWithBlockchainsArr[nodeId].getReadOnlyChainIds().forEach { chain ->
-                        // The blocks we must fetch form the node
-                    }
-                } else {
-                    chainList.forEach { chain ->
-                        buildBlocks(nodeId, chain, block)
-                    }
+            systemSetup.nodeMap.values.forEach { node ->
+                val nodeId = node.sequenceNumber.nodeNumber
+                node.chainsToSign.forEach { chain ->
+                    buildBlocks(nodeId, chain.toLong(), block) // The block we can buildFromFile ourselves
                 }
             }
         }
@@ -264,33 +182,24 @@
     fun runXNodesAssertions(
             blocksCount: Int,
             txPerBlock: Int,
-            chainList: List<Long>,
-            txCache: TxCache,
-            nodeNameWithBlockchainsArr: Array<NodeNameWithBlockchains>? = null
+            systemSetup: SystemSetup,
+            txCache: TxCache
     ) {
         logger.debug("---Assertions -------------------------------------------------")
-        // Assertions
 
         val expectedHeight = (blocksCount - 1).toLong()
         //logger.debug("Nr of nodes: ${nodes.size}, total nr of blocks: $blocksCount => expected height: $expectedHeight")
 
-        nodes.forEachIndexed { nodeId, node ->
-            if (nodeNameWithBlockchainsArr != null) {
-                val chains = nodeNameWithBlockchainsArr[nodeId].getChainIds()
-                chains.forEach { chain ->
-                    assertChainForNode(nodeId, chain, expectedHeight, node, txPerBlock, txCache)
-                }
-
-            } else {
-                chainList.forEach { chain ->
-                    assertChainForNode(nodeId, chain, expectedHeight, node, txPerBlock, txCache)
-                }
-            }
-        }
-    }
-
-    private fun assertChainForNode(nodeId: Int, chain: Long, expectedHeight: Long, node: PostchainTestNode, txPerBlock: Int, txCache: TxCache) {
+        systemSetup.nodeMap.values.forEach { node ->
+                    node.chainsToSign.forEach { chain ->
+                        assertChainForNode(node.sequenceNumber, chain.toLong(), expectedHeight, txPerBlock, txCache)
+                }
+        }
+    }
+
+    private fun assertChainForNode(nodeId: NodeSeqNumber, chain: Long, expectedHeight: Long, txPerBlock: Int, txCache: TxCache) {
         logger.info { "Assertions: node: $nodeId, chain: $chain, expectedHeight: $expectedHeight" }
+        val node = nodes[nodeId.nodeNumber]
 
         val queries = node.blockQueries(chain)
 
