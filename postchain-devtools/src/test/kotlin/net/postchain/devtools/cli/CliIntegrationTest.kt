--- conflicted
+++ resolved
@@ -30,19 +30,9 @@
         return Paths.get(javaClass.getResource("/net/postchain/devtools/cli/${name}").toURI()).toString()
     }
 
-<<<<<<< HEAD
-    @Test
-    fun testModule() {
-        val nodeConfigPath = fullPath("node-config.properties")
-        val appConfig = AppConfig.fromPropertiesFile(nodeConfigPath)
-        val nodeConfigProvider = NodeConfigurationProviderFactory().createProvider(appConfig)
-
-        // this wipes the data base!
-=======
     @Before
     fun setup() {
         // this wipes the data base.
->>>>>>> 5030d1e8
         StorageBuilder.buildStorage(appConfig, NODE_ID_NA, true)
         // add-blockchain goes here
         val blockChainConfig = fullPath("blockchain_config.xml")
@@ -50,25 +40,6 @@
     }
 
     @Test
-<<<<<<< HEAD
-    fun testModuleWithSAPDatabase() {
-        val nodeConfigPath = fullPath("node-config-saphana.properties")
-        val appConfig = AppConfig.fromPropertiesFile(nodeConfigPath)
-        val nodeConfigProvider = NodeConfigurationProviderFactory().createProvider(appConfig)
-
-        // this wipes the data base!
-        StorageBuilder.buildStorage(appConfig, NODE_ID_NA, true)
-
-        // add-blockchain goes here
-        val chainId: Long = 1;
-        val blockChainConfig = fullPath("blockchain_config_4_signers.xml")
-        CliExecution.addBlockchain(nodeConfigPath, chainId, blockChainConfig, AlreadyExistMode.FORCE)
-
-        val node = PostchainNode(nodeConfigProvider)
-        node.startBlockchain(chainId)
-        val chain = node.processManager.retrieveBlockchain(chainId)
-        val queries = chain!!.getEngine().getBlockQueries()
-=======
     fun testSetMustSyncUntil() {
         val height = 20L
         var success = CliExecution.setMustSyncUntil(nodeConfigPath, BlockchainRid(expectedBlockchainRID.hexStringToByteArray()),
@@ -87,7 +58,6 @@
         val expected2: Map<Long, Long> = mapOf(chainId to height2)
         assertEquals(actual, expected2)
     }
->>>>>>> 5030d1e8
 
     @Test
     fun testAddConfigurationMissingPeerinfo() {
@@ -116,40 +86,14 @@
     }
 
     @Test
-<<<<<<< HEAD
-    fun testAddConfiguration() {
-        val nodeConfigPath = fullPath("node-config.properties")
-        val appConfig = AppConfig.fromPropertiesFile(nodeConfigPath)
-        val nodeConfigProvider = NodeConfigurationProviderFactory().createProvider(appConfig)
-
-        // this wipes the data base!
-        StorageBuilder.buildStorage(appConfig, NODE_ID_NA, true)
-
-        // add-blockchain goes here
-        val chainId = 1L
-        val blockChainConfig = fullPath("blockchain_config.xml")
-        val brid = CliExecution.addBlockchain(nodeConfigPath, chainId, blockChainConfig, AlreadyExistMode.FORCE)
-
-        // start blockchain with one signer first
-        val node = PostchainNode(nodeConfigProvider)
-        node.startBlockchain(chainId)
-        val chain = node.processManager.retrieveBlockchain(chainId)
-        val queries = chain!!.getEngine().getBlockQueries()
-
-        waitUntilBlock(queries, 1, 100) // wait to build first block
-        println(queries.getBestHeight().get())
-        Assert.assertTrue(queries.getBestHeight().get() >= 1) // make sure it built at least one block
-
-=======
     fun testAddConfigurationPeersAdded() {
         // add peerinfos for the new signers.
-        val nodeConfigProvider = NodeConfigurationProviderFactory.createProvider(appConfig)
+        val nodeConfigProvider = NodeConfigurationProviderFactory().createProvider(appConfig)
         val peerinfos = nodeConfigProvider.getConfiguration().peerInfoMap
         for ((_, value) in peerinfos) {
             CliExecution.peerinfoAdd(nodeConfigPath, value.host, value.port, value.pubKey.toHex(),
                     AlreadyExistMode.FORCE)
         }
->>>>>>> 5030d1e8
         // change configuration with 4 signer and height is 10
         val secondBlockChainConfig = fullPath("blockchain_config_4_signers.xml")
         CliExecution.addConfiguration(nodeConfigPath, secondBlockChainConfig, chainId, heightSecondConfig, AlreadyExistMode.FORCE,
