--- conflicted
+++ resolved
@@ -9,17 +9,13 @@
 import net.postchain.common.BlockchainRid
 import net.postchain.common.exception.ProgrammerMistake
 import net.postchain.common.toHex
-<<<<<<< HEAD
 import net.postchain.crypto.devtools.KeyPairHelper
-=======
 import net.postchain.common.tx.TransactionStatus
->>>>>>> 2f2e48c7
 import net.postchain.devtools.IntegrationTestSetup
 import net.postchain.devtools.PostchainTestNode
 import net.postchain.devtools.utils.configuration.system.SystemSetupFactory
 import net.postchain.gtv.GtvFactory.gtv
 import net.postchain.gtx.GTXDataBuilder
-import net.postchain.common.tx.TransactionStatus
 import org.awaitility.Awaitility.await
 import org.awaitility.kotlin.matches
 import org.awaitility.kotlin.untilCallTo
@@ -157,8 +153,7 @@
         }
     }
 
-    // TODO: [Olle] Hope Joar can help here
-    //@Test
+    @Test
     fun testQueryGtxClientApiPromise() {
         val nodes = createTestNodes(3, "/net/postchain/devtools/api/blockchain_config.xml")
         val blockchainRid = systemSetup.blockchainMap[1]!!.rid
