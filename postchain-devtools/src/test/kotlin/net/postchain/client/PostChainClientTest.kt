package net.postchain.client

import com.nhaarman.mockitokotlin2.any
import com.nhaarman.mockitokotlin2.eq
import com.nhaarman.mockitokotlin2.spy
import com.nhaarman.mockitokotlin2.verify
import net.postchain.PostchainNode
import net.postchain.base.BlockchainRid
import net.postchain.common.hexStringToByteArray
import net.postchain.common.toHex
import net.postchain.core.ProgrammerMistake
import net.postchain.core.TransactionStatus
import net.postchain.devtools.IntegrationTest
import net.postchain.devtools.KeyPairHelper
import net.postchain.devtools.PostchainTestNode
import net.postchain.gtv.GtvFactory.gtv
import net.postchain.gtx.GTXDataBuilder
import org.junit.Test
import java.util.*
import kotlin.test.assertEquals
import org.awaitility.Awaitility.await
import org.awaitility.kotlin.matches
import org.awaitility.kotlin.untilCallTo

class PostChainClientTest : IntegrationTest() {

    private val blockchainRIDStr = "ABABABABABABABABABABABABABABABABABABABABABABABABABABABABABABABAB"
    private val blockchainRID = BlockchainRid.buildFromHex(blockchainRIDStr)
    private val pubKey0 = KeyPairHelper.pubKey(0)
    private val privKey0 = KeyPairHelper.privKey(0)
    private val sigMaker0 = cryptoSystem.buildSigMaker(pubKey0, privKey0)
    private val defaultSigner = DefaultSigner(sigMaker0, pubKey0)
    private val postchainClientFactory = PostchainClientFactory()
    private val randomStr = "hello${Random().nextLong()}"

    private fun createTestNodes(nodesCount: Int, configFileName: String): Array<PostchainTestNode> {
        configOverrides.setProperty("testpeerinfos", createPeerInfos(nodesCount))
        configOverrides.setProperty("api.port", 0)
        return createNodes(nodesCount, configFileName)
    }

    private fun createGtxDataBuilder(bcRid: BlockchainRid): GTXDataBuilder {
        return GTXDataBuilder(bcRid, arrayOf(pubKey0), cryptoSystem).apply {
            addOperation("gtx_test", arrayOf(gtv(1L), gtv(randomStr)))
            finish()
            sign(sigMaker0)
        }
    }

    private fun createPostChainClient(bcRid: BlockchainRid): PostchainClient {
        val resolver = postchainClientFactory.makeSimpleNodeResolver("http://127.0.0.1:${nodes[0].getRestApiHttpPort()}")
        return postchainClientFactory.getClient(resolver,bcRid, defaultSigner)
    }

    @Test
    fun makingAndPostingTransaction_SignedTransactionGiven_PostsSuccessfully() {
        // Mock
        val nodes = createTestNodes(1, "/net/postchain/devtools/api/blockchain_config_1.xml")
        val client = spy(createPostChainClient(blockchainRID))
        val txBuilder = client.makeTransaction()

        // When
        txBuilder.post(ConfirmationLevel.NO_WAIT).success {
            // Then
            verify(client).postTransaction(any(), eq(ConfirmationLevel.NO_WAIT))
        }
    }

    @Test(expected = ProgrammerMistake::class)
    fun makingAndPostingSyncTransaction_UnsignedTransactionGiven_throws_Exception() {
        // Mock
        createTestNodes(1, "/net/postchain/devtools/api/blockchain_config_1.xml")
        val client = spy(createPostChainClient(blockchainRID))
        val txBuilder = client.makeTransaction()

        // When
        txBuilder.postSync(ConfirmationLevel.NO_WAIT)
    }

    @Test
    fun makingAndPostingSyncTransaction_SignedTransactionGiven_PostsSuccessfully() {
        // Mock
        createTestNodes(1, "/net/postchain/devtools/api/blockchain_config_1.xml")
        val client = spy(createPostChainClient(blockchainRID))
        val txBuilder = client.makeTransaction()

        txBuilder.addOperation("nop", arrayOf())
        txBuilder.addOperation("nop", arrayOf())
        txBuilder.sign(sigMaker0)

        // When
        txBuilder.postSync(ConfirmationLevel.NO_WAIT)

        // Then
        verify(client).postTransactionSync(any(), eq(ConfirmationLevel.NO_WAIT))
    }

    @Test
    fun testPostTransactionApiConfirmLevelNoWait() {
        val nodes = createTestNodes(1, "/net/postchain/devtools/api/blockchain_config_1.xml")
        val blockchainRid = nodes[0].getBlockchainRid(1L)!! // Just pick the first node and we only have one chain
        val builder = createGtxDataBuilder(blockchainRid!!)
        val client = createPostChainClient(blockchainRid)
        val result = client.postTransactionSync(builder, ConfirmationLevel.NO_WAIT)
        assertEquals(TransactionStatus.WAITING, result.status)
    }

    @Test
    fun testPostTransactionApiConfirmLevelNoWaitPromise() {
<<<<<<< HEAD
        val nodes = createTestNodes(1, "/net/postchain/devtools/api/blockchain_config_1.xml")
        val blockchainRid = nodes[0].getBlockchainRid(1L)!! // Just pick the first node and we only have one chain
        val builder = createGtxDataBuilder(blockchainRid)
        val client = createPostChainClient(blockchainRid)
        client.postTransaction(builder, ConfirmationLevel.NO_WAIT).success { resp ->
            assertEquals(resp.status, TransactionStatus.WAITING)
=======
        createTestNodes(1, "/net/postchain/devtools/api/blockchain_config_1.xml")
        val builder = createGtxDataBuilder()
        val client = createPostChainClient()

        await().untilCallTo {
            client.postTransaction(builder, ConfirmationLevel.NO_WAIT).get()
        } matches {
            resp -> resp?.status == TransactionStatus.WAITING
>>>>>>> 5e3fed2b
        }
    }

    @Test
    fun testPostTransactionApiConfirmLevelUnverified() {
        val nodes = createTestNodes(3, "/net/postchain/devtools/api/blockchain_config.xml")
        val blockchainRid = nodes[0].getBlockchainRid(1L)!! // Just pick the first node and we only have one chain
        val builder = createGtxDataBuilder(blockchainRid)
        val client = createPostChainClient(blockchainRid)
        val result = client.postTransactionSync(builder, ConfirmationLevel.UNVERIFIED)
        assertEquals(TransactionStatus.CONFIRMED, result.status)
    }

    @Test
    fun testPostTransactionApiConfirmLevelUnverifiedPromise() {
<<<<<<< HEAD
        val nodes = createTestNodes(3, "/net/postchain/devtools/api/blockchain_config.xml")
        val blockchainRid = nodes[0].getBlockchainRid(1L)!! // Just pick the first node and we only have one chain
        val builder = createGtxDataBuilder(blockchainRid)
        val client = createPostChainClient(blockchainRid)
        client.postTransaction(builder, ConfirmationLevel.UNVERIFIED).success { resp ->
            assertEquals(resp.status, TransactionStatus.CONFIRMED)
=======
        createTestNodes(3, "/net/postchain/devtools/api/blockchain_config.xml")
        val builder = createGtxDataBuilder()
        val client = createPostChainClient()
        await().untilCallTo {
            client.postTransaction(builder, ConfirmationLevel.UNVERIFIED).get()
        } matches {
            resp -> resp?.status == TransactionStatus.CONFIRMED
>>>>>>> 5e3fed2b
        }
    }

    @Test
    fun testQueryGtxClientApiPromise() {
        val nodes = createTestNodes(3, "/net/postchain/devtools/api/blockchain_config.xml")
        val blockchainRid = nodes[0].getBlockchainRid(1L)!! // Just pick the first node and we only have one chain
        val builder = createGtxDataBuilder(blockchainRid)
        val client = createPostChainClient(blockchainRid)
        client.postTransactionSync(builder, ConfirmationLevel.UNVERIFIED)
        val gtv = gtv("txRID" to gtv(builder.getDigestForSigning().toHex()))

        await().untilCallTo {
            client.query("gtx_test_get_value", gtv).get()
        } matches {
            resp -> resp?.asString() == randomStr
        }
    }
}<|MERGE_RESOLUTION|>--- conflicted
+++ resolved
@@ -4,9 +4,7 @@
 import com.nhaarman.mockitokotlin2.eq
 import com.nhaarman.mockitokotlin2.spy
 import com.nhaarman.mockitokotlin2.verify
-import net.postchain.PostchainNode
 import net.postchain.base.BlockchainRid
-import net.postchain.common.hexStringToByteArray
 import net.postchain.common.toHex
 import net.postchain.core.ProgrammerMistake
 import net.postchain.core.TransactionStatus
@@ -15,12 +13,12 @@
 import net.postchain.devtools.PostchainTestNode
 import net.postchain.gtv.GtvFactory.gtv
 import net.postchain.gtx.GTXDataBuilder
+import org.awaitility.Awaitility.await
+import org.awaitility.kotlin.matches
+import org.awaitility.kotlin.untilCallTo
 import org.junit.Test
 import java.util.*
 import kotlin.test.assertEquals
-import org.awaitility.Awaitility.await
-import org.awaitility.kotlin.matches
-import org.awaitility.kotlin.untilCallTo
 
 class PostChainClientTest : IntegrationTest() {
 
@@ -49,7 +47,7 @@
 
     private fun createPostChainClient(bcRid: BlockchainRid): PostchainClient {
         val resolver = postchainClientFactory.makeSimpleNodeResolver("http://127.0.0.1:${nodes[0].getRestApiHttpPort()}")
-        return postchainClientFactory.getClient(resolver,bcRid, defaultSigner)
+        return postchainClientFactory.getClient(resolver, bcRid, defaultSigner)
     }
 
     @Test
@@ -107,23 +105,15 @@
 
     @Test
     fun testPostTransactionApiConfirmLevelNoWaitPromise() {
-<<<<<<< HEAD
         val nodes = createTestNodes(1, "/net/postchain/devtools/api/blockchain_config_1.xml")
         val blockchainRid = nodes[0].getBlockchainRid(1L)!! // Just pick the first node and we only have one chain
         val builder = createGtxDataBuilder(blockchainRid)
         val client = createPostChainClient(blockchainRid)
-        client.postTransaction(builder, ConfirmationLevel.NO_WAIT).success { resp ->
-            assertEquals(resp.status, TransactionStatus.WAITING)
-=======
-        createTestNodes(1, "/net/postchain/devtools/api/blockchain_config_1.xml")
-        val builder = createGtxDataBuilder()
-        val client = createPostChainClient()
 
         await().untilCallTo {
             client.postTransaction(builder, ConfirmationLevel.NO_WAIT).get()
-        } matches {
-            resp -> resp?.status == TransactionStatus.WAITING
->>>>>>> 5e3fed2b
+        } matches { resp ->
+            resp?.status == TransactionStatus.WAITING
         }
     }
 
@@ -139,22 +129,15 @@
 
     @Test
     fun testPostTransactionApiConfirmLevelUnverifiedPromise() {
-<<<<<<< HEAD
         val nodes = createTestNodes(3, "/net/postchain/devtools/api/blockchain_config.xml")
         val blockchainRid = nodes[0].getBlockchainRid(1L)!! // Just pick the first node and we only have one chain
         val builder = createGtxDataBuilder(blockchainRid)
         val client = createPostChainClient(blockchainRid)
-        client.postTransaction(builder, ConfirmationLevel.UNVERIFIED).success { resp ->
-            assertEquals(resp.status, TransactionStatus.CONFIRMED)
-=======
-        createTestNodes(3, "/net/postchain/devtools/api/blockchain_config.xml")
-        val builder = createGtxDataBuilder()
-        val client = createPostChainClient()
+
         await().untilCallTo {
             client.postTransaction(builder, ConfirmationLevel.UNVERIFIED).get()
-        } matches {
-            resp -> resp?.status == TransactionStatus.CONFIRMED
->>>>>>> 5e3fed2b
+        } matches { resp ->
+            resp?.status == TransactionStatus.CONFIRMED
         }
     }
 
@@ -169,8 +152,8 @@
 
         await().untilCallTo {
             client.query("gtx_test_get_value", gtv).get()
-        } matches {
-            resp -> resp?.asString() == randomStr
+        } matches { resp ->
+            resp?.asString() == randomStr
         }
     }
 }