package net.postchain.integrationtest.sync

import net.postchain.base.PeerInfo
import net.postchain.devtools.KeyPairHelper
import net.postchain.devtools.currentHeight
import net.postchain.network.x.XPeerID
import org.apache.commons.configuration2.Configuration
import org.junit.Assert
import org.junit.Test
import org.junit.Ignore
import java.lang.Thread.sleep
import kotlin.test.assertEquals
import kotlin.test.assertTrue

class ForkTestNightly : ManagedModeTest() {

    @Test
    fun testSyncManagedBlockchain() {
        basicSystem()

        val c2 = startNewBlockchain(setOf(1), setOf(2), null)
        buildBlock(c2, 0)

        restartNodeClean(2, c2, -1)
        awaitHeight(c2, 0)
    }

    // Local sync

    @Test
    fun testForkLocallySimple() {
        val (c1, c2) = makeFork()
        assertEqualAtHeight(c1, c2, 10)
        // Can't build block until configuration without historic brid deployed
        assertCantBuildBlock(c2, 11)
    }

    @Test
    fun testForkLocallyAddConfCantBuild() {
        val (c1, c2) = makeFork()

        val c2_11 = addBlockchainConfiguration(c2, 11, setOf(0), setOf(1), c1.chain)
        buildBlock(c1, 11)
        awaitHeight(c2_11, 11)
        assertEqualAtHeight(c1, c2_11, 11)
        // Can't build block until configuration without historic brid deployed
        assertCantBuildBlock(c2, 12)
    }

    @Test
    fun testForkLocallyAddConfSameSignerCanBuild() {
        val (c1, c2) = makeFork()
        // c1 and c2 are in sync at height 10.

        val c2_12 = addBlockchainConfiguration(c2, 12, setOf(0), setOf(1), null)
        buildBlock(c1, 12)
        // Unfortunately, we must wait a full cycle of "synclocally (quick), fetch (2s), cross-fetch (2s)"
        // to be sure we don't sync from c1 after height 11. This sucks.
        sleep(5000)
        // Assert that c2_12 isn't syncing from c1 after height 11
        assertEquals(11, c2_12.nodes()[0].currentHeight(c2_12.chain))
        // Assert that c2_12 can build blocks on its own now
        buildBlock(c2_12, 12)
        assertNotEqualAtHeight(c1, c2_12, 12)
    }


    @Test
    fun testForkLocallySwapSignerReplica() {
        val c1 = basicSystem()
        val c2 = startNewBlockchain(setOf(1), setOf(0), c1.chain)
        sleep(1000)
        c2.nodes().forEach {
            assertEquals(-1, it.blockQueries(c2.chain).getBestHeight().get())
        }
    }

    // Network sync

    @Test
    fun testForkSignerCrossFetch() {
        startManagedSystem(2, 0)

        val c1 = startNewBlockchain(setOf(0), setOf(1), null)
        buildBlock(c1, 10)

        val expectedBlockRid = nodes[c1.all().first()].blockQueries(c1.chain).getBlockRid(10).get()

        // Make sure that node <node> doesn't have c1 locally and that the other node
        // doesn't have c2, We want node <node> to cross-fetch c2 from c1 on the other node instead of from local db.
        val nodeDataSource = dataSources(c1)[0]!!
        nodeDataSource.delBlockchain(chainRidOf(c1.chain))
        // Set node 1 as replica for c1 so that node 0 will use node 1 to cross-fetch blocks.
        nodeDataSource.addExtraReplica(chainRidOf(c1.chain), XPeerID(KeyPairHelper.pubKey(1)))

        restartNodeClean(0, c0, -1)
        val c2 = startNewBlockchain(setOf(0), setOf(), c1.chain)
        awaitHeight(c2, 10)
        c2.all().forEach {
            Assert.assertArrayEquals(nodes[it].blockQueries(c2.chain).getBlockRid(10).get(), expectedBlockRid)
        }
        assertCantBuildBlock(c2, 11)
    }

    @Test
    fun testReplicaFetch() {
        startManagedSystem(2, 0)

        val c1 = startNewBlockchain(setOf(0), setOf(1), null)
        buildBlock(c1, 10)

        val expectedBlockRid = nodes[c1.all().first()].blockQueries(c1.chain).getBlockRid(10).get()

        // Make sure that node <node> doesn't have c1 locally and that the other node
        // doesn't have c2, We want node <node> to cross-fetch c2 from c1 on the other node instead of from local db.
        val nodeDataSource = dataSources(c1)[1]!!
        nodeDataSource.delBlockchain(chainRidOf(c1.chain))

        restartNodeClean(1, c0, -1)
        // We don't know if node 1 will fetch c1 or c2 from node 0, because
        // node 0 might sync parts of c2 locally from c1 before node 1 fetches
        // from node0. Se we can't be sure that both fetch and cross-fetch works for a replica,
        // only that either works.
        // If you can come up with a test that forces a replica to cross-fetch, it'd be great.
        val c2 = startNewBlockchain(setOf(0), setOf(1), c1.chain)
        awaitHeight(c2, 10)
        c2.all().forEach {
            Assert.assertArrayEquals(nodes[it].blockQueries(c2.chain).getBlockRid(10).get(), expectedBlockRid)
        }
        assertCantBuildBlock(c2, 11)
    }

    /**
     * The chart at doc/ForkTestNightly_recursiveFork.graphml (or .png) to understand how the
     * chain1's and chain2's configurations relate.
     * (chain3 isn't on the pic, but it starts out as a chain1 fork and moves to be a chain2 fork at height 19.
     *  Rather tricky IMO)
     */
    @Test
    fun testRecursiveFork() {
        val (c1, c2) = makeFork()
        val c2_15 = addBlockchainConfiguration(c2, 15, setOf(0), setOf(1), c1.chain)
        buildBlock(c1, 15)
        awaitChainRestarted(c2_15, 14)
        awaitHeight(c2_15, 15)
        val c3 = startNewBlockchain(setOf(0), setOf(), c1.chain)
        buildBlock(c1, 17)
        awaitHeight(c2_15, 17)
        awaitHeight(c3, 17)

        // From height 19 chain2 is standalone (=is no longer a fork of chain1).
        val c2_19 = addBlockchainConfiguration(c2_15, 19, setOf(2), setOf(0, 1), null)
        val c3_19 = addBlockchainConfiguration(c3, 19, setOf(2), setOf(0), c2_19.chain)
        buildBlock(c1, 20)
        awaitChainRestarted(c2_19, 18)
        awaitChainRestarted(c3_19, 18)
        buildBlock(c2_19, 19)
        awaitHeight(c3_19, 19)
        assertEqualAtHeight(c2_19, c3_19, 19)
        assertNotEqualAtHeight(c1, c3_19, 19)

        // From height 21 chain3 is standalone (=is no longer a fork of chain2).
        val c3_21 = addBlockchainConfiguration(c3_19, 21, setOf(0), setOf(), null)
        buildBlock(c2_19, 22)
        awaitChainRestarted(c3_21, 20)
        buildBlock(c3_21, 22)
        assertNotEqualAtHeight(c2_19, c3_21, 21)
    }

    @Test
    fun testAncestors() {
        extraNodeProperties[0] = mapOf("blockchain_ancestors.${chainRidOf(3)}"
                to listOf(ancestor(1,2)))
        val (c1, c2) = makeFork() // c1 and c2 both consist of node index 0 (signer) and 1 (replica)
        dataSources(c1).forEach {
            it.value.delBlockchain(chainRidOf(c1.chain))
        }
        buildBlock(c0) // trigger stopping of c1
        val c3 = startNewBlockchain(setOf(0), setOf(), c1.chain)
        awaitHeight(c3, 10)
        assertEqualAtHeight(c2, c3, 10)
    }

    /**
     * (This test originated from a discussion with alex)
     * What should happen if we at some point use an ancestor over the network, but later move it to the local node.
     * This test is three steps, and they are described graphically so look at the pictures:
     *
     * doc/blockchain_ancestor_usage_step1.png to ...step3
     *
     * ------- ------- -------------- ------- -----
     *                  Signing
     * NodeId  NodeHex  Chains        Replica Ancestor
     * ------- -------- ------------- ------- -----
     * 0       70       0
     * 1       8F       1             0
     * 2       94       2             0       Chain2 has Chain1 ancestor
     * 3       5D       3,(2),(4)
     * ------- -------- ------------- ------- ------
     *
     * Test
     * This tests that we can sync from a chain via ancestor (chain2 is ancestor for chain1) AND that we can
     * also run that chain locally and sync locally (from chain2 as an ancestor for chain1).
     *
     * Note:
     * To do this successfully we must do the different steps in succession, we cannot for example do step1 and step2
     * in parallel, since ConnMgr will not allow us to connect to the same chain  (chain2 on Node2) using different names.
     */
    @Ignore // Incomplete test, never worked and probably incorrect setup.
    @Test
    fun testAncestorNetworkThenLocally() {
        extraNodeProperties[0] = mapOf("blockchain_ancestors.${chainRidOf(3)}" to listOf(ancestor(2,2)))

        startManagedSystem(4, 0)

        awaitLog("++++++++++++++ Begin Ancestor Network then Locally ++++++++++++++")

        val c1 = startNewBlockchain(setOf(1), setOf(0), null)
        buildBlock(c1, 10)
        val chains = mutableMapOf(1 to c1)

        // Add chain2 on Node2
        val c2 = startNewBlockchain(setOf(2), setOf(0), c1.chain)
        buildBlock(c0) // trigger blockchain changes
        buildBlock(c2, 10)
        awaitHeight(c2, 10)
        chains[2] = c2

        // ============
        // Step 1 - sync Chain3 remote via Chain2 (=ancestor for Chain1)
        // ============
        // -- Shutdown Node1, so that it will be impossible to get chain1 blocks from Node1
        nodes[1].shutdown()

        // -- Create chain 3 on Node3
        val c3 = startNewBlockchain(setOf(3), setOf(), c1.chain)
        buildBlock(c0) // trigger blockchain changes
        buildBlock(c3, 10)
        awaitHeight(c3, 10)
        assertEqualAtHeight(c2, c3, 10)
        chains[3] = c3

        // ============
        // Step 2 - copy chain2 Node2 -> Node3
        // ============
        val c2_node3 = addBlockchainConfiguration(c2, 10, setOf(3), setOf(), null)
        buildBlock(c0) // trigger blockchain changes
        buildBlock(c2_node3, 20)
        awaitHeight(c2_node3,  20)
        assertEqualAtHeight(c2_node3, c2, 10)

        // ============
        // Step 3 - sync Chain4 locally via Chain2 (=ancestor for Chain1)
        // ============
        // -- Shutdown Node2, so that it will be impossible to get chain2 blocks from Node2
        nodes[2].shutdown()

        // -- Sync Chain4 from Chain2 locally on Node3
        val c4 = startNewBlockchain(setOf(3), setOf(), c1.chain)
        buildBlock(c0) // trigger blockchain changes
        buildBlock(c4, 10)
        awaitHeight(c4, 10)
        assertEqualAtHeight(c3, c4, 10)
        chains[4] = c4

        awaitLog("++++++++++++++ End Ancestor Network then Locally ++++++++++++++")
    }

    /**
     * This is a pretty brutal test, runs many nodes and chains.
     *
     * ============
     * Setup
     * ============
     * When reading logs you might find this map describing what chains run on what node useful:
     *
     * ------- ------- ------------- -----
     *                  Signing       Replica
     * NodeId  NodeHex  Chains        Chains
     * ------- -------- ------------- -----
     * 0       70       0
     * 1       8F       1,2,3,4,(5?)
     * 2       94       2,3,4,(5?)
     * 3       5D       3,4,(5?)
     * 4       D1       4,(5?)
     * 5       68                     5 (replica at all heights)
     * 6       E4
     * ------- -------- ------------- -----
     *
     * NOTE: Node 1-5 are all signers for chain 5, but at different heights.
     *
     * ============
     * Testing
     * ============
     * Chain 5 is started after all the other chains have been built, so
     * the actual test is to observe in chain 5 will manage to get blocks or not.
     *
     * The core idea of this test is to see if chain 5 can fetch the early blocks
     * (via the ancestors) despite node 1 and 2 being down.
     * (To be clear, node 3,4 and 5 must fetch blocks 1-19 from the ancestors on node 4.
     * since the original masters of chain 1 and 2 are down)
     *
     * ============
     * NOTE
     * ============
     * This test also tests that we won't get deadlock when we restart a chain that's being copied via [HistoricChainWorker].
     * This is a side effect of this test, that has been very valuable during debugging of deadlocks
     *
     */
    @Test
    fun testAncestorsManyLevels() {
        // ancestors for chain 5 are 3 and 4
        extraNodeProperties[5] = mapOf(
                "blockchain_ancestors.${chainRidOf(5)}" to listOf(ancestor(4, 4)))

        startManagedSystem(7, 0)

        awaitLog("++++++++++++++ Begin Ancestor Many Levels ++++++++++++++")
        val c1 = startNewBlockchain(setOf(1), setOf(), null)
        buildBlock(c1, 10)
        // Chain id is same as node id, for example node 3 is the final signer of chain 3
        val chains = mutableMapOf(1 to c1)
        for (node in 2..4) {
            val c = startNewBlockchain(setOf(1), setOf(), c1.chain)
            chains[node] = c
            for (config in 2..node) {
                // Node 4 will get chain 4, Node 3 will get chain 3,4, Node 2 will get all chains
                val configHeight = 10L * (config-1)
                val chainConfig = if (config == node) {
                    // For Node 2, BC 2 will be the "original" (unforked chain),
                    // Node 3 will have the "original" for BC 3 etc.
                    addBlockchainConfiguration(c, configHeight, setOf(config), setOf(), null)
                } else {
                    addBlockchainConfiguration(c, configHeight, setOf(config), setOf(), config.toLong())
                }
                buildBlock(c0) // Trigger all blockchain changes
                awaitChainRestarted(chainConfig, configHeight-1)
                chains[node] = chainConfig
            }
            val forkHeight = (node-1)*10L
            buildBlock(chains[node]!!, forkHeight+10)
            val chainOld = chains[node - 1]!!
            assertEqualAtHeight(chainOld, chains[node]!!, forkHeight-1)
            assertNotEqualAtHeight(chainOld, chains[node]!!, forkHeight)
        }

        // Now the actual test. We will test that a new node that forks chain 4, into chain 5
        // will be able to find all previous blocks of chain 4 even though the original (as depicted in
        // historicBrid) source for the blocks is unavailable
        nodes[1].shutdown()
        nodes[2].shutdown()
        awaitLog("++++++++++++++ Begin Ancestor Many Levels ACTUAL test ++++++++++++++")

        val c4 = chains[4]!!

        // -----------------
        // Chain5
        // -----------------
        // Chain5 will have different signers for every 10 blocks, AND new historic chain for every 10 blocks
        // so this is a really tricky test!
        val c5 = startNewBlockchain(setOf(1), setOf(5), c1.chain, setOf(1, 2), false)
        addBlockchainConfiguration(c5, 10, setOf(2), setOf(5), 2L, setOf(1, 2))
        addBlockchainConfiguration(c5, 20, setOf(3), setOf(5), 3L, setOf(1, 2))
        addBlockchainConfiguration(c5, 30, setOf(4), setOf(5), 4L, setOf(1, 2))
        // In the last step, where Node5 signs blocks above 40, we no longer consider this a fork
        val c5_5 = addBlockchainConfiguration(c5, 40, setOf(5), setOf(), null, setOf(1, 2))

        buildBlock(c0.remove(setOf(1, 2)))
        awaitChainRestarted(c5_5, 39)
        buildBlock(c5_5, 40)
        assertEqualAtHeight(c4, c5_5, 39)
        assertNotEqualAtHeight(c4, c5_5, 40)
    }

    @Test
    fun testForkReplicaFromNetInvalidSignerSet() {
        val c1 = basicSystem()
        val c2 = startNewBlockchain(setOf(1), setOf(2), c1.chain)
        sleep(1000)
        c2.nodes().forEach {
            assertEquals(-1, it.blockQueries(c2.chain).getBestHeight().get())
        }
    }

//    @Test
//    fun testNettyServerThreads() {
//        startManagedSystem(2, 0)
//        val c1 = startNewBlockchain(setOf(0, 1), setOf(), null)
//        val c1_10 = addBlockchainConfiguration(c1, 10, setOf(0, 1), setOf())
//        buildBlock(c0)
//        buildBlock(c1, 9)
//        awaitChainRestarted(c1, 9)
//        val c1_20 = addBlockchainConfiguration(c1, 20, setOf(0, 1), setOf())
//        buildBlock(c0)
//        buildBlock(c1, 19)
//        awaitChainRestarted(c1, 19)
//        val c1_30 = addBlockchainConfiguration(c1, 30, setOf(0, 1), setOf())
//        buildBlock(c0)
//        buildBlock(c1, 29)
//        awaitChainRestarted(c1, 29)
//
//        sleep(1000000000)
//    }

    private fun ancestor(index: Int, blockchain: Long): String {
        return "${XPeerID(KeyPairHelper.pubKey(index))}:${chainRidOf(blockchain)}"
    }

    val extraNodeProperties = mutableMapOf<Int, Map<String, Any>>()
    override fun nodeConfigurationMap(nodeIndex: Int, peerInfo: PeerInfo): Configuration {
        val propertyMap = super.nodeConfigurationMap(nodeIndex, peerInfo)
        extraNodeProperties[nodeIndex]?.forEach { key, value -> propertyMap.setProperty(key, value) }
        return propertyMap
    }

<<<<<<< HEAD
=======

    private fun awaitChainRestarted(nodeSet: NodeSet, atLeastHeight: Long) {
        awaitLog("========= AWAIT ALL ${nodeSet.size} NODES RESTART chain:  ${nodeSet.chain}, at least height:  $atLeastHeight")
        nodeSet.all().forEach { awaitChainRunning(it, nodeSet.chain, atLeastHeight) }
        awaitLog("========= DONE WAITING ALL ${nodeSet.size} NODES RESTART chain:  ${nodeSet.chain}, at least height:  $atLeastHeight")
    }

>>>>>>> 469268a2
    private fun makeFork(): Pair<NodeSet, NodeSet> {
        val c1 = basicSystem()
        val c2 = startNewBlockchain(setOf(0), setOf(1), c1.chain)
        awaitHeight(c2, 10)
        return Pair(c1, c2)
    }

    fun addBlockchainConfiguration(chain: NodeSet, atHeight: Long, signers: Set<Int>, replicas: Set<Int>,
                                   historicChain: Long? = null, excludeChain0Nodes: Set<Int> = setOf()): NodeSet {
        val newChain = NodeSet(chain.chain, signers, replicas)
        newBlockchainConfiguration(newChain, historicChain, atHeight, excludeChain0Nodes)
        return newChain
    }

    fun assertEqualAtHeight(chainOld: NodeSet, chainNew: NodeSet, height: Long) {
        val expectedBlockRid = nodes[chainOld.all().first()].blockQueries(chainOld.chain).getBlockRid(height).get()
        chainNew.all().forEach {
            Assert.assertArrayEquals(nodes[it].blockQueries(chainNew.chain).getBlockRid(height).get(), expectedBlockRid)
        }
    }


    fun assertNotEqualAtHeight(chainOld: NodeSet, chainNew: NodeSet, height: Long) {
        val expectedBlockRid = nodes[chainOld.all().first()].blockQueries(chainOld.chain).getBlockRid(height).get()
        chainNew.all().forEach {
            Assert.assertFalse(expectedBlockRid!!.contentEquals(nodes[it].blockQueries(chainNew.chain).getBlockRid(height).get()!!))
        }
    }

    /**
     * Starts a managed system with one managed blockchain with 11 blocks:
     *
     * * chain0 has two signers (indices 0 and 1) and one replica (2)
     * * chain1 has one signer (0) and one replica (1)
     */
    private fun basicSystem(): NodeSet {
        startManagedSystem(2, 1)

        val c1 = startNewBlockchain(setOf(0), setOf(1), null)
        buildBlock(c1, 10)
        return c1
    }
}<|MERGE_RESOLUTION|>--- conflicted
+++ resolved
@@ -413,16 +413,13 @@
         return propertyMap
     }
 
-<<<<<<< HEAD
-=======
-
-    private fun awaitChainRestarted(nodeSet: NodeSet, atLeastHeight: Long) {
+
+    override fun awaitChainRestarted(nodeSet: NodeSet, atLeastHeight: Long) {
         awaitLog("========= AWAIT ALL ${nodeSet.size} NODES RESTART chain:  ${nodeSet.chain}, at least height:  $atLeastHeight")
         nodeSet.all().forEach { awaitChainRunning(it, nodeSet.chain, atLeastHeight) }
         awaitLog("========= DONE WAITING ALL ${nodeSet.size} NODES RESTART chain:  ${nodeSet.chain}, at least height:  $atLeastHeight")
     }
 
->>>>>>> 469268a2
     private fun makeFork(): Pair<NodeSet, NodeSet> {
         val c1 = basicSystem()
         val c2 = startNewBlockchain(setOf(0), setOf(1), c1.chain)
