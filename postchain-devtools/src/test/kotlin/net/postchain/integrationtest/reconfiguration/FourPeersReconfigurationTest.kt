--- conflicted
+++ resolved
@@ -3,14 +3,10 @@
 import assertk.assertions.isEqualTo
 import assertk.assertions.isInstanceOf
 import assertk.assertions.isNotEmpty
-<<<<<<< HEAD
-import net.postchain.devtools.PostchainTestNode.Companion.DEFAULT_CHAIN_IID
-=======
 import assertk.assertions.isTrue
 import com.fasterxml.jackson.databind.ObjectMapper
 import com.fasterxml.jackson.databind.node.ArrayNode
-import net.postchain.devtools.PostchainTestNode.Companion.DEFAULT_CHAIN_ID
->>>>>>> c4bd664c
+import net.postchain.devtools.PostchainTestNode.Companion.DEFAULT_CHAIN_IID
 import net.postchain.integrationtest.assertChainStarted
 import net.postchain.integrationtest.enqueueTxs
 import net.postchain.integrationtest.enqueueTxsAndAwaitBuiltBlock
@@ -50,31 +46,17 @@
         }
 
 
-<<<<<<< HEAD
-        // Adding chain1's blockchainConfig2 with DummyModule2 at different heights to all peers
+        // Adding chain1's blockchainConfig2 with DummyModule2 at different heights to all nodes
         nodes[0].addConfiguration(DEFAULT_CHAIN_IID, 5, blockchainConfig2)
         nodes[1].addConfiguration(DEFAULT_CHAIN_IID, 6, blockchainConfig2)
         nodes[2].addConfiguration(DEFAULT_CHAIN_IID, 7, blockchainConfig2)
         nodes[3].addConfiguration(DEFAULT_CHAIN_IID, 8, blockchainConfig2)
 
-        // Again: Adding chain1's blockchainConfig3 with DummyModule3 at height 7 to all peers
+        // Again: Adding chain1's blockchainConfig3 with DummyModule3 at height 7 to all nodes
         nodes[0].addConfiguration(DEFAULT_CHAIN_IID, 10, blockchainConfig3)
         nodes[1].addConfiguration(DEFAULT_CHAIN_IID, 10, blockchainConfig3)
         nodes[2].addConfiguration(DEFAULT_CHAIN_IID, 10, blockchainConfig3)
         nodes[3].addConfiguration(DEFAULT_CHAIN_IID, 10, blockchainConfig3)
-=======
-        // Adding chain1's blockchainConfig2 with DummyModule2 at different heights to all nodes
-        nodes[0].addConfiguration(DEFAULT_CHAIN_ID, 5, blockchainConfig2)
-        nodes[1].addConfiguration(DEFAULT_CHAIN_ID, 6, blockchainConfig2)
-        nodes[2].addConfiguration(DEFAULT_CHAIN_ID, 7, blockchainConfig2)
-        nodes[3].addConfiguration(DEFAULT_CHAIN_ID, 8, blockchainConfig2)
-
-        // Again: Adding chain1's blockchainConfig3 with DummyModule3 at height 7 to all nodes
-        nodes[0].addConfiguration(DEFAULT_CHAIN_ID, 10, blockchainConfig3)
-        nodes[1].addConfiguration(DEFAULT_CHAIN_ID, 10, blockchainConfig3)
-        nodes[2].addConfiguration(DEFAULT_CHAIN_ID, 10, blockchainConfig3)
-        nodes[3].addConfiguration(DEFAULT_CHAIN_ID, 10, blockchainConfig3)
->>>>>>> c4bd664c
 
 
         // Asserting chain 1 is started for all nodes
@@ -134,8 +116,8 @@
 
         // Adding blockchain configs with DummyModule2, DummyModule3, DummyModule4
         // at height 2, 5, 7 to all nodes
-        nodes.forEach { it.addConfiguration(DEFAULT_CHAIN_ID, 2, blockchainConfig2) }
-        nodes.forEach { it.addConfiguration(DEFAULT_CHAIN_ID, 5, blockchainConfig3) }
+        nodes.forEach { it.addConfiguration(DEFAULT_CHAIN_IID, 2, blockchainConfig2) }
+        nodes.forEach { it.addConfiguration(DEFAULT_CHAIN_IID, 5, blockchainConfig3) }
 
         // Asserting chain 1 is started for all nodes
         await().atMost(Duration.TEN_SECONDS)
@@ -144,7 +126,7 @@
                 }
 
         // Building a block 0 with two txs via node 0
-        nodes[0].enqueueTxsAndAwaitBuiltBlock(DEFAULT_CHAIN_ID, 0, tx(0), tx(1))
+        nodes[0].enqueueTxsAndAwaitBuiltBlock(DEFAULT_CHAIN_IID, 0, tx(0), tx(1))
 
         // Awaiting a reconfiguring at height 2
         awaitReconfiguration(2)
@@ -159,7 +141,7 @@
                 }
 
         // Building a block 2 with three txs via node 0
-        nodes[0].enqueueTxsAndAwaitBuiltBlock(DEFAULT_CHAIN_ID, 2, tx(2), tx(3), tx(4))
+        nodes[0].enqueueTxsAndAwaitBuiltBlock(DEFAULT_CHAIN_IID, 2, tx(2), tx(3), tx(4))
 
         // Awaiting a reconfiguring at height 5
         awaitReconfiguration(5)
@@ -174,10 +156,10 @@
                 }
 
         // Asserting equality of tx charts of all nodes
-        val chart0 = buildTxChart(nodes[0], DEFAULT_CHAIN_ID)
-        JSONAssert.assertEquals(chart0, buildTxChart(nodes[1], DEFAULT_CHAIN_ID), JSONCompareMode.NON_EXTENSIBLE)
-        JSONAssert.assertEquals(chart0, buildTxChart(nodes[2], DEFAULT_CHAIN_ID), JSONCompareMode.NON_EXTENSIBLE)
-        JSONAssert.assertEquals(chart0, buildTxChart(nodes[3], DEFAULT_CHAIN_ID), JSONCompareMode.NON_EXTENSIBLE)
+        val chart0 = buildTxChart(nodes[0], DEFAULT_CHAIN_IID)
+        JSONAssert.assertEquals(chart0, buildTxChart(nodes[1], DEFAULT_CHAIN_IID), JSONCompareMode.NON_EXTENSIBLE)
+        JSONAssert.assertEquals(chart0, buildTxChart(nodes[2], DEFAULT_CHAIN_IID), JSONCompareMode.NON_EXTENSIBLE)
+        JSONAssert.assertEquals(chart0, buildTxChart(nodes[3], DEFAULT_CHAIN_IID), JSONCompareMode.NON_EXTENSIBLE)
 
         // Asserting blocks and txs of chart
         val jsonChar0 = ObjectMapper().readTree(chart0)
@@ -226,9 +208,9 @@
 
         // Adding blockchain configs with DummyModule2, DummyModule3, DummyModule4
         // at height 2, 5, 7 to all nodes
-        nodes.forEach { it.addConfiguration(DEFAULT_CHAIN_ID, 2, blockchainConfig2) }
-        nodes.forEach { it.addConfiguration(DEFAULT_CHAIN_ID, 5, blockchainConfig3) }
-        nodes.forEach { it.addConfiguration(DEFAULT_CHAIN_ID, 8, blockchainConfig4) }
+        nodes.forEach { it.addConfiguration(DEFAULT_CHAIN_IID, 2, blockchainConfig2) }
+        nodes.forEach { it.addConfiguration(DEFAULT_CHAIN_IID, 5, blockchainConfig3) }
+        nodes.forEach { it.addConfiguration(DEFAULT_CHAIN_IID, 8, blockchainConfig4) }
 
         // Asserting chain 1 is started for all nodes
         await().atMost(Duration.TEN_SECONDS)
@@ -242,7 +224,7 @@
         val txTimer = timer(name = "txTimer", period = 500) {
             if (txId < 100) {
                 // Enqueueing txs via node0 and node1
-                if (nodes[txId % 2].enqueueTxs(DEFAULT_CHAIN_ID, tx(txId))) {
+                if (nodes[txId % 2].enqueueTxs(DEFAULT_CHAIN_IID, tx(txId))) {
                     ++txId
                 }
             } else {
@@ -263,15 +245,15 @@
 
                     // Building tx charts of the minimum (common) length for all nodes
                     val commonHeight = nodes.map { node ->
-                        node.query(DEFAULT_CHAIN_ID) { it.getBestHeight() } ?: -1L
+                        node.query(DEFAULT_CHAIN_IID) { it.getBestHeight() } ?: -1L
                     }.min() ?: -1L
 
                     assertk.assert(commonHeight > 0L).isTrue()
 
-                    val chart0 = buildTxChart(nodes[0], DEFAULT_CHAIN_ID, commonHeight)
-                    val chart1 = buildTxChart(nodes[1], DEFAULT_CHAIN_ID, commonHeight)
-                    val chart2 = buildTxChart(nodes[2], DEFAULT_CHAIN_ID, commonHeight)
-                    val chart3 = buildTxChart(nodes[3], DEFAULT_CHAIN_ID, commonHeight)
+                    val chart0 = buildTxChart(nodes[0], DEFAULT_CHAIN_IID, commonHeight)
+                    val chart1 = buildTxChart(nodes[1], DEFAULT_CHAIN_IID, commonHeight)
+                    val chart2 = buildTxChart(nodes[2], DEFAULT_CHAIN_IID, commonHeight)
+                    val chart3 = buildTxChart(nodes[3], DEFAULT_CHAIN_IID, commonHeight)
 
                     JSONAssert.assertEquals(chart0, chart1, JSONCompareMode.NON_EXTENSIBLE)
                     JSONAssert.assertEquals(chart0, chart2, JSONCompareMode.NON_EXTENSIBLE)
@@ -284,7 +266,7 @@
         await().atMost(Duration.TEN_SECONDS.multiply(2))
                 .untilAsserted {
                     // Asserting all txs
-                    val txs = collectAllTxs(nodes[0], DEFAULT_CHAIN_ID)
+                    val txs = collectAllTxs(nodes[0], DEFAULT_CHAIN_IID)
                             .asSequence()
                             .map { (it as TestTransaction).id }
                             .toSet()
