// Copyright (c) 2020 ChromaWay AB. See README for license information.

package net.postchain.integrationtest

import net.postchain.core.BlockchainRid
import net.postchain.configurations.GTXTestModule
import net.postchain.devtools.IntegrationTestSetup
import net.postchain.devtools.KeyPairHelper
import net.postchain.devtools.testinfra.TestTransaction
import net.postchain.gtv.GtvFactory
import net.postchain.gtx.GTXDataBuilder
import net.postchain.gtx.GTXTransaction
import net.postchain.gtx.GTXTransactionFactory
import org.apache.commons.lang3.RandomStringUtils
<<<<<<< HEAD
import org.junit.Assert
import org.junit.Ignore
import org.junit.Test
=======
import org.junit.jupiter.api.Disabled
import org.junit.jupiter.api.Test
>>>>>>> 6509cb4d
import kotlin.test.assertEquals

class BlockchainConfigurationTest : IntegrationTestSetup() {

<<<<<<< HEAD
    @Test
=======
    // TODO: test is broken
    @Test@Disabled
>>>>>>> 6509cb4d
    fun testMaxBlockSize() {
        val nodes = createNodes(1, "/net/postchain/devtools/blocks/blockchain_config_max_block_size.xml")
        val node = nodes[0]
<<<<<<< HEAD
        val engine = node.getBlockchainInstance().getEngine()
=======
        val txQueue = node.getBlockchainInstance().blockchainEngine.getTransactionQueue()

        txQueue.enqueue(buildTransaction(blockchainRid, RandomStringUtils.randomAlphanumeric(1024)))
        buildBlockAndCommit(node)
        assertEquals(0, getBestHeight(node))

        val dummyTest = RandomStringUtils.randomAlphanumeric(25 * 1024 * 1024 + 1)
>>>>>>> 6509cb4d

        // blockchain_config_max_block_size.xml was set maxblocksize is 150 bytes and maxtransaction is 4
        // the size of testtransaction is 40 bytes
        // so we send 4 transactions (160bytes) which is over maxblocksize. Cnce we committed block, we expect 3 transactions inserted.
        for (i in 1..4) {
            engine.getTransactionQueue().enqueue(TestTransaction(i))
        }
        // reason why we need to try catch is when block committed is over block size,
        // it throws exception and could stop the test case, so the asserting was not reached.
        try {
           buildBlockAndCommit(node)
        }  catch (e : Exception) {

        }

        // we need to sleep a bit (1s) to let the block committed accepted transactions.
        Thread.sleep(1000)

        val height = getBestHeight(node)
        val acceptedTxs = getTxRidsAtHeight(node, height)
        assertEquals(3, acceptedTxs.size)
    }

    @Test
    fun testMaxTransactionSize() {
        val blockchainRid = BlockchainRid.buildFromHex("63E5DE3CBE247D4A57DE19EF751F7840431D680DEC1EC9023B8986E7ECC35412")
        configOverrides.setProperty("infrastructure", "base/test")
        val nodes = createNodes(1, "/net/postchain/devtools/blocks/blockchain_config_max_transaction_size.xml")
        val node = nodes[0]
        val txQueue = node.getBlockchainInstance().blockchainEngine.getTransactionQueue()

        // over 2mb
        txQueue.enqueue(buildTransaction(blockchainRid, "${RandomStringUtils.randomAlphanumeric(1024 * 1024 * 2)}-test"))
        try {
            buildBlockAndCommit(node)
        } catch (e: Exception) {
        }

        assertEquals(-1, getBestHeight(node))

        // less than 2mb
        txQueue.enqueue(buildTransaction(blockchainRid, "${RandomStringUtils.randomAlphanumeric(1024 * 1024)}"))
        buildBlockAndCommit(node)
        assertEquals(0, getBestHeight(node))
    }

    private fun buildTransaction(blockchainRid: BlockchainRid, value: String): GTXTransaction {
        val builder = GTXDataBuilder(blockchainRid, arrayOf(KeyPairHelper.pubKey(0)), cryptoSystem)
        val factory = GTXTransactionFactory(blockchainRid, GTXTestModule(), cryptoSystem)
        builder.addOperation("gtx_test", arrayOf(GtvFactory.gtv(1L), GtvFactory.gtv(value)))
        builder.finish()
        builder.sign(cryptoSystem.buildSigMaker(KeyPairHelper.pubKey(0), KeyPairHelper.privKey(0)))

        return factory.build(builder.getGTXTransactionData())
    }
}<|MERGE_RESOLUTION|>--- conflicted
+++ resolved
@@ -12,38 +12,16 @@
 import net.postchain.gtx.GTXTransaction
 import net.postchain.gtx.GTXTransactionFactory
 import org.apache.commons.lang3.RandomStringUtils
-<<<<<<< HEAD
-import org.junit.Assert
-import org.junit.Ignore
-import org.junit.Test
-=======
-import org.junit.jupiter.api.Disabled
 import org.junit.jupiter.api.Test
->>>>>>> 6509cb4d
 import kotlin.test.assertEquals
 
 class BlockchainConfigurationTest : IntegrationTestSetup() {
 
-<<<<<<< HEAD
     @Test
-=======
-    // TODO: test is broken
-    @Test@Disabled
->>>>>>> 6509cb4d
     fun testMaxBlockSize() {
         val nodes = createNodes(1, "/net/postchain/devtools/blocks/blockchain_config_max_block_size.xml")
         val node = nodes[0]
-<<<<<<< HEAD
-        val engine = node.getBlockchainInstance().getEngine()
-=======
-        val txQueue = node.getBlockchainInstance().blockchainEngine.getTransactionQueue()
-
-        txQueue.enqueue(buildTransaction(blockchainRid, RandomStringUtils.randomAlphanumeric(1024)))
-        buildBlockAndCommit(node)
-        assertEquals(0, getBestHeight(node))
-
-        val dummyTest = RandomStringUtils.randomAlphanumeric(25 * 1024 * 1024 + 1)
->>>>>>> 6509cb4d
+        val engine = node.getBlockchainInstance().blockchainEngine
 
         // blockchain_config_max_block_size.xml was set maxblocksize is 150 bytes and maxtransaction is 4
         // the size of testtransaction is 40 bytes
