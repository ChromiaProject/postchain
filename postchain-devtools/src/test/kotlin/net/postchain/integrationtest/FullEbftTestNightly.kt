// Copyright (c) 2017 ChromaWay Inc. See README for license information.

package net.postchain.integrationtest

import junitparams.JUnitParamsRunner
import junitparams.Parameters
import junitparams.naming.TestCaseName
import org.junit.Test
import org.junit.runner.RunWith
import kotlin.test.assertNotNull

@RunWith(JUnitParamsRunner::class)
class FullEbftTestNightly : FullEbftTestNightlyCore() {

    @Test
    @Parameters(
            "3, 1, 0", "3, 2, 0", "3, 10, 0", "3, 1, 10", "3, 2, 10", "3, 10, 10"
            , "4, 1, 0", "4, 2, 0", "4, 10, 0", "4, 1, 10", "4, 2, 10", "4, 10, 10"
            , "8, 1, 0", "8, 2, 0", "8, 10, 0", "8, 1, 10", "8, 2, 10", "8, 10, 10"
//            , "25, 100, 0"
    )
    @TestCaseName("[{index}] nodesCount: {0}, blocksCount: {1}, txPerBlock: {2}")
    fun runXNodesWithYTxPerBlock(nodesCount: Int, blocksCount: Int, txPerBlock: Int) {
        logger.info {
            "runXNodesWithYTxPerBlock(): " +
                    "nodesCount: $nodesCount, blocksCount: $blocksCount, txPerBlock: $txPerBlock"
        }

        configOverrides.setProperty("testpeerinfos", createPeerInfos(nodesCount))
        createNodes(nodesCount, "/net/postchain/full_ebft/blockchain_config_$nodesCount.xml")

<<<<<<< HEAD
        var txId = 0
        for (i in 0 until blocksCount) {
            for (tx in 0 until txPerBlock) {
                val currentTxId = txId++
                nodes.forEach {
                    it.getBlockchainInstance()
                            .getEngine()
                            .getTransactionQueue()
                            .enqueue(TestTransaction(currentTxId))
                }
            }
            logger.info { "Trigger block" }
            nodes.forEach { strategy(it).buildBlocksUpTo(i.toLong()) }
            logger.info { "Await committed" }
            nodes.forEach { strategy(it).awaitCommitted(i) }
        }

        val queries = nodes[0].getBlockchainInstance().getEngine().getBlockQueries()
        val referenceHeight = queries.getBestHeight().get()
        logger.info { "$blocksCount, refHe: $referenceHeight" }
        nodes.forEach { node ->
            val queries = node.getBlockchainInstance().getEngine().getBlockQueries()
            assertEquals(referenceHeight, queries.getBestHeight().get())

            for (height in 0..referenceHeight) {
                logger.info { "Verifying height $height" }
                val rid = queries.getBlockRids(height).get()
                assertNotNull(rid)

                val txs = queries.getBlockTransactionRids(rid!!).get()
                assertEquals(txPerBlock, txs.size)

                for (tx in 0 until txPerBlock) {
                    val expectedTx = TestTransaction((height * txPerBlock + tx).toInt())
                    assertArrayEquals(expectedTx.getRID(), txs[tx])

                    val actualTx = queries.getTransaction(txs[tx]).get()
                    assertArrayEquals(expectedTx.getRID(), actualTx?.getRID())
                    assertArrayEquals(expectedTx.getRawData(), actualTx!!.getRawData())
                }
            }
        }
=======
        runXNodesWithYTxPerBlockTest(blocksCount, txPerBlock)
>>>>>>> 34d553e8
    }
}<|MERGE_RESOLUTION|>--- conflicted
+++ resolved
@@ -7,7 +7,6 @@
 import junitparams.naming.TestCaseName
 import org.junit.Test
 import org.junit.runner.RunWith
-import kotlin.test.assertNotNull
 
 @RunWith(JUnitParamsRunner::class)
 class FullEbftTestNightly : FullEbftTestNightlyCore() {
@@ -29,51 +28,6 @@
         configOverrides.setProperty("testpeerinfos", createPeerInfos(nodesCount))
         createNodes(nodesCount, "/net/postchain/full_ebft/blockchain_config_$nodesCount.xml")
 
-<<<<<<< HEAD
-        var txId = 0
-        for (i in 0 until blocksCount) {
-            for (tx in 0 until txPerBlock) {
-                val currentTxId = txId++
-                nodes.forEach {
-                    it.getBlockchainInstance()
-                            .getEngine()
-                            .getTransactionQueue()
-                            .enqueue(TestTransaction(currentTxId))
-                }
-            }
-            logger.info { "Trigger block" }
-            nodes.forEach { strategy(it).buildBlocksUpTo(i.toLong()) }
-            logger.info { "Await committed" }
-            nodes.forEach { strategy(it).awaitCommitted(i) }
-        }
-
-        val queries = nodes[0].getBlockchainInstance().getEngine().getBlockQueries()
-        val referenceHeight = queries.getBestHeight().get()
-        logger.info { "$blocksCount, refHe: $referenceHeight" }
-        nodes.forEach { node ->
-            val queries = node.getBlockchainInstance().getEngine().getBlockQueries()
-            assertEquals(referenceHeight, queries.getBestHeight().get())
-
-            for (height in 0..referenceHeight) {
-                logger.info { "Verifying height $height" }
-                val rid = queries.getBlockRids(height).get()
-                assertNotNull(rid)
-
-                val txs = queries.getBlockTransactionRids(rid!!).get()
-                assertEquals(txPerBlock, txs.size)
-
-                for (tx in 0 until txPerBlock) {
-                    val expectedTx = TestTransaction((height * txPerBlock + tx).toInt())
-                    assertArrayEquals(expectedTx.getRID(), txs[tx])
-
-                    val actualTx = queries.getTransaction(txs[tx]).get()
-                    assertArrayEquals(expectedTx.getRID(), actualTx?.getRID())
-                    assertArrayEquals(expectedTx.getRawData(), actualTx!!.getRawData())
-                }
-            }
-        }
-=======
         runXNodesWithYTxPerBlockTest(blocksCount, txPerBlock)
->>>>>>> 34d553e8
     }
 }