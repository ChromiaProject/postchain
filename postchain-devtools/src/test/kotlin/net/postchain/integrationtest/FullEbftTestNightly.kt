// Copyright (c) 2017 ChromaWay Inc. See README for license information.

package net.postchain.integrationtest

import junitparams.JUnitParamsRunner
import junitparams.Parameters
import junitparams.naming.TestCaseName
import mu.KLogging
import net.postchain.devtools.IntegrationTest
import net.postchain.devtools.OnDemandBlockBuildingStrategy
import net.postchain.devtools.SingleChainTestNode
import net.postchain.devtools.testinfra.TestTransaction
import net.postchain.ebft.worker.ValidatorWorker
import org.junit.Assert.assertArrayEquals
import org.junit.Assert.assertEquals
import org.junit.Test
import org.junit.runner.RunWith

@RunWith(JUnitParamsRunner::class)
class FullEbftTestNightly : IntegrationTest() {

    companion object : KLogging()

    private fun strategy(node: SingleChainTestNode): OnDemandBlockBuildingStrategy {
        return node
                .getBlockchainInstance()
                .getEngine()
                .getBlockBuildingStrategy() as OnDemandBlockBuildingStrategy
    }

    @Test
    @Parameters(
            "3, 1, 0", "3, 2, 0", "3, 10, 0", "3, 1, 10", "3, 2, 10", "3, 10, 10"
            , "4, 1, 0", "4, 2, 0", "4, 10, 0", "4, 1, 10", "4, 2, 10", "4, 10, 10"
            , "8, 1, 0", "8, 2, 0", "8, 10, 0", "8, 1, 10", "8, 2, 10", "8, 10, 10"
//            , "25, 100, 0"
    )
    @TestCaseName("[{index}] nodesCount: {0}, blockCount: {1}, txPerBlock: {2}")
    fun runXNodesWithYTxPerBlock(nodesCount: Int, blockCount: Int, txPerBlock: Int) {
        logger.info {
            "runXNodesWithYTxPerBlock(): " +
                    "nodesCount: $nodesCount, blockCount: $blockCount, txPerBlock: $txPerBlock"
        }

        configOverrides.setProperty("testpeerinfos", createPeerInfos(nodesCount))
        createNodes(nodesCount, "/net/postchain/full_ebft/blockchain_config_$nodesCount.xml")

        var txId = 0
<<<<<<< HEAD
        (ebftNodes[0].getBlockchainInstance() as ValidatorWorker).statusManager
=======
        nodes[0].getBlockchainInstance().statusManager
>>>>>>> 1054a0c7
        for (i in 0 until blockCount) {
            for (tx in 0 until txPerBlock) {
                val currentTxId = txId++
                nodes.forEach {
                    it.getBlockchainInstance()
                            .getEngine()
                            .getTransactionQueue()
                            .enqueue(TestTransaction(currentTxId))
                }
            }
            logger.info { "Trigger block" }
            nodes.forEach { strategy(it).buildBlocksUpTo(i.toLong()) }
            logger.info { "Await committed" }
            nodes.forEach { strategy(it).awaitCommitted(i) }
        }

        val queries = nodes[0].getBlockchainInstance().getEngine().getBlockQueries()
        val referenceHeight = queries.getBestHeight().get()
        logger.info { "$blockCount, refHe: $referenceHeight" }
        nodes.forEach { node ->
            val queries = node.getBlockchainInstance().getEngine().getBlockQueries()
            assertEquals(referenceHeight, queries.getBestHeight().get())

            for (height in 0..referenceHeight) {
                logger.info { "Verifying height $height" }
                val rids = queries.getBlockRids(height).get()
                assertEquals(1, rids.size)

                val txs = queries.getBlockTransactionRids(rids[0]).get()
                assertEquals(txPerBlock, txs.size)

                for (tx in 0 until txPerBlock) {
                    val expectedTx = TestTransaction((height * txPerBlock + tx).toInt())
                    assertArrayEquals(expectedTx.getRID(), txs[tx])

                    val actualTx = queries.getTransaction(txs[tx]).get()
                    assertArrayEquals(expectedTx.getRID(), actualTx?.getRID())
                    assertArrayEquals(expectedTx.getRawData(), actualTx!!.getRawData())
                }
            }
        }
    }
}<|MERGE_RESOLUTION|>--- conflicted
+++ resolved
@@ -46,11 +46,7 @@
         createNodes(nodesCount, "/net/postchain/full_ebft/blockchain_config_$nodesCount.xml")
 
         var txId = 0
-<<<<<<< HEAD
-        (ebftNodes[0].getBlockchainInstance() as ValidatorWorker).statusManager
-=======
-        nodes[0].getBlockchainInstance().statusManager
->>>>>>> 1054a0c7
+        (nodes[0].getBlockchainInstance() as ValidatorWorker).statusManager
         for (i in 0 until blockCount) {
             for (tx in 0 until txPerBlock) {
                 val currentTxId = txId++
