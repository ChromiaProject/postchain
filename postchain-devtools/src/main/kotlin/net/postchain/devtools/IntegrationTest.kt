--- conflicted
+++ resolved
@@ -6,18 +6,13 @@
 import net.postchain.base.PeerInfo
 import net.postchain.base.SECP256K1CryptoSystem
 import net.postchain.core.*
-<<<<<<< HEAD
 import net.postchain.gtv.Gtv
 import net.postchain.gtv.GtvFactory.gtv
-=======
->>>>>>> b78e989d
+import net.postchain.gtv.gtvml.GtvMLParser
 import net.postchain.devtools.KeyPairHelper.privKey
 import net.postchain.devtools.KeyPairHelper.privKeyHex
 import net.postchain.devtools.KeyPairHelper.pubKey
 import net.postchain.devtools.KeyPairHelper.pubKeyHex
-import net.postchain.gtx.GTXValue
-import net.postchain.gtx.gtx
-import net.postchain.gtx.gtxml.GTXMLValueParser
 import org.apache.commons.configuration2.CompositeConfiguration
 import org.apache.commons.configuration2.Configuration
 import org.apache.commons.configuration2.MapConfiguration
@@ -100,7 +95,7 @@
         val nodeConfig = createConfig(
                 nodeIndex, totalNodesCount, DEFAULT_CONFIG_FILE)
 
-        val blockchainConfig = GTXMLValueParser.parseGTXMLValue(
+        val blockchainConfig = GtvMLParser.parseGtvML(
                 javaClass.getResource(blockchainConfigFilename).readText())
 
         return SingleChainTestNode(nodeConfig, blockchainConfig)
