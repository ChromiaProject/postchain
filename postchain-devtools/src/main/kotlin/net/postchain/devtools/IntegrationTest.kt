// Copyright (c) 2017 ChromaWay Inc. See README for license information.

package net.postchain.devtools

import mu.KLogging
import net.postchain.base.PeerInfo
import net.postchain.base.SECP256K1CryptoSystem
import net.postchain.common.hexStringToByteArray
import net.postchain.core.*
import net.postchain.devtools.KeyPairHelper.privKey
import net.postchain.devtools.KeyPairHelper.privKeyHex
import net.postchain.devtools.KeyPairHelper.pubKey
import net.postchain.devtools.KeyPairHelper.pubKeyHex
import net.postchain.devtools.utils.configuration.UniversalFileLocationStrategy
import net.postchain.gtx.GTXValue
import net.postchain.gtx.gtx
import net.postchain.gtx.gtxml.GTXMLValueParser
import org.apache.commons.configuration2.CompositeConfiguration
import org.apache.commons.configuration2.Configuration
import org.apache.commons.configuration2.MapConfiguration
import org.apache.commons.configuration2.PropertiesConfiguration
import org.apache.commons.configuration2.builder.FileBasedConfigurationBuilder
import org.apache.commons.configuration2.builder.fluent.Parameters
import org.apache.commons.configuration2.convert.DefaultListDelimiterHandler
import org.junit.After
import org.junit.Assert.*
import java.io.File


open class IntegrationTest {

    protected val nodes = mutableListOf<PostchainTestNode>()
    protected val nodesNames = mutableMapOf<String, String>() // { pubKey -> Node${i} }
    val configOverrides = MapConfiguration(mutableMapOf<String, String>())
    val cryptoSystem = SECP256K1CryptoSystem()
    var gtxConfig: GTXValue? = null

    // PeerInfos must be shared between all nodes because
    // a listening node will update the PeerInfo port after
    // ServerSocket is created.
    private var peerInfos: Array<PeerInfo>? = null
    private var expectedSuccessRids = mutableMapOf<Long, MutableList<ByteArray>>()

    companion object : KLogging() {
        const val BASE_PORT = 9870
        const val DEFAULT_CONFIG_FILE = "config.properties"
        const val DEFAULT_BLOCKCHAIN_CONFIG_FILE = "blockchain_config.xml"
    }

    @After
    fun tearDown() {
        logger.debug("Integration test -- TEARDOWN")
        nodes.forEach { it.shutdown() }
        nodes.clear()
        nodesNames.clear()
        logger.debug("Closed nodes")
        peerInfos = null
        expectedSuccessRids = mutableMapOf()
        configOverrides.clear()
    }

    // TODO: [et]: Check out nullability for return value
    protected fun enqueueTx(node: PostchainTestNode, data: ByteArray, expectedConfirmationHeight: Long): Transaction? {
        val blockchainEngine = node.getBlockchainInstance().getEngine()
        val tx = blockchainEngine.getConfiguration().getTransactionFactory().decodeTransaction(data)
        blockchainEngine.getTransactionQueue().enqueue(tx)

        if (expectedConfirmationHeight >= 0) {
            expectedSuccessRids.getOrPut(expectedConfirmationHeight) { mutableListOf() }
                    .add(tx.getRID())
        }

        return tx
    }

    protected fun verifyBlockchainTransactions(node: PostchainTestNode) {
        val expectAtLeastHeight = expectedSuccessRids.keys.reduce { acc, l -> maxOf(l, acc) }
        val bestHeight = getBestHeight(node)
        assertTrue(bestHeight >= expectAtLeastHeight)
        for (height in 0..bestHeight) {
            val txRidsAtHeight = getTxRidsAtHeight(node, height)

            val expectedRidsAtHeight = expectedSuccessRids[height]
            if (expectedRidsAtHeight == null) {
                assertArrayEquals(arrayOf(), txRidsAtHeight)
            } else {
                assertArrayEquals(expectedRidsAtHeight.toTypedArray(), txRidsAtHeight)
            }
        }
    }

    protected fun createNode(nodeIndex: Int, blockchainConfigFilename: String): PostchainTestNode =
            createSingleNode(nodeIndex, 1, DEFAULT_CONFIG_FILE, blockchainConfigFilename)

    protected fun createNodes(count: Int, blockchainConfigFilename: String): Array<PostchainTestNode> =
            Array(count) { createSingleNode(it, count, DEFAULT_CONFIG_FILE, blockchainConfigFilename) }

<<<<<<< HEAD
    protected fun createNodesWithReplica(numberOfReplicas: Int, count: Int, blockchainConfigFilename: String): Array<PostchainTestNode> {
        return Array(count) { createSingleNode(it, count, blockchainConfigFilename) }
                .plus(Array(numberOfReplicas){ createSingleNode(- it - 1, count, blockchainConfigFilename) })
    }

    private fun createSingleNode(nodeIndex: Int, totalNodesCount: Int, blockchainConfigFilename: String): PostchainTestNode {
        val nodeConfig = createConfig(nodeIndex, totalNodesCount, DEFAULT_CONFIG_FILE)
=======
    protected fun createSingleNode(
            nodeIndex: Int,
            totalNodesCount: Int,
            nodeConfig: String,
            blockchainConfigFilename: String
    ): PostchainTestNode {

        val nodeConfig = createConfig(nodeIndex, totalNodesCount, nodeConfig)
        nodesNames[nodeConfig.getString("messaging.pubkey")] = "$nodeIndex"
>>>>>>> ad2f41db
        val blockchainConfig = readBlockchainConfig(blockchainConfigFilename)
        val chainId = nodeConfig.getLong("activechainids")
        val blockchainRid = readBlockchainRid(nodeConfig, chainId)

        return PostchainTestNode(nodeConfig)
                .apply {
                    addBlockchain(chainId, blockchainRid, blockchainConfig)
                    startBlockchain()
                }
                .also {
                    nodes.add(it)
                }
    }

    protected fun createMultipleChainNodes(
            count: Int,
            nodeConfigsFilenames: Array<String>,
            blockchainConfigsFilenames: Array<String>
    ): Array<PostchainTestNode> {

        return Array(count) {
            createMultipleChainNode(it, count, nodeConfigsFilenames[it], *blockchainConfigsFilenames)
        }
    }

    private fun createMultipleChainNode(
            nodeIndex: Int,
            nodeCount: Int,
            nodeConfigFilename: String = DEFAULT_CONFIG_FILE,
            vararg blockchainConfigFilenames: String): PostchainTestNode {

        val nodeConfig = createConfig(nodeIndex, nodeCount, nodeConfigFilename)

        val node = PostchainTestNode(nodeConfig)
                .also { nodes.add(it) }

        val chainIds = nodeConfig.getStringArray("activechainids")
        chainIds.filter(String::isNotEmpty).forEachIndexed { i, chainId ->
            val blockchainRid = readBlockchainRid(nodeConfig, chainId.toLong())
            val blockchainConfig = readBlockchainConfig(blockchainConfigFilenames[i])
            node.addBlockchain(chainId.toLong(), blockchainRid, blockchainConfig)
            node.startBlockchain(chainId.toLong())
        }

        return node
    }

    protected fun readBlockchainConfig(blockchainConfigFilename: String): GTXValue {
        return GTXMLValueParser.parseGTXMLValue(
                javaClass.getResource(blockchainConfigFilename).readText())
    }

    protected fun readBlockchainRid(nodeConfig: Configuration, chainId: Long): ByteArray {
        return nodeConfig.getString("test.blockchain.$chainId.blockchainrid")
                .hexStringToByteArray()
    }

    protected fun createConfig(nodeIndex: Int, nodeCount: Int = 1, configFile /*= DEFAULT_CONFIG_FILE*/: String)
            : Configuration {

        // Read first file directly via the builder
        val params = Parameters()
                .fileBased()
//                .setLocationStrategy(ClasspathLocationStrategy())
                .setLocationStrategy(UniversalFileLocationStrategy())
                .setListDelimiterHandler(DefaultListDelimiterHandler(','))
                .setFile(File(configFile))

        val baseConfig = FileBasedConfigurationBuilder(PropertiesConfiguration::class.java)
                .configure(params)
                .configuration

        // append nodeIndex to schema name
        val dbSchema = baseConfig.getString("database.schema") + "_" + nodeIndex
        baseConfig.setProperty("database.schema", dbSchema.replace("-", "replica_"))

        // peers
        var port = (baseConfig.getProperty("node.0.port") as String).toInt()
        for (i in 0 until nodeCount) {
            baseConfig.setProperty("node.$i.id", "node$i")
            baseConfig.setProperty("node.$i.host", "127.0.0.1")
            baseConfig.setProperty("node.$i.port", port++)
            baseConfig.setProperty("node.$i.pubkey", pubKeyHex(i))
        }

        baseConfig.setProperty("messaging.privkey", privKeyHex(nodeIndex))
        baseConfig.setProperty("messaging.pubkey", pubKeyHex(nodeIndex))

        return CompositeConfiguration().apply {
            addConfiguration(configOverrides)
            addConfiguration(baseConfig)

        }
    }

    protected fun gtxConfigSigners(nodeCount: Int = 1): GTXValue {
        return gtx(*Array(nodeCount) { gtx(pubKey(it)) })
    }

    fun createPeerInfosWithReplica(numberOfReplicas: Int, nodeCount: Int): Array<PeerInfo> {
        if (peerInfos == null) {
            peerInfos = Array(nodeCount) {
                PeerInfo("localhost", BASE_PORT + it, pubKey(it))
            }.plus(Array(numberOfReplicas) {
                PeerInfo("localhost", BASE_PORT - it - 1, pubKey(- it - 1))
            })
        }
        return peerInfos!!
    }

    fun createPeerInfos(nodeCount: Int): Array<PeerInfo> = createPeerInfosWithReplica(0, nodeCount)

    protected fun buildBlockAndCommit(engine: BlockchainEngine) {
        val blockBuilder = engine.buildBlock()
        commitBlock(blockBuilder)
    }

    protected fun buildBlockAndCommit(node: PostchainTestNode) {
        commitBlock(node
                .getBlockchainInstance()
                .getEngine()
                .buildBlock())
    }

    private fun commitBlock(blockBuilder: BlockBuilder): BlockWitness {
        val witnessBuilder = blockBuilder.getBlockWitnessBuilder() as MultiSigBlockWitnessBuilder
        assertNotNull(witnessBuilder)
        val blockData = blockBuilder.getBlockData()
        // Simulate other peers sign the block
        val blockHeader = blockData.header
        var i = 0
        while (!witnessBuilder.isComplete()) {
            witnessBuilder.applySignature(cryptoSystem.makeSigner(pubKey(i), privKey(i))(blockHeader.rawData))
            i++
        }
        val witness = witnessBuilder.getWitness()
        blockBuilder.commit(witness)
        return witness
    }

    protected fun getTxRidsAtHeight(node: PostchainTestNode, height: Long): Array<ByteArray> {
        val blockQueries = node.getBlockchainInstance().getEngine().getBlockQueries()
        val list = blockQueries.getBlockRids(height).get()
        return blockQueries.getBlockTransactionRids(list[0]).get().toTypedArray()
    }

    protected fun getBestHeight(node: PostchainTestNode): Long {
        return node.getBlockchainInstance().getEngine().getBlockQueries().getBestHeight().get()
    }

}<|MERGE_RESOLUTION|>--- conflicted
+++ resolved
@@ -95,15 +95,11 @@
     protected fun createNodes(count: Int, blockchainConfigFilename: String): Array<PostchainTestNode> =
             Array(count) { createSingleNode(it, count, DEFAULT_CONFIG_FILE, blockchainConfigFilename) }
 
-<<<<<<< HEAD
     protected fun createNodesWithReplica(numberOfReplicas: Int, count: Int, blockchainConfigFilename: String): Array<PostchainTestNode> {
-        return Array(count) { createSingleNode(it, count, blockchainConfigFilename) }
-                .plus(Array(numberOfReplicas){ createSingleNode(- it - 1, count, blockchainConfigFilename) })
-    }
-
-    private fun createSingleNode(nodeIndex: Int, totalNodesCount: Int, blockchainConfigFilename: String): PostchainTestNode {
-        val nodeConfig = createConfig(nodeIndex, totalNodesCount, DEFAULT_CONFIG_FILE)
-=======
+        return Array(count) { createSingleNode(it, count, DEFAULT_CONFIG_FILE, blockchainConfigFilename) }
+                .plus(Array(numberOfReplicas){ createSingleNode(- it - 1, count, DEFAULT_CONFIG_FILE, blockchainConfigFilename) })
+    }
+
     protected fun createSingleNode(
             nodeIndex: Int,
             totalNodesCount: Int,
@@ -113,7 +109,6 @@
 
         val nodeConfig = createConfig(nodeIndex, totalNodesCount, nodeConfig)
         nodesNames[nodeConfig.getString("messaging.pubkey")] = "$nodeIndex"
->>>>>>> ad2f41db
         val blockchainConfig = readBlockchainConfig(blockchainConfigFilename)
         val chainId = nodeConfig.getLong("activechainids")
         val blockchainRid = readBlockchainRid(nodeConfig, chainId)
