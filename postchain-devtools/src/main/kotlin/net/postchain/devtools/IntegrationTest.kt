// Copyright (c) 2017 ChromaWay Inc. See README for license information.

package net.postchain.devtools

import mu.KLogging
import net.postchain.base.PeerInfo
import net.postchain.base.SECP256K1CryptoSystem
import net.postchain.common.hexStringToByteArray
import net.postchain.config.app.AppConfig
import net.postchain.config.node.NodeConfigurationProvider
import net.postchain.config.node.NodeConfigurationProviderFactory
import net.postchain.core.*
import net.postchain.gtv.Gtv
import net.postchain.gtv.GtvFactory.gtv
import net.postchain.gtv.gtvml.GtvMLParser
import net.postchain.devtools.KeyPairHelper.privKey
import net.postchain.devtools.KeyPairHelper.privKeyHex
import net.postchain.devtools.KeyPairHelper.pubKey
import net.postchain.devtools.KeyPairHelper.pubKeyHex
import net.postchain.devtools.utils.configuration.UniversalFileLocationStrategy
import org.apache.commons.configuration2.CompositeConfiguration
import org.apache.commons.configuration2.MapConfiguration
import org.apache.commons.configuration2.PropertiesConfiguration
import org.apache.commons.configuration2.builder.FileBasedConfigurationBuilder
import org.apache.commons.configuration2.builder.fluent.Parameters
import org.apache.commons.configuration2.convert.DefaultListDelimiterHandler
import org.junit.After
import org.junit.Assert.*
import java.io.File

/**
 * Postchain has different test categories:
 *
 * 1. Unit tests - A test whithout dependencies.
 * 2. Integration tests - Depends on the DB.
 * 3. Nightly test - Tests with a lot of data.
 * 4. Manual test - Requires some manual work to run.
 *
 * Type 2-4 are often heavy, and should inherit this class to get help doing common tasks.
 * Examples of tasks this class will help you with are:
 *
 * - Creating a configuration for:
 *    - single node
 *    - multiple nodes
 * - Verifying all transactions in the BC
 * - Building and committing a block
 * - etc
 */
open class IntegrationTest {

    protected val nodes = mutableListOf<PostchainTestNode>()
    protected val nodesNames = mutableMapOf<String, String>() // { pubKey -> Node${i} }
    val configOverrides = MapConfiguration(mutableMapOf<String, String>())
    val cryptoSystem = SECP256K1CryptoSystem()
<<<<<<< HEAD
    var gtxConfig: Gtv? = null
=======
    var gtxConfig: GTXValue? = null
    protected val blockchainRids = mapOf(
            1L to "78967baa4768cbcef11c508326ffb13a956689fcb6dc3ba17f4b895cbb1577a3",
            2L to "78967baa4768cbcef11c508326ffb13a956689fcb6dc3ba17f4b895cbb1577a4"
    )
>>>>>>> 50b3b1d7

    // PeerInfos must be shared between all nodes because
    // a listening node will update the PeerInfo port after
    // ServerSocket is created.
    private var peerInfos: Array<PeerInfo>? = null
    private var expectedSuccessRids = mutableMapOf<Long, MutableList<ByteArray>>()

    companion object : KLogging() {
        const val BASE_PORT = 9870
        const val DEFAULT_CONFIG_FILE = "config.properties"
        const val DEFAULT_BLOCKCHAIN_CONFIG_FILE = "blockchain_config.xml"
    }

    @After
    open fun tearDown() {
        logger.debug("Integration test -- TEARDOWN")
        nodes.forEach { it.shutdown() }
        nodes.clear()
        nodesNames.clear()
        logger.debug("Closed nodes")
        peerInfos = null
        expectedSuccessRids = mutableMapOf()
        configOverrides.clear()
    }

    // TODO: [et]: Check out nullability for return value
    protected fun enqueueTx(node: PostchainTestNode, data: ByteArray, expectedConfirmationHeight: Long): Transaction? {
        val blockchainEngine = node.getBlockchainInstance().getEngine()
        val tx = blockchainEngine.getConfiguration().getTransactionFactory().decodeTransaction(data)
        blockchainEngine.getTransactionQueue().enqueue(tx)

        if (expectedConfirmationHeight >= 0) {
            expectedSuccessRids.getOrPut(expectedConfirmationHeight) { mutableListOf() }
                    .add(tx.getRID())
        }

        return tx
    }

    protected fun verifyBlockchainTransactions(node: PostchainTestNode) {
        val expectAtLeastHeight = expectedSuccessRids.keys.reduce { acc, l -> maxOf(l, acc) }
        val bestHeight = getBestHeight(node)
        assertTrue(bestHeight >= expectAtLeastHeight)
        for (height in 0..bestHeight) {
            val txRidsAtHeight = getTxRidsAtHeight(node, height)

            val expectedRidsAtHeight = expectedSuccessRids[height]
            if (expectedRidsAtHeight == null) {
                assertArrayEquals(arrayOf(), txRidsAtHeight)
            } else {
                assertArrayEquals(expectedRidsAtHeight.toTypedArray(), txRidsAtHeight)
            }
        }
    }

    protected fun createNode(nodeIndex: Int, blockchainConfigFilename: String): PostchainTestNode =
            createSingleNode(nodeIndex, 1, DEFAULT_CONFIG_FILE, blockchainConfigFilename)

    protected fun createNodes(count: Int, blockchainConfigFilename: String): Array<PostchainTestNode> =
            Array(count) { createSingleNode(it, count, DEFAULT_CONFIG_FILE, blockchainConfigFilename) }

    protected fun createSingleNode(
            nodeIndex: Int,
            totalNodesCount: Int,
            nodeConfig: String,
            blockchainConfigFilename: String,
            preWipeDatabase: Boolean = true
    ): PostchainTestNode {

        val nodeConfigProvider = createNodeConfig(nodeIndex, totalNodesCount, nodeConfig)
        val nodeConfig = nodeConfigProvider.getConfiguration()
        nodesNames[nodeConfig.pubKey] = "$nodeIndex"
        val blockchainConfig = readBlockchainConfig(blockchainConfigFilename)
        val chainId = nodeConfig.activeChainIds.first().toLong()
        val blockchainRid = blockchainRids[chainId]!!.hexStringToByteArray()

        return PostchainTestNode(nodeConfigProvider, preWipeDatabase)
                .apply {
                    addBlockchain(chainId, blockchainRid, blockchainConfig)
                    startBlockchain()
                }
                .also {
                    nodes.add(it)
                }
    }

    protected fun createMultipleChainNodes(
            count: Int,
            nodeConfigsFilenames: Array<String>,
            blockchainConfigsFilenames: Array<String>
    ): Array<PostchainTestNode> {

        return Array(count) {
            createMultipleChainNode(it, count, nodeConfigsFilenames[it], *blockchainConfigsFilenames)
        }
    }

    private fun createMultipleChainNode(
            nodeIndex: Int,
            nodeCount: Int,
            nodeConfigFilename: String = DEFAULT_CONFIG_FILE,
            vararg blockchainConfigFilenames: String,
            preWipeDatabase: Boolean = true
    ): PostchainTestNode {

        val nodeConfigProvider = createNodeConfig(nodeIndex, nodeCount, nodeConfigFilename)

        val node = PostchainTestNode(nodeConfigProvider, preWipeDatabase)
                .also { nodes.add(it) }

        nodeConfigProvider.getConfiguration().activeChainIds
                .filter(String::isNotEmpty)
                .forEachIndexed { i, chainId ->
                    val blockchainRid = blockchainRids[chainId.toLong()]!!.hexStringToByteArray()
                    val blockchainConfig = readBlockchainConfig(blockchainConfigFilenames[i])
                    node.addBlockchain(chainId.toLong(), blockchainRid, blockchainConfig)
                    node.startBlockchain(chainId.toLong())
                }

        return node
    }

    protected fun readBlockchainConfig(blockchainConfigFilename: String): Gtv {
        return GtvMLParser.parseGtvML(
                javaClass.getResource(blockchainConfigFilename).readText())
    }

    protected fun createNodeConfig(nodeIndex: Int, nodeCount: Int = 1, configFile /*= DEFAULT_CONFIG_FILE*/: String)
            : NodeConfigurationProvider {

        // Read first file directly via the builder
        val params = Parameters()
                .fileBased()
//                .setLocationStrategy(ClasspathLocationStrategy())
                .setLocationStrategy(UniversalFileLocationStrategy())
                .setListDelimiterHandler(DefaultListDelimiterHandler(','))
                .setFile(File(configFile))

        val baseConfig = FileBasedConfigurationBuilder(PropertiesConfiguration::class.java)
                .configure(params)
                .configuration

        if (baseConfig.getString("configuration.provider.node") == "legacy") {
            // append nodeIndex to schema name
            baseConfig.setProperty("database.schema", baseConfig.getString("database.schema") + "_" + nodeIndex)

            // peers
            var port = (baseConfig.getProperty("node.0.port") as String).toInt()
            for (i in 0 until nodeCount) {
                baseConfig.setProperty("node.$i.id", "node$i")
                baseConfig.setProperty("node.$i.host", "127.0.0.1")
                baseConfig.setProperty("node.$i.port", port++)
                baseConfig.setProperty("node.$i.pubkey", pubKeyHex(i))
            }
        }

        baseConfig.setProperty("messaging.privkey", privKeyHex(nodeIndex))
        baseConfig.setProperty("messaging.pubkey", pubKeyHex(nodeIndex))

        val appConfig = CompositeConfiguration().apply {
            addConfiguration(configOverrides)
            addConfiguration(baseConfig)
        }

        return NodeConfigurationProviderFactory.createProvider(AppConfig(appConfig))
    }

    protected fun gtxConfigSigners(nodeCount: Int = 1): Gtv {
        return gtv(*Array(nodeCount) { gtv(pubKey(it)) })
    }

    fun createPeerInfos(nodeCount: Int): Array<PeerInfo> {
        if (peerInfos == null) {
            peerInfos = Array(nodeCount) {
                // TODO: Fix this hack
                PeerInfo("localhost", BASE_PORT + it, pubKey(it))
            }
        }

        return peerInfos!!
    }

    protected fun buildBlockAndCommit(engine: BlockchainEngine) {
        val blockBuilder = engine.buildBlock()
        commitBlock(blockBuilder)
    }

    protected fun buildBlockAndCommit(node: PostchainTestNode) {
        commitBlock(node
                .getBlockchainInstance()
                .getEngine()
                .buildBlock())
    }

    private fun commitBlock(blockBuilder: BlockBuilder): BlockWitness {
        val witnessBuilder = blockBuilder.getBlockWitnessBuilder() as MultiSigBlockWitnessBuilder
        assertNotNull(witnessBuilder)
        val blockData = blockBuilder.getBlockData()
        // Simulate other peers sign the block
        val blockHeader = blockData.header
        var i = 0
        while (!witnessBuilder.isComplete()) {
            val sigMaker =cryptoSystem.buildSigMaker(pubKey(i), privKey(i))
            witnessBuilder.applySignature(sigMaker.signDigest(blockHeader.blockRID))
            i++
        }
        val witness = witnessBuilder.getWitness()
        blockBuilder.commit(witness)
        return witness
    }

    protected fun getTxRidsAtHeight(node: PostchainTestNode, height: Long): Array<ByteArray> {
        val blockQueries = node.getBlockchainInstance().getEngine().getBlockQueries()
        val list = blockQueries.getBlockRids(height).get()
        return blockQueries.getBlockTransactionRids(list[0]).get().toTypedArray()
    }

    protected fun getBestHeight(node: PostchainTestNode): Long {
        return node.getBlockchainInstance().getEngine().getBlockQueries().getBestHeight().get()
    }

}<|MERGE_RESOLUTION|>--- conflicted
+++ resolved
@@ -52,15 +52,11 @@
     protected val nodesNames = mutableMapOf<String, String>() // { pubKey -> Node${i} }
     val configOverrides = MapConfiguration(mutableMapOf<String, String>())
     val cryptoSystem = SECP256K1CryptoSystem()
-<<<<<<< HEAD
     var gtxConfig: Gtv? = null
-=======
-    var gtxConfig: GTXValue? = null
     protected val blockchainRids = mapOf(
             1L to "78967baa4768cbcef11c508326ffb13a956689fcb6dc3ba17f4b895cbb1577a3",
             2L to "78967baa4768cbcef11c508326ffb13a956689fcb6dc3ba17f4b895cbb1577a4"
     )
->>>>>>> 50b3b1d7
 
     // PeerInfos must be shared between all nodes because
     // a listening node will update the PeerInfo port after
