// Copyright (c) 2017 ChromaWay Inc. See README for license information.

package net.postchain.devtools

import mu.KLogging
import net.postchain.base.PeerInfo
import net.postchain.base.SECP256K1CryptoSystem
import net.postchain.common.hexStringToByteArray
import net.postchain.config.app.AppConfig
import net.postchain.config.node.NodeConfigurationProvider
import net.postchain.config.node.NodeConfigurationProviderFactory
import net.postchain.core.*
import net.postchain.gtv.Gtv
import net.postchain.gtv.GtvFactory.gtv
import net.postchain.gtv.gtvml.GtvMLParser
import net.postchain.devtools.KeyPairHelper.privKey
import net.postchain.devtools.KeyPairHelper.privKeyHex
import net.postchain.devtools.KeyPairHelper.pubKey
import net.postchain.devtools.KeyPairHelper.pubKeyHex
import net.postchain.devtools.utils.configuration.UniversalFileLocationStrategy
import org.apache.commons.configuration2.CompositeConfiguration
import org.apache.commons.configuration2.MapConfiguration
import org.apache.commons.configuration2.PropertiesConfiguration
import org.apache.commons.configuration2.builder.FileBasedConfigurationBuilder
import org.apache.commons.configuration2.builder.fluent.Parameters
import org.apache.commons.configuration2.convert.DefaultListDelimiterHandler
import org.junit.After
import org.junit.Assert.assertArrayEquals
import org.junit.Assert.assertTrue
import java.io.File

/**
 * Postchain has different test categories:
 *
 * 1. Unit tests - A test whithout dependencies.
 * 2. Integration tests - Depends on the DB.
 * 3. Nightly test - Tests with a lot of data.
 * 4. Manual test - Requires some manual work to run.
 *
 * Type 2-4 are often heavy, and should inherit this class to get help doing common tasks.
 * Examples of tasks this class will help you with are:
 *
 * - Creating a configuration for:
 *    - single node
 *    - multiple nodes
 * - Verifying all transactions in the BC
 * - Building and committing a block
 * - etc
 */
open class IntegrationTest {

    protected val nodes = mutableListOf<PostchainTestNode>()
    protected val nodesNames = mutableMapOf<String, String>() // { pubKey -> Node${i} }
    val configOverrides = MapConfiguration(mutableMapOf<String, String>())
    val cryptoSystem = SECP256K1CryptoSystem()
    var gtxConfig: Gtv? = null
    protected val blockchainRids = mapOf(
            1L to "78967baa4768cbcef11c508326ffb13a956689fcb6dc3ba17f4b895cbb1577a3",
            2L to "78967baa4768cbcef11c508326ffb13a956689fcb6dc3ba17f4b895cbb1577a4"
    )

    // PeerInfos must be shared between all nodes because
    // a listening node will update the PeerInfo port after
    // ServerSocket is created.
    private var peerInfos: Array<PeerInfo>? = null
    private var expectedSuccessRids = mutableMapOf<Long, MutableList<ByteArray>>()

    companion object : KLogging() {
        const val BASE_PORT = 9870
        const val DEFAULT_CONFIG_FILE = "config.properties"
        const val DEFAULT_BLOCKCHAIN_CONFIG_FILE = "blockchain_config.xml"
    }

    @After
    open fun tearDown() {
        logger.debug("Integration test -- TEARDOWN")
        nodes.forEach { it.shutdown() }
        nodes.clear()
        nodesNames.clear()
        logger.debug("Closed nodes")
        peerInfos = null
        expectedSuccessRids = mutableMapOf()
        configOverrides.clear()
    }

    // TODO: [et]: Check out nullability for return value
    protected fun enqueueTx(node: PostchainTestNode, data: ByteArray, expectedConfirmationHeight: Long): Transaction? {
        val blockchainEngine = node.getBlockchainInstance().getEngine()
        val tx = blockchainEngine.getConfiguration().getTransactionFactory().decodeTransaction(data)
        blockchainEngine.getTransactionQueue().enqueue(tx)

        if (expectedConfirmationHeight >= 0) {
            expectedSuccessRids.getOrPut(expectedConfirmationHeight) { mutableListOf() }
                    .add(tx.getRID())
        }

        return tx
    }

    protected fun verifyBlockchainTransactions(node: PostchainTestNode) {
        val expectAtLeastHeight = expectedSuccessRids.keys.reduce { acc, l -> maxOf(l, acc) }
        val bestHeight = getBestHeight(node)
        assertTrue(bestHeight >= expectAtLeastHeight)
        for (height in 0..bestHeight) {
            val txRidsAtHeight = getTxRidsAtHeight(node, height)

            val expectedRidsAtHeight = expectedSuccessRids[height]
            if (expectedRidsAtHeight == null) {
                assertArrayEquals(arrayOf(), txRidsAtHeight)
            } else {
                assertArrayEquals(expectedRidsAtHeight.toTypedArray(), txRidsAtHeight)
            }
        }
    }

    /**
     * Creates one node from the given configuration.
     * Note: if you want to create many nodes with different configuration, call this method many times
     *
     * @param nodeIndex is a unique number only this node should have (it is used to separate schemas in the DB etc).
     * @param blockchainConfigFilename is the file holding the blockchain's configuration
     * @return the node
     */
    protected fun createNode(nodeIndex: Int, blockchainConfigFilename: String): PostchainTestNode =
            createSingleNode(nodeIndex, 1, DEFAULT_CONFIG_FILE, blockchainConfigFilename)

<<<<<<< HEAD
    /**
     * Creates [count] nodes with the same configuration.
     *
     * @param count number of nodes to create
     * @param blockchainConfigFilename is the file holding the blockchain's configuration
     * @return an array of nodes
     */
    protected fun createNodes(count: Int, blockchainConfigFilename: String): Array<PostchainTestNode> =
            Array(count) { createSingleNode(it, count, DEFAULT_CONFIG_FILE, blockchainConfigFilename) }
=======
    protected fun createNodes(nodesCount: Int, blockchainConfigFilename: String): Array<PostchainTestNode> =
            Array(nodesCount) { createSingleNode(it, nodesCount, DEFAULT_CONFIG_FILE, blockchainConfigFilename) }

    protected fun createNodesWithReplicas(nodesCount: Int, replicasCount: Int, blockchainConfigFilename: String): Array<PostchainTestNode> {
        val validators = Array(nodesCount) { createSingleNode(it, nodesCount, DEFAULT_CONFIG_FILE, blockchainConfigFilename) }
        val replicas = Array(replicasCount) { createSingleNode(-it - 1, nodesCount, DEFAULT_CONFIG_FILE, blockchainConfigFilename) }
        return validators + replicas
    }
>>>>>>> 34d553e8

    protected fun createSingleNode(
            nodeIndex: Int,
            totalNodesCount: Int,
            nodeConfig: String,
            blockchainConfigFilename: String,
            preWipeDatabase: Boolean = true
    ): PostchainTestNode {

        val nodeConfigProvider = createNodeConfig(nodeIndex, totalNodesCount, nodeConfig)
        val nodeConfig = nodeConfigProvider.getConfiguration()
        nodesNames[nodeConfig.pubKey] = "$nodeIndex"
        val blockchainConfig = readBlockchainConfig(blockchainConfigFilename)
        val chainId = nodeConfig.activeChainIds.first().toLong()
        val blockchainRid = blockchainRids[chainId]!!.hexStringToByteArray()

        return PostchainTestNode(nodeConfigProvider, preWipeDatabase)
                .apply {
                    addBlockchain(chainId, blockchainRid, blockchainConfig)
                    startBlockchain()
                }
                .also {
                    nodes.add(it)
                }
    }

    /**
     * Creates [count] nodes with many blockchains.
     *
     * @param count number of nodes to create
     * @param nodeConfigsFilenames holds all the nodes' config files
     * @param blockchainConfigFilename holds all the blockchains' configuration
     * @return an array of nodes
     */
    protected fun createMultipleChainNodes(
            count: Int,
            nodeConfigsFilenames: Array<String>,
            blockchainConfigsFilenames: Array<String>
    ): Array<PostchainTestNode> {

        require(count == nodeConfigsFilenames.size){ "Must have as many nodes in the array as specified"}

        return Array(count) {
            createMultipleChainNode(it, count, nodeConfigsFilenames[it], *blockchainConfigsFilenames)
        }
    }

    protected fun createMultipleChainNodesWithReplicas(
            nodeCount: Int,
            replicaCount: Int,
            nodeConfigsFilenames: Array<String>,
            blockchainConfigsFilenames: Array<String>
    ): Array<PostchainTestNode> {

        val validators = Array(nodeCount) {
            createMultipleChainNode(it, nodeCount, nodeConfigsFilenames[it], *blockchainConfigsFilenames)
        }

        val replicas = Array(replicaCount) {
            createMultipleChainNode(-it - 1, replicaCount, nodeConfigsFilenames[nodeCount + it], *blockchainConfigsFilenames)
        }

        return validators + replicas
    }

    private fun createMultipleChainNode(
            nodeIndex: Int,
            nodeCount: Int,
            nodeConfigFilename: String = DEFAULT_CONFIG_FILE,
            vararg blockchainConfigFilenames: String,
            preWipeDatabase: Boolean = true
    ): PostchainTestNode {

        val nodeConfigProvider = createNodeConfig(nodeIndex, nodeCount, nodeConfigFilename)
        //require(nodeConfigProvider.getConfiguration().activeChainIds.size == blockchainConfigFilenames.size) {
        //    "The nodes config must have the same number of active chains as the number of specified BC config files."
        //}

        val node = PostchainTestNode(nodeConfigProvider, preWipeDatabase)
                .also { nodes.add(it) }

        nodeConfigProvider.getConfiguration().activeChainIds
                .filter(String::isNotEmpty)
                .forEachIndexed { i, chainId ->
                    val blockchainRid = blockchainRids[chainId.toLong()]!!.hexStringToByteArray()
                    val filename = blockchainConfigFilenames[i]
                    val blockchainConfig = readBlockchainConfig(filename)
                    node.addBlockchain(chainId.toLong(), blockchainRid, blockchainConfig)
                    node.startBlockchain(chainId.toLong())
                }

        return node
    }

    protected fun readBlockchainConfig(blockchainConfigFilename: String): Gtv {
        return GtvMLParser.parseGtvML(
                javaClass.getResource(blockchainConfigFilename).readText())
    }

    protected fun createNodeConfig(nodeIndex: Int, nodeCount: Int = 1, configFile /*= DEFAULT_CONFIG_FILE*/: String)
            : NodeConfigurationProvider {

        // Read first file directly via the builder
        val params = Parameters()
                .fileBased()
//                .setLocationStrategy(ClasspathLocationStrategy())
                .setLocationStrategy(UniversalFileLocationStrategy())
                .setListDelimiterHandler(DefaultListDelimiterHandler(','))
                .setFile(File(configFile))

        val baseConfig = FileBasedConfigurationBuilder(PropertiesConfiguration::class.java)
                .configure(params)
                .configuration

        if (baseConfig.getString("configuration.provider.node") == "legacy") {
            // append nodeIndex to schema name
            val dbSchema = baseConfig.getString("database.schema") + "_" + nodeIndex
            // To convert negative indexes of replica nodes to 'replica_' prefixed indexes.
            baseConfig.setProperty("database.schema", dbSchema.replace("-", "replica_"))

            // peers
            var port = (baseConfig.getProperty("node.0.port") as String).toInt()
            for (i in 0 until nodeCount) {
                baseConfig.setProperty("node.$i.id", "node$i")
                baseConfig.setProperty("node.$i.host", "127.0.0.1")
                baseConfig.setProperty("node.$i.port", port++)
                baseConfig.setProperty("node.$i.pubkey", pubKeyHex(i))
            }
        }

        baseConfig.setProperty("messaging.privkey", privKeyHex(nodeIndex))
        baseConfig.setProperty("messaging.pubkey", pubKeyHex(nodeIndex))

        val appConfig = CompositeConfiguration().apply {
            addConfiguration(configOverrides)
            addConfiguration(baseConfig)
        }

        return NodeConfigurationProviderFactory.createProvider(AppConfig(appConfig))
    }

    protected fun gtxConfigSigners(nodeCount: Int = 1): Gtv {
        return gtv(*Array(nodeCount) { gtv(pubKey(it)) })
    }

    fun createPeerInfosWithReplicas(nodeCount: Int, replicasCount: Int): Array<PeerInfo> {
        if (peerInfos == null) {
            peerInfos =
                    Array(nodeCount) { PeerInfo("localhost", BASE_PORT + it, pubKey(it)) } +
                    Array(replicasCount) { PeerInfo("localhost", BASE_PORT - it - 1, pubKey(-it - 1)) }
        }

        return peerInfos!!
    }

    fun createPeerInfos(nodeCount: Int): Array<PeerInfo> = createPeerInfosWithReplicas(nodeCount, 0)

    protected fun buildBlockAndCommit(engine: BlockchainEngine) {
        val blockBuilder = engine.buildBlock()
        commitBlock(blockBuilder)
    }

    protected fun buildBlockAndCommit(node: PostchainTestNode) {
        commitBlock(node
                .getBlockchainInstance()
                .getEngine()
                .buildBlock())
    }

    private fun commitBlock(blockBuilder: BlockBuilder): BlockWitness {
        val witnessBuilder = blockBuilder.getBlockWitnessBuilder() as MultiSigBlockWitnessBuilder
        val blockData = blockBuilder.getBlockData()
        // Simulate other peers sign the block
        val blockHeader = blockData.header
        var i = 0
        while (!witnessBuilder.isComplete()) {
            val sigMaker =cryptoSystem.buildSigMaker(pubKey(i), privKey(i))
            witnessBuilder.applySignature(sigMaker.signDigest(blockHeader.blockRID))
            i++
        }
        val witness = witnessBuilder.getWitness()
        blockBuilder.commit(witness)
        return witness
    }

    protected fun getTxRidsAtHeight(node: PostchainTestNode, height: Long): Array<ByteArray> {
        val blockQueries = node.getBlockchainInstance().getEngine().getBlockQueries()
        val blockRid = blockQueries.getBlockRids(height).get()
        return blockQueries.getBlockTransactionRids(blockRid!!).get().toTypedArray()
    }

    protected fun getBestHeight(node: PostchainTestNode): Long {
        return node.getBlockchainInstance().getEngine().getBlockQueries().getBestHeight().get()
    }

}<|MERGE_RESOLUTION|>--- conflicted
+++ resolved
@@ -123,18 +123,13 @@
      */
     protected fun createNode(nodeIndex: Int, blockchainConfigFilename: String): PostchainTestNode =
             createSingleNode(nodeIndex, 1, DEFAULT_CONFIG_FILE, blockchainConfigFilename)
-
-<<<<<<< HEAD
     /**
      * Creates [count] nodes with the same configuration.
      *
-     * @param count number of nodes to create
+     * @param nodesCount number of nodes to create
      * @param blockchainConfigFilename is the file holding the blockchain's configuration
      * @return an array of nodes
      */
-    protected fun createNodes(count: Int, blockchainConfigFilename: String): Array<PostchainTestNode> =
-            Array(count) { createSingleNode(it, count, DEFAULT_CONFIG_FILE, blockchainConfigFilename) }
-=======
     protected fun createNodes(nodesCount: Int, blockchainConfigFilename: String): Array<PostchainTestNode> =
             Array(nodesCount) { createSingleNode(it, nodesCount, DEFAULT_CONFIG_FILE, blockchainConfigFilename) }
 
@@ -143,7 +138,6 @@
         val replicas = Array(replicasCount) { createSingleNode(-it - 1, nodesCount, DEFAULT_CONFIG_FILE, blockchainConfigFilename) }
         return validators + replicas
     }
->>>>>>> 34d553e8
 
     protected fun createSingleNode(
             nodeIndex: Int,
@@ -170,14 +164,6 @@
                 }
     }
 
-    /**
-     * Creates [count] nodes with many blockchains.
-     *
-     * @param count number of nodes to create
-     * @param nodeConfigsFilenames holds all the nodes' config files
-     * @param blockchainConfigFilename holds all the blockchains' configuration
-     * @return an array of nodes
-     */
     protected fun createMultipleChainNodes(
             count: Int,
             nodeConfigsFilenames: Array<String>,
