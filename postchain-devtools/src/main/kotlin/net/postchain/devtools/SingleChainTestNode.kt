package net.postchain.devtools

import net.postchain.PostchainNode
import net.postchain.StorageBuilder
import net.postchain.api.rest.controller.Model
import net.postchain.base.BaseApiInfrastructure
import net.postchain.base.BaseBlockchainInfrastructure
import net.postchain.base.BaseConfigurationDataStore
import net.postchain.base.data.BaseBlockchainConfiguration
import net.postchain.base.data.SQLDatabaseAccess
import net.postchain.base.withWriteConnection
import net.postchain.common.hexStringToByteArray
import net.postchain.common.toHex
import net.postchain.core.BlockchainProcess
import net.postchain.core.NODE_ID_TODO
import net.postchain.ebft.BlockchainInstanceModel
<<<<<<< HEAD
import net.postchain.gtv.GtvEncoder.encodeGtv
=======
import net.postchain.gtx.GTXValue
import net.postchain.gtx.encodeGTXValue
>>>>>>> b78e989d
import org.apache.commons.configuration2.Configuration

class SingleChainTestNode(nodeConfig: Configuration, blockchainConfig: GTXValue) : PostchainNode(nodeConfig) {

    private val chainId: Long
    private val blockchainRID: ByteArray

    init {
        val storage = StorageBuilder.buildStorage(nodeConfig, NODE_ID_TODO, true)
        chainId = nodeConfig.getLong("activechainids")
        blockchainRID = nodeConfig
                .getString("test.blockchain.$chainId.blockchainrid")
                .hexStringToByteArray()

        // TODO: [et]: Is it necessary here after StorageBuilder.buildStorage() redesign?
        withWriteConnection(storage, chainId) { eContext ->
            with(SQLDatabaseAccess()) {
                initialize(eContext.conn, expectedDbVersion = 1)
                checkBlockchainRID(eContext, blockchainRID)
            }
            true
        }

        /*
        val configData = BaseBlockchainConfigurationData.readFromCommonsConfiguration(
                nodeConfig, chainId, blockchainRID, NODE_ID_TODO)
        val factoryClass = Class.forName(configData.data["configurationfactory"]!!.asString())
        val factory = (factoryClass.newInstance() as BlockchainConfigurationFactory)

        val blockchainConfiguration = factory.makeBlockchainConfiguration(configData)
        val configAsByteArray = encodeGtv(
                (blockchainConfiguration as BaseBlockchainConfiguration).configData.data)
*/

        withWriteConnection(storage, chainId) { eContext ->
            BaseConfigurationDataStore.addConfigurationData(
                    eContext, 0, encodeGTXValue(blockchainConfig))
            true
        }
    }

    fun startBlockchain() {
        startBlockchain(chainId)
    }

    fun getRestApiModel(): Model {
        val blockchainProcess = processManager.retrieveBlockchain(chainId)!!
        return ((blockchainInfrastructure as BaseBlockchainInfrastructure).apiInfrastructure as BaseApiInfrastructure)
                .restApi?.retrieveModel(blockchainRID(blockchainProcess))!!
    }

    fun getRestApiHttpPort(): Int {
        return ((blockchainInfrastructure as BaseBlockchainInfrastructure).apiInfrastructure as BaseApiInfrastructure)
                .restApi?.actualPort() ?: 0
    }

    fun getBlockchainInstance(): BlockchainInstanceModel {
        return processManager.retrieveBlockchain(chainId) as BlockchainInstanceModel
    }

    private fun blockchainRID(process: BlockchainProcess): String {
        return (process.getEngine().getConfiguration() as BaseBlockchainConfiguration) // TODO: [et]: Resolve type cast
                .blockchainRID.toHex()
    }
}<|MERGE_RESOLUTION|>--- conflicted
+++ resolved
@@ -14,15 +14,11 @@
 import net.postchain.core.BlockchainProcess
 import net.postchain.core.NODE_ID_TODO
 import net.postchain.ebft.BlockchainInstanceModel
-<<<<<<< HEAD
 import net.postchain.gtv.GtvEncoder.encodeGtv
-=======
-import net.postchain.gtx.GTXValue
-import net.postchain.gtx.encodeGTXValue
->>>>>>> b78e989d
+import net.postchain.gtv.Gtv
 import org.apache.commons.configuration2.Configuration
 
-class SingleChainTestNode(nodeConfig: Configuration, blockchainConfig: GTXValue) : PostchainNode(nodeConfig) {
+class SingleChainTestNode(nodeConfig: Configuration, blockchainConfig: Gtv) : PostchainNode(nodeConfig) {
 
     private val chainId: Long
     private val blockchainRID: ByteArray
@@ -56,7 +52,7 @@
 
         withWriteConnection(storage, chainId) { eContext ->
             BaseConfigurationDataStore.addConfigurationData(
-                    eContext, 0, encodeGTXValue(blockchainConfig))
+                    eContext, 0, encodeGtv(blockchainConfig))
             true
         }
     }
