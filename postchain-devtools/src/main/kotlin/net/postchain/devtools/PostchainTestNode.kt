// Copyright (c) 2020 ChromaWay AB. See README for license information.

package net.postchain.devtools

import mu.KLogging
import net.postchain.PostchainNode
import net.postchain.StorageBuilder
import net.postchain.api.rest.controller.Model
import net.postchain.api.rest.infra.BaseApiInfrastructure
import net.postchain.base.*
import net.postchain.managed.ManagedBlockchainProcessManager
import net.postchain.base.data.DatabaseAccess
import net.postchain.config.node.NodeConfigurationProvider
import net.postchain.core.*
import net.postchain.devtools.NameHelper.peerName
import net.postchain.devtools.utils.configuration.BlockchainSetup
import net.postchain.ebft.EBFTSynchronizationInfrastructure
import net.postchain.gtv.Gtv
import kotlin.properties.Delegates

/**
 * This node is used in integration tests.
 *
 * @property nodeConfigProvider gives us the configuration of the node
 * @property preWipeDatabase is true if we want to start up clean (usually the case when we run tests)
 *
 */
class PostchainTestNode(
        nodeConfigProvider: NodeConfigurationProvider,
        preWipeDatabase: Boolean = false
) : PostchainNode(nodeConfigProvider) {

    private val testStorage: Storage
    val pubKey: String
    private var isInitialized by Delegates.notNull<Boolean>()
    private val blockchainRidMap = mutableMapOf<Long, BlockchainRid>() // Used to keep track of the BC RIDs of the chains

    init {
        val nodeConfig = nodeConfigProvider.getConfiguration()
        testStorage = StorageBuilder.buildStorage(nodeConfig.appConfig, NODE_ID_TODO, preWipeDatabase)
        pubKey = nodeConfig.pubKey
        isInitialized = true

        // We don't have specific test classes for Proc Man
        // But some test debugging cannot really be done the normal way so we need this strange looking thing
        when (processManager) {
            is BaseBlockchainProcessManager -> {
                processManager.setToTest()
            }
            is ManagedBlockchainProcessManager -> {
                processManager.setToTest()
            }
        }
    }

    companion object : KLogging() {
        const val SYSTEM_CHAIN_IID = 0L
        const val DEFAULT_CHAIN_IID = 1L
    }

    override fun isThisATest() = true

    fun addBlockchain(chainSetup: BlockchainSetup) {
        addBlockchain(chainSetup.chainId.toLong(), chainSetup.bcGtv)
    }

    fun addBlockchain(chainId: Long, blockchainConfig: Gtv): BlockchainRid {
        check(isInitialized) { "PostchainNode is not initialized" }

        return withReadWriteConnection(testStorage, chainId) { eContext: EContext ->
            val brid = BlockchainRidFactory.calculateBlockchainRid(blockchainConfig)
<<<<<<< HEAD
            logger.debug("Adding blockchain: chainId: $chainId, blockchainRid: ${brid.toShortHex()}")
=======
            logger.info("Adding blockchain: chainId: $chainId, blockchainRid: ${brid.toHex()}") // Needs to be info, since users often don't know the BC RID and take it from the logs
>>>>>>> 52ce0151
            DatabaseAccess.of(eContext).initializeBlockchain(eContext, brid)
            BaseConfigurationDataStore.addConfigurationData(eContext, 0, blockchainConfig)
            brid
        }
    }

    fun addConfiguration(chainId: Long, height: Long, blockchainConfig: Gtv): BlockchainRid {
        check(isInitialized) { "PostchainNode is not initialized" }

        return withReadWriteConnection(testStorage, chainId) { eContext: EContext ->
            logger.info("Adding configuration for chain: $chainId, height: $height") // Needs to be info, since users often don't know the BC RID and take it from the logs
            val brid = BlockchainRidFactory.calculateBlockchainRid(blockchainConfig)
            BaseConfigurationDataStore.addConfigurationData(eContext, height, blockchainConfig)
            brid
        }
    }

    fun setMustSyncUntil(chainId: Long, brid: BlockchainRid, height: Long): Boolean {
        check(isInitialized) { "PostchainNode is not initialized" }

        return withReadWriteConnection(testStorage, chainId) { eContext: EContext ->
            logger.debug("Set must_sync_until for chain: $brid, height: $height")
            BaseConfigurationDataStore.setMustSyncUntil(eContext, brid, height)
        }
    }

    fun startBlockchain(): BlockchainRid? {
        return startBlockchain(DEFAULT_CHAIN_IID)
    }

    override fun shutdown() {
        logger.debug("shutdown node ${peerName(pubKey)}")
        super.shutdown()
        logger.debug("shutdown node ${peerName(pubKey)} done")
        testStorage.close()
    }

    fun getRestApiModel(): Model {
        val blockchainProcess = processManager.retrieveBlockchain(DEFAULT_CHAIN_IID)!!
        return ((blockchainInfrastructure as BaseBlockchainInfrastructure).apiInfrastructure as BaseApiInfrastructure)
                .restApi?.retrieveModel(blockchainRID(blockchainProcess)) as Model
    }

    fun getRestApiHttpPort(): Int {
        return ((blockchainInfrastructure as BaseBlockchainInfrastructure).apiInfrastructure as BaseApiInfrastructure)
                .restApi?.actualPort() ?: 0
    }

    fun getBlockchainInstance(chainId: Long = DEFAULT_CHAIN_IID): BlockchainProcess {
        return processManager.retrieveBlockchain(chainId) as BlockchainProcess
    }

    fun retrieveBlockchain(chainId: Long = DEFAULT_CHAIN_IID): BlockchainProcess? {
        return processManager.retrieveBlockchain(chainId)
    }

    fun transactionQueue(chainId: Long = DEFAULT_CHAIN_IID): TransactionQueue {
        return getBlockchainInstance(chainId).getEngine().getTransactionQueue()
    }

    fun blockQueries(chainId: Long = DEFAULT_CHAIN_IID): BlockQueries {
        return getBlockchainInstance(chainId).getEngine().getBlockQueries()
    }

    fun blockBuildingStrategy(chainId: Long = DEFAULT_CHAIN_IID): BlockBuildingStrategy {
        return getBlockchainInstance(chainId).getEngine().getBlockBuildingStrategy()
    }

    fun networkTopology(chainId: Long = DEFAULT_CHAIN_IID): Map<String, String> {
        // TODO: [et]: Fix type casting
        return ((blockchainInfrastructure as BaseBlockchainInfrastructure)
                .defaultSynchronizationInfrastructure as EBFTSynchronizationInfrastructure)
                .connectionManager.getPeersTopology(chainId)
                .mapKeys { pubKeyToConnection ->
                    pubKeyToConnection.key.toString()
                }
    }

    fun mapBlockchainRID(chainId: Long, bcRID: BlockchainRid) {
        blockchainRidMap[chainId] = bcRID
    }

    /**
     * Yeah I know this is a strange way of retrieving the BC RID, but plz change if you think of something better.
     * (It's only for test, so I didn't ptu much thought into it. )
     */
    fun getBlockchainRid(chainId: Long): BlockchainRid? = blockchainRidMap[chainId]

    private fun blockchainRID(process: BlockchainProcess): String {
        return process.getEngine().getConfiguration().blockchainRid.toHex()
    }
}<|MERGE_RESOLUTION|>--- conflicted
+++ resolved
@@ -69,11 +69,7 @@
 
         return withReadWriteConnection(testStorage, chainId) { eContext: EContext ->
             val brid = BlockchainRidFactory.calculateBlockchainRid(blockchainConfig)
-<<<<<<< HEAD
-            logger.debug("Adding blockchain: chainId: $chainId, blockchainRid: ${brid.toShortHex()}")
-=======
             logger.info("Adding blockchain: chainId: $chainId, blockchainRid: ${brid.toHex()}") // Needs to be info, since users often don't know the BC RID and take it from the logs
->>>>>>> 52ce0151
             DatabaseAccess.of(eContext).initializeBlockchain(eContext, brid)
             BaseConfigurationDataStore.addConfigurationData(eContext, 0, blockchainConfig)
             brid
