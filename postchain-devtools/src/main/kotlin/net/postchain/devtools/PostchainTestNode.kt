package net.postchain.devtools

import mu.KLogging
import net.postchain.PostchainNode
import net.postchain.StorageBuilder
import net.postchain.api.rest.controller.Model
import net.postchain.base.*
import net.postchain.base.data.BaseBlockchainConfiguration
import net.postchain.base.data.DatabaseAccess
import net.postchain.common.hexStringToByteArray
import net.postchain.common.toHex
import net.postchain.config.node.NodeConfigurationProvider
import net.postchain.core.*
import net.postchain.ebft.EBFTSynchronizationInfrastructure
<<<<<<< HEAD
import net.postchain.core.BlockchainProcess
import net.postchain.core.NODE_ID_TODO
import net.postchain.devtools.utils.configuration.BlockchainSetup
import net.postchain.gtv.GtvEncoder.encodeGtv
import net.postchain.gtv.Gtv
import net.postchain.gtv.gtvml.GtvMLParser

/**
 * This node is used in integration tests.
 *
 * @property nodeConfigProvider gives us the configuration of the node
 * @property preWipeDatabase is true if we want to start up clean (usually the case when we run tests)
 *
 */
class PostchainTestNode(
        nodeConfigProvider: NodeConfigurationProvider,
        preWipeDatabase: Boolean
) : PostchainNode(nodeConfigProvider) {
=======
import net.postchain.gtv.Gtv

class PostchainTestNode(nodeConfigProvider: NodeConfigurationProvider, preWipeDatabase: Boolean = false) : PostchainNode(nodeConfigProvider) {
>>>>>>> c86d2478

    private val testStorage: Storage
    val pubKey: String
    private var isInitialized = false
    private val blockchainRidMap = mutableMapOf<Long, BlockchainRid>() // Used to keep track of the BC RIDs of the chains

    init {
        val nodeConfig = nodeConfigProvider.getConfiguration()
        testStorage = StorageBuilder.buildStorage(nodeConfig.appConfig, NODE_ID_TODO, preWipeDatabase)
        pubKey = nodeConfig.pubKey
    }

    companion object : KLogging() {
        const val SYSTEM_CHAIN_IID = 0L
        const val DEFAULT_CHAIN_IID = 1L
    }

    private fun initDb(chainId: Long) {
        // TODO: [et]: Is it necessary here after StorageBuilder.buildStorage() redesign?
        withWriteConnection(testStorage, chainId) { eContext ->
            with(DatabaseAccess.of(eContext)) {
                initialize(eContext.conn, expectedDbVersion = 1)
            }
            true
        }

        isInitialized = true
    }

<<<<<<< HEAD
    fun addBlockchain(chainSetup: BlockchainSetup) {
        addBlockchain(chainSetup.chainId.toLong(), chainSetup.rid.hexStringToByteArray(), chainSetup.bcGtv)
    }

    fun addBlockchain(chainId: Long, blockchainRid: ByteArray, blockchainConfig: Gtv) {
        initDb(chainId, blockchainRid)
        addConfiguration(chainId, 0, blockchainConfig)
=======
    fun addBlockchain(chainId: Long, blockchainConfig: Gtv): BlockchainRid {
        initDb(chainId)
        return addConfiguration(chainId, 0, blockchainConfig)
>>>>>>> c86d2478
    }

    fun addConfiguration(chainId: Long, height: Long, blockchainConfig: Gtv): BlockchainRid {
        check(isInitialized) { "PostchainNode is not initialized" }

<<<<<<< HEAD
        withWriteConnection(storage, chainId) { eContext ->
            logger.debug("Adding configuration for chain: $chainId, height: $height")
=======
        return withReadWriteConnection(testStorage, chainId) { eContext: EContext ->
>>>>>>> c86d2478
            BaseConfigurationDataStore.addConfigurationData(
                    eContext, height, blockchainConfig)
        }
    }

    fun startBlockchain(): BlockchainRid? {
        return startBlockchain(DEFAULT_CHAIN_IID)
    }

    override fun shutdown() {
        super.shutdown()
        testStorage.close()
    }

    fun getRestApiModel(): Model {
        val blockchainProcess = processManager.retrieveBlockchain(DEFAULT_CHAIN_IID)!!
        return ((blockchainInfrastructure as BaseBlockchainInfrastructure).apiInfrastructure as BaseApiInfrastructure)
                .restApi?.retrieveModel(blockchainRID(blockchainProcess))!!
    }

    fun getRestApiHttpPort(): Int {
        return ((blockchainInfrastructure as BaseBlockchainInfrastructure).apiInfrastructure as BaseApiInfrastructure)
                .restApi?.actualPort() ?: 0
    }

    fun getBlockchainInstance(chainId: Long = DEFAULT_CHAIN_IID): BlockchainProcess {
        return processManager.retrieveBlockchain(chainId) as BlockchainProcess
    }

    fun retrieveBlockchain(chainId: Long = DEFAULT_CHAIN_IID): BlockchainProcess? {
        return processManager.retrieveBlockchain(chainId)
    }

    fun transactionQueue(chainId: Long = DEFAULT_CHAIN_IID): TransactionQueue {
        return getBlockchainInstance(chainId).getEngine().getTransactionQueue()
    }

    fun blockQueries(chainId: Long = DEFAULT_CHAIN_IID): BlockQueries {
        return getBlockchainInstance(chainId).getEngine().getBlockQueries()
    }

    fun blockBuildingStrategy(chainId: Long = DEFAULT_CHAIN_IID): BlockBuildingStrategy {
        return getBlockchainInstance(chainId).getEngine().getBlockBuildingStrategy()
    }

    fun networkTopology(chainId: Long = DEFAULT_CHAIN_IID): Map<String, String> {
        // TODO: [et]: Fix type casting
        return ((blockchainInfrastructure as BaseBlockchainInfrastructure)
                .synchronizationInfrastructure as EBFTSynchronizationInfrastructure)
                .connectionManager.getPeersTopology(chainId)
                .mapKeys { pubKeyToConnection ->
                    pubKeyToConnection.key.toString()
                }
    }

    fun mapBlockchainRID(chainId: Long, bcRID: BlockchainRid) {
        blockchainRidMap[chainId] = bcRID
    }

    /**
     * Yeah I know this is a strange way of retrieving the BC RID, but plz change if you think of something better.
     * (It's only for test, so I didn't ptu much thought into it. )
     */
    fun getBlockchainRid(chainId: Long): BlockchainRid? = blockchainRidMap[chainId]

    private fun blockchainRID(process: BlockchainProcess): String {
        return (process.getEngine().getConfiguration() as BaseBlockchainConfiguration) // TODO: [et]: Resolve type cast
                .blockchainRID.toHex()
    }
}<|MERGE_RESOLUTION|>--- conflicted
+++ resolved
@@ -12,7 +12,6 @@
 import net.postchain.config.node.NodeConfigurationProvider
 import net.postchain.core.*
 import net.postchain.ebft.EBFTSynchronizationInfrastructure
-<<<<<<< HEAD
 import net.postchain.core.BlockchainProcess
 import net.postchain.core.NODE_ID_TODO
 import net.postchain.devtools.utils.configuration.BlockchainSetup
@@ -29,13 +28,8 @@
  */
 class PostchainTestNode(
         nodeConfigProvider: NodeConfigurationProvider,
-        preWipeDatabase: Boolean
+        preWipeDatabase: Boolean = false
 ) : PostchainNode(nodeConfigProvider) {
-=======
-import net.postchain.gtv.Gtv
-
-class PostchainTestNode(nodeConfigProvider: NodeConfigurationProvider, preWipeDatabase: Boolean = false) : PostchainNode(nodeConfigProvider) {
->>>>>>> c86d2478
 
     private val testStorage: Storage
     val pubKey: String
@@ -65,30 +59,20 @@
         isInitialized = true
     }
 
-<<<<<<< HEAD
     fun addBlockchain(chainSetup: BlockchainSetup) {
-        addBlockchain(chainSetup.chainId.toLong(), chainSetup.rid.hexStringToByteArray(), chainSetup.bcGtv)
+        addBlockchain(chainSetup.chainId.toLong(), chainSetup.bcGtv)
     }
 
-    fun addBlockchain(chainId: Long, blockchainRid: ByteArray, blockchainConfig: Gtv) {
-        initDb(chainId, blockchainRid)
-        addConfiguration(chainId, 0, blockchainConfig)
-=======
     fun addBlockchain(chainId: Long, blockchainConfig: Gtv): BlockchainRid {
         initDb(chainId)
         return addConfiguration(chainId, 0, blockchainConfig)
->>>>>>> c86d2478
     }
 
     fun addConfiguration(chainId: Long, height: Long, blockchainConfig: Gtv): BlockchainRid {
         check(isInitialized) { "PostchainNode is not initialized" }
 
-<<<<<<< HEAD
-        withWriteConnection(storage, chainId) { eContext ->
+        return withReadWriteConnection(testStorage, chainId) { eContext: EContext ->
             logger.debug("Adding configuration for chain: $chainId, height: $height")
-=======
-        return withReadWriteConnection(testStorage, chainId) { eContext: EContext ->
->>>>>>> c86d2478
             BaseConfigurationDataStore.addConfigurationData(
                     eContext, height, blockchainConfig)
         }
