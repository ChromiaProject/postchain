package net.postchain.devtools

import mu.KLogging
import net.postchain.base.BaseBlockchainContext
import net.postchain.base.configuration.*
import net.postchain.common.hexStringToByteArray
import net.postchain.core.BlockchainConfigurationFactory
import net.postchain.core.NODE_ID_AUTO
import net.postchain.crypto.SigMaker
import net.postchain.crypto.devtools.KeyPairHelper
import net.postchain.devtools.mminfra.*
import net.postchain.devtools.utils.ChainUtil
import net.postchain.devtools.utils.configuration.NodeSetup
import net.postchain.devtools.utils.configuration.SystemSetup
import net.postchain.gtv.*
import net.postchain.gtv.mapper.toObject
import net.postchain.gtx.StandardOpsGTXModule
<<<<<<< HEAD
import net.postchain.managed.config.Chain0BlockchainConfigurationFactory
import net.postchain.managed.config.DappBlockchainConfigurationFactory
=======
import net.postchain.managed.ManagedBlockchainConfigurationFactory
>>>>>>> 3871b83a
import java.lang.Thread.sleep

/**
 * This is still somewhat not in line with the [SystemSetup] architecture, defined in the parent class.
 *
 *
 */
open class ManagedModeTest : AbstractSyncTest() {

    private companion object : KLogging()

    val mockDataSources = mutableMapOf<Int, MockManagedNodeDataSource>()

    /**
     * Create a set of signers and replicas for the given chainID.
     */
    @Deprecated("Should conform with Setup arch. Use this: \"net.postchain.devtools.utils.configuration.NodeSetup\"")
    inner class NodeSet(val chain: Long, val signers: Set<Int>, val replicas: Set<Int>) {
        val size: Int = signers.size + replicas.size
        fun contains(i: Int) = signers.contains(i) || replicas.contains(i)
        fun all(): Set<Int> = signers.union(replicas)
        fun nodes() = nodes.filterIndexed { i, p -> contains(i) }

        /**
         * Creates a new NodeSet as a copy of this NodeSet, but
         * with some nodes removed
         */
        fun remove(nodesToRemove: Set<Int>): ManagedModeTest.NodeSet {
            return NodeSet(chain, signers.minus(nodesToRemove), replicas.minus(nodesToRemove))
        }
    }

    fun dataSources(nodeSet: NodeSet): Map<Int, MockManagedNodeDataSource> {
        return mockDataSources.filterKeys { nodeSet.contains(it) }
    }

    fun addBlockchainConfiguration(nodeSet: NodeSet, historicChain: Long?, height: Long) {
        val brid = ChainUtil.ridOf(nodeSet.chain)

        val signerGtvs = mutableListOf<GtvByteArray>()
        if (nodeSet.chain == 0L) {
            nodeSet.signers.forEach {
                signerGtvs.add(GtvByteArray(KeyPairHelper.pubKey(it)))
            }
        } else {
            nodeSet.signers.forEach {
                signerGtvs.add(GtvByteArray(nodes[it].pubKey.hexStringToByteArray()))
            }
        }

        mockDataSources.forEach {
            val data = TestBlockchainConfigurationData()
            data.setValue(KEY_SIGNERS, GtvArray(signerGtvs.toTypedArray()))
            if (historicChain != null) {
                data.setValue(KEY_HISTORIC_BRID, GtvByteArray(ChainUtil.ridOf(historicChain).data))
            }

            data.setValue(KEY_CONFIGURATIONFACTORY, GtvString(
                    when (nodeSet.chain) {
                        0L -> Chain0BlockchainConfigurationFactory::class.java.name
                        else -> DappBlockchainConfigurationFactory::class.java.name
                    }
            ))

            data.setValue(KEY_BLOCKSTRATEGY, GtvDictionary.build(mapOf(
                    KEY_BLOCKSTRATEGY_MAXBLOCKTIME to GtvInteger(2_000)
            )))

            val gtx = mapOf(KEY_GTX_MODULES to GtvArray(arrayOf(
                    GtvString(StandardOpsGTXModule::class.java.name))
            ))
            data.setValue(KEY_GTX, GtvFactory.gtv(gtx))
            val (pubkey, sigMaker) = createSigMaker(nodeSet, it.key)

            val context = BaseBlockchainContext(brid, NODE_ID_AUTO, nodeSet.chain, pubkey)
            val confData = data.getDict().toObject<BlockchainConfigurationData>(mapOf("partialContext" to context, "sigmaker" to sigMaker))
            val bcConf = TestBlockchainConfiguration(confData, it.value)
            it.value.addConf(brid, height, bcConf, nodeSet, GtvEncoder.encodeGtv(data.getDict()))
        }
    }

    fun setupDataSources(nodeSet: NodeSet) {
        for (i in 0 until nodeSet.size) {
            if (!nodeSet.contains(i)) {
                throw IllegalStateException("We don't have node nr: $i")
            }
            val dataSource = createMockDataSource(i)
            mockDataSources[i] = dataSource
        }
        addBlockchainConfiguration(nodeSet, null, 0)
    }

    open fun createMockDataSource(nodeIndex: Int): MockManagedNodeDataSource {
        return MockManagedNodeDataSource(nodeIndex)
    }

    protected open fun awaitChainRunning(index: Int, chainId: Long, atLeastHeight: Long) {
        val pm = nodes[index].processManager as TestManagedBlockchainProcessManager
        pm.awaitStarted(index, chainId, atLeastHeight)
    }

    fun restartNodeClean(index: Int, nodeSet: NodeSet, atLeastHeight: Long) {
        restartNodeClean(index, ChainUtil.ridOf(0))
        awaitChainRunning(index, nodeSet.chain, atLeastHeight)
    }

    fun buildBlock(nodeSet: NodeSet, toHeight: Long) {
        buildBlock(nodes.filterIndexed { i, _ -> nodeSet.contains(i) }, nodeSet.chain, toHeight)
    }

    fun buildBlock(nodeSet: NodeSet) {
        val currentHeight = nodeSet.nodes()[0].currentHeight(nodeSet.chain)
        buildBlock(nodeSet, currentHeight + 1)
    }

    fun awaitHeight(nodeSet: NodeSet, height: Long) {
        awaitLog("========= AWAIT ALL ${nodeSet.size} NODES chain:  ${nodeSet.chain}, height:  $height")
        awaitHeight(nodeSet.nodes(), nodeSet.chain, height)
        awaitLog("========= DONE AWAIT ALL ${nodeSet.size} NODES chain: ${nodeSet.chain}, height: $height")
    }

    fun assertCantBuildBlock(nodeSet: NodeSet, height: Long) {
        buildBlockNoWait(nodeSet.nodes(), nodeSet.chain, height)
        sleep(1000)
        nodeSet.nodes().forEach {
            if (it.blockQueries(nodeSet.chain).getBestHeight().get() >= height) throw RuntimeException("assertCantBuildBlock: Can build block")
        }
    }

    /**
     * In this case we want unique configs per node (the mock datasource)
     */
    override fun addNodeConfigurationOverrides(nodeSetup: NodeSetup) {
        var className = TestManagedEBFTInfrastructureFactory::class.qualifiedName
        nodeSetup.nodeSpecificConfigs.setProperty("infrastructure", className)
        nodeSetup.nodeSpecificConfigs.setProperty(
                "infrastructure.datasource",
                mockDataSources[nodeSetup.sequenceNumber.nodeNumber]
        )
    }

    lateinit var c0: NodeSet
    fun startManagedSystem(signers: Int, replicas: Int) {
        c0 = NodeSet(0, (0 until signers).toSet(), (signers until signers + replicas).toSet())
        setupDataSources(c0)
        runNodes(c0.signers.size, c0.replicas.size)
        buildBlock(c0, 0)
    }


    protected open fun awaitChainRestarted(nodeSet: NodeSet, atLeastHeight: Long) {
        nodeSet.all().forEach { awaitChainRunning(it, nodeSet.chain, atLeastHeight) }
    }

    private var chainId: Long = 1
    fun startNewBlockchain(
            signers: Set<Int>,
            replicas: Set<Int>,
            historicChain: Long? = null,
            excludeChain0Nodes: Set<Int> = setOf(),
            waitForRestart: Boolean = true,
            rawBlockchainConfiguration: ByteArray? = null,
            blockchainConfigurationFactory: BlockchainConfigurationFactory? = null
    ): NodeSet {
        if (signers.intersect(replicas).isNotEmpty()) throw IllegalArgumentException("a node cannot be both signer and replica")
        val maxIndex = c0.all().size
        signers.forEach {
            if (it >= maxIndex) throw IllegalArgumentException("bad signer index")
        }
        replicas.forEach {
            if (it >= maxIndex) throw IllegalArgumentException("bad replica index")
        }
        val c = NodeSet(chainId++, signers, replicas)
        if (rawBlockchainConfiguration != null) {
            val brid = ChainUtil.ridOf(c.chain)
            mockDataSources.forEach { (nodeId, dataSource) ->
                val (pubkey, sigMaker) = createSigMaker(c, nodeId)

                val bcConf = BlockchainConfigurationData.fromRaw(rawBlockchainConfiguration, brid, NODE_ID_AUTO, c.chain, pubkey, sigMaker)
                val bcFactory = blockchainConfigurationFactory ?: ManagedBlockchainConfigurationFactory(dataSource)
                dataSource.addConf(brid, 0, bcFactory.makeBlockchainConfiguration(bcConf), c, rawBlockchainConfiguration)
            }
        } else {
            addBlockchainConfiguration(c, historicChain, 0)
        }
        // We need to build a block on c0 to trigger c0's restartHandler, otherwise
        // the node manager won't become aware of the new configuration
        buildBlock(c0.remove(excludeChain0Nodes))
        // Await blockchain started on all relevant nodes
        if (waitForRestart)
            awaitChainRestarted(c, -1)
        return c
    }

    private fun createSigMaker(c: NodeSet, nodeId: Int): Pair<ByteArray, SigMaker> {
        val pubkey = if (c.chain == 0L) {
            if (nodeId < c.signers.size) {
                KeyPairHelper.pubKey(nodeId)
            } else {
                KeyPairHelper.pubKey(-1 - nodeId)
            }
        } else {
            nodes[nodeId].pubKey.hexStringToByteArray()
        }

        val privkey = KeyPairHelper.privKey(pubkey)
        val sigMaker = cryptoSystem.buildSigMaker(pubkey, privkey)
        return Pair(pubkey, sigMaker)
    }
}


const val awaitDebugLog = false

/**
 * Sometimes we want to monitor how long we are waiting and WHAT we are weighting for, then we can turn on this flag.
 * Using System.out to separate this from "real" logs
 */
fun awaitDebug(dbg: String) {
    if (awaitDebugLog) {
        println("TEST: $dbg")
    }
}<|MERGE_RESOLUTION|>--- conflicted
+++ resolved
@@ -15,12 +15,8 @@
 import net.postchain.gtv.*
 import net.postchain.gtv.mapper.toObject
 import net.postchain.gtx.StandardOpsGTXModule
-<<<<<<< HEAD
 import net.postchain.managed.config.Chain0BlockchainConfigurationFactory
 import net.postchain.managed.config.DappBlockchainConfigurationFactory
-=======
-import net.postchain.managed.ManagedBlockchainConfigurationFactory
->>>>>>> 3871b83a
 import java.lang.Thread.sleep
 
 /**
@@ -200,7 +196,10 @@
                 val (pubkey, sigMaker) = createSigMaker(c, nodeId)
 
                 val bcConf = BlockchainConfigurationData.fromRaw(rawBlockchainConfiguration, brid, NODE_ID_AUTO, c.chain, pubkey, sigMaker)
-                val bcFactory = blockchainConfigurationFactory ?: ManagedBlockchainConfigurationFactory(dataSource)
+                val bcFactory = blockchainConfigurationFactory ?: when (chainId) {
+                    0L -> Chain0BlockchainConfigurationFactory(c.nodes()[nodeId].appConfig)
+                    else -> DappBlockchainConfigurationFactory(dataSource)
+                }
                 dataSource.addConf(brid, 0, bcFactory.makeBlockchainConfiguration(bcConf), c, rawBlockchainConfiguration)
             }
         } else {
