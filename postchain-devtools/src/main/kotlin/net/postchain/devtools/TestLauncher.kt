--- conflicted
+++ resolved
@@ -9,12 +9,8 @@
 import net.postchain.core.byteArrayKeyOf
 import net.postchain.devtools.KeyPairHelper.privKey
 import net.postchain.devtools.KeyPairHelper.pubKey
-<<<<<<< HEAD
 import net.postchain.gtv.GtvFactory.gtv
-=======
-import net.postchain.gtx.GTXNull
-import net.postchain.gtx.gtx
->>>>>>> b78e989d
+import net.postchain.gtv.GtvNull
 import net.postchain.gtx.gtxml.GTXMLTransactionParser
 import net.postchain.gtx.gtxml.TransactionContext
 import java.io.StringReader
@@ -56,7 +52,7 @@
         config.setProperty("node.0.pubkey", config.getProperty("test.node.0.pubkey"))
         config.setProperty("database.schema", config.getProperty("test.database.schema"))
 
-        return SingleChainTestNode(config, GTXNull /*DEFAULT_BLOCKCHAIN_CONFIG_FILE*/).apply {
+        return SingleChainTestNode(config, GtvNull /*DEFAULT_BLOCKCHAIN_CONFIG_FILE*/).apply {
             startBlockchain()
             nodes.add(this)
         }
