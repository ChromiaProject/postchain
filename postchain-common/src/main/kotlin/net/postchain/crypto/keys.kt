--- conflicted
+++ resolved
@@ -16,13 +16,7 @@
 
 data class PubKey(override val wData: WrappedByteArray): Key {
     init {
-<<<<<<< HEAD
-        // TODO: Validate based on algorithm
         require(data.isNotEmpty()) { "Public key must mot be empty" }
-//        require(data.size == 33 || data.size == 65) { "Public key must be 33 or 65 bytes" }
-=======
-        require(data.isNotEmpty()) { "Public key must mot be empty" }
->>>>>>> 57bffb2a
     }
 
     constructor(data: ByteArray) : this(WrappedByteArray(data))
@@ -33,13 +27,7 @@
 
 data class PrivKey(override val wData: WrappedByteArray): Key {
     init {
-<<<<<<< HEAD
-        // TODO: Validate based on algorithm
         require(data.isNotEmpty()) { "Private key must mot be empty" }
-//        require(data.size == 32) { "Private key must be 32 bytes" }
-=======
-        require(data.isNotEmpty()) { "Private key must mot be empty" }
->>>>>>> 57bffb2a
     }
 
     constructor(data: ByteArray) : this(WrappedByteArray(data))
