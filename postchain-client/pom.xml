<project xmlns="http://maven.apache.org/POM/4.0.0" xmlns:xsi="http://www.w3.org/2001/XMLSchema-instance"
         xsi:schemaLocation="http://maven.apache.org/POM/4.0.0 http://maven.apache.org/maven-v4_0_0.xsd">
    <parent>
        <artifactId>postchain</artifactId>
        <groupId>net.postchain</groupId>
        <version>3.2.0-SNAPSHOT</version>
    </parent>

    <modelVersion>4.0.0</modelVersion>

    <artifactId>postchain-client</artifactId>
    <packaging>jar</packaging>

    <name>Postchain Client</name>

    <properties>
        <assertk.version>0.10</assertk.version>
        <rest-assured.version>3.1.1</rest-assured.version>
        <httpclient.version>4.5.3</httpclient.version>
        <mockito.version>2.23.0</mockito.version>
        <mockito-kotlin.version>2.1.0</mockito-kotlin.version>

        <executable-classifier>jar-with-dependencies</executable-classifier>
    </properties>

    <dependencies>
        <!-- Kotlin -->
        <dependency>
            <groupId>org.jetbrains.kotlin</groupId>
            <artifactId>kotlin-stdlib</artifactId>
            <version>${kotlin.version}</version>
        </dependency>

        <dependency>
            <groupId>org.jetbrains.kotlin</groupId>
            <artifactId>kotlin-test-junit</artifactId>
            <version>${kotlin.version}</version>
            <scope>test</scope>
        </dependency>

        <dependency>
            <groupId>junit</groupId>
            <artifactId>junit</artifactId>
            <version>${junit.version}</version>
            <scope>test</scope>
        </dependency>

        <!-- Postchain -->
        <dependency>
            <groupId>net.postchain</groupId>
            <artifactId>postchain-base</artifactId>
<<<<<<< HEAD
            <version>${project.version}</version>
        </dependency>

        <dependency>
            <groupId>net.postchain</groupId>
            <artifactId>postchain-common</artifactId>
            <version>${project.version}</version>
=======
<!--            <version>${project.version}</version>-->
            <version>3.2.0-SNAPSHOT</version>
>>>>>>> 33fb215f
        </dependency>

        <!-- Tools -->
        <dependency>
            <groupId>org.apache.httpcomponents</groupId>
            <artifactId>httpclient</artifactId>
            <version>${httpclient.version}</version>
        </dependency>

        <!-- CLI -->
        <dependency>
            <groupId>com.github.ajalt</groupId>
            <artifactId>clikt</artifactId>
            <version>1.4.0</version>
        </dependency>

        <!-- Testing -->
        <dependency>
            <groupId>org.mockito</groupId>
            <artifactId>mockito-core</artifactId>
            <version>${mockito.version}</version>
            <scope>test</scope>
        </dependency>

        <dependency>
            <groupId>com.nhaarman.mockitokotlin2</groupId>
            <artifactId>mockito-kotlin</artifactId>
            <version>${mockito-kotlin.version}</version>
            <scope>test</scope>
        </dependency>

        <dependency>
            <groupId>com.willowtreeapps.assertk</groupId>
            <artifactId>assertk</artifactId>
            <version>${assertk.version}</version>
            <scope>test</scope>
        </dependency>

        <dependency>
            <groupId>io.rest-assured</groupId>
            <artifactId>rest-assured</artifactId>
            <version>${rest-assured.version}</version>
        </dependency>

        <dependency>
            <groupId>org.awaitility</groupId>
            <artifactId>awaitility</artifactId>
            <version>3.1.2</version>
        </dependency>

        <dependency>
            <groupId>org.awaitility</groupId>
            <artifactId>awaitility-kotlin</artifactId>
            <version>3.1.2</version>
        </dependency>

    </dependencies>

    <build>
        <sourceDirectory>src/main/kotlin</sourceDirectory>
        <testSourceDirectory>src/test/kotlin</testSourceDirectory>

        <plugins>
            <plugin>
                <groupId>org.jetbrains.kotlin</groupId>
                <artifactId>kotlin-maven-plugin</artifactId>
                <version>${kotlin.version}</version>
                <executions>
                    <execution>
                        <id>compile</id>
                        <phase>compile</phase>
                        <goals>
                            <goal>compile</goal>
                        </goals>
                    </execution>
                    <execution>
                        <id>test-compile</id>
                        <phase>test-compile</phase>
                        <goals>
                            <goal>test-compile</goal>
                        </goals>
                    </execution>
                </executions>
            </plugin>

            <plugin>
                <groupId>org.apache.maven.plugins</groupId>
                <artifactId>maven-surefire-plugin</artifactId>
                <version>${maven-surefire-plugin.version}</version>
                <configuration>
                    <includes>
                        <include>**/*Test.java</include>
                    </includes>
                </configuration>
            </plugin>

            <plugin>
                <groupId>org.apache.maven.plugins</groupId>
                <artifactId>maven-assembly-plugin</artifactId>
                <version>2.6</version>
                <executions>
                    <execution>
                        <id>make-executable-jar</id>
                        <phase>package</phase>
                        <goals>
                            <goal>single</goal>
                        </goals>
                        <configuration>
                            <archive>
                                <manifest>
                                    <mainClass>net.postchain.client.AppKt</mainClass>
                                </manifest>
                            </archive>
                            <descriptorRefs>
                                <descriptorRef>${executable-classifier}</descriptorRef>
                            </descriptorRefs>
                        </configuration>
                    </execution>
                </executions>
            </plugin>

        </plugins>
    </build>

</project><|MERGE_RESOLUTION|>--- conflicted
+++ resolved
@@ -49,7 +49,6 @@
         <dependency>
             <groupId>net.postchain</groupId>
             <artifactId>postchain-base</artifactId>
-<<<<<<< HEAD
             <version>${project.version}</version>
         </dependency>
 
@@ -57,10 +56,6 @@
             <groupId>net.postchain</groupId>
             <artifactId>postchain-common</artifactId>
             <version>${project.version}</version>
-=======
-<!--            <version>${project.version}</version>-->
-            <version>3.2.0-SNAPSHOT</version>
->>>>>>> 33fb215f
         </dependency>
 
         <!-- Tools -->
