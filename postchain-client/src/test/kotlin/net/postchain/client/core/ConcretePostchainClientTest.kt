package net.postchain.client.core

<<<<<<< HEAD
import net.postchain.common.BlockchainRid
import net.postchain.crypto.Secp256K1CryptoSystem
import net.postchain.crypto.devtools.KeyPairHelper
import net.postchain.gtv.GtvFactory.gtv
import net.postchain.gtx.data.GTXDataBuilder
import org.http4k.core.HttpHandler
import org.http4k.core.Request
import org.http4k.core.Response
import org.http4k.core.Status
import org.junit.jupiter.api.BeforeEach
import org.junit.jupiter.api.Test
import kotlin.test.assertEquals
=======
import net.postchain.client.config.STATUS_POLL_COUNT
import net.postchain.common.BlockchainRid
import org.apache.hc.client5.http.classic.methods.HttpGet
import org.apache.hc.client5.http.classic.methods.HttpPost
import org.apache.hc.client5.http.impl.classic.CloseableHttpClient
import org.apache.hc.client5.http.impl.classic.CloseableHttpResponse
import org.junit.jupiter.api.BeforeEach
import org.junit.jupiter.api.Test
import org.mockito.kotlin.*
>>>>>>> b5e21d36

internal class ConcretePostchainClientTest {
    private var url = "http://localhost:7740"
    private lateinit var nodeResolver: PostchainNodeResolver
    private lateinit var httpClient: HttpHandler
    private val brid = "EC03EDC6959E358B80D226D16A5BB6BC8EDE80EC17BD8BD0F21846C244AE7E8F"
<<<<<<< HEAD
    private val cryptoSystem = Secp256K1CryptoSystem()
    private val gtxdataBuilder = GTXDataBuilder(BlockchainRid.ZERO_RID, arrayOf(KeyPairHelper.pubKey(0)), cryptoSystem)
    private var requestCounter = 0
=======
>>>>>>> b5e21d36

    @BeforeEach
    fun setup() {
        nodeResolver = object : PostchainNodeResolver {
            override fun getNodeURL(blockchainRID: BlockchainRid) = url
        }

        httpClient = { request: Request ->
            requestCounter++
            Response(Status.OK, "")
        }
    }

    fun driveTestCorrectNumberOfAttempts(client: ConcretePostchainClient, numberExpected: Int) {
        client.makeTransaction()
            .addNop()
            .finish()
            .postSync(ConfirmationLevel.UNVERIFIED)

        // Verify
        assertEquals(numberExpected + 1, requestCounter)
    }

    @Test
    fun `Max number of attempts by default`() {
        driveTestCorrectNumberOfAttempts(
            ConcretePostchainClient(nodeResolver, BlockchainRid.buildFromHex(brid), null, client = httpClient),
            // If I didn't pass a max value, it defaults to RETRIEVE_TX_STATUS_ATTEMPTS = 20
<<<<<<< HEAD
            numberExpected = RETRIEVE_TX_STATUS_ATTEMPTS
        )
=======
            numberExpected = STATUS_POLL_COUNT)
>>>>>>> b5e21d36
    }

    @Test
    fun `Max number of attempts parameterized`() {
        driveTestCorrectNumberOfAttempts(
            ConcretePostchainClient(nodeResolver, BlockchainRid.buildFromHex(brid), null, 10, httpClient = httpClient),
            // If I pass a custom max value, verify it uses it
            numberExpected = 10
        )
    }
}<|MERGE_RESOLUTION|>--- conflicted
+++ resolved
@@ -1,11 +1,6 @@
 package net.postchain.client.core
 
-<<<<<<< HEAD
 import net.postchain.common.BlockchainRid
-import net.postchain.crypto.Secp256K1CryptoSystem
-import net.postchain.crypto.devtools.KeyPairHelper
-import net.postchain.gtv.GtvFactory.gtv
-import net.postchain.gtx.data.GTXDataBuilder
 import org.http4k.core.HttpHandler
 import org.http4k.core.Request
 import org.http4k.core.Response
@@ -13,29 +8,14 @@
 import org.junit.jupiter.api.BeforeEach
 import org.junit.jupiter.api.Test
 import kotlin.test.assertEquals
-=======
 import net.postchain.client.config.STATUS_POLL_COUNT
-import net.postchain.common.BlockchainRid
-import org.apache.hc.client5.http.classic.methods.HttpGet
-import org.apache.hc.client5.http.classic.methods.HttpPost
-import org.apache.hc.client5.http.impl.classic.CloseableHttpClient
-import org.apache.hc.client5.http.impl.classic.CloseableHttpResponse
-import org.junit.jupiter.api.BeforeEach
-import org.junit.jupiter.api.Test
-import org.mockito.kotlin.*
->>>>>>> b5e21d36
 
 internal class ConcretePostchainClientTest {
     private var url = "http://localhost:7740"
     private lateinit var nodeResolver: PostchainNodeResolver
     private lateinit var httpClient: HttpHandler
     private val brid = "EC03EDC6959E358B80D226D16A5BB6BC8EDE80EC17BD8BD0F21846C244AE7E8F"
-<<<<<<< HEAD
-    private val cryptoSystem = Secp256K1CryptoSystem()
-    private val gtxdataBuilder = GTXDataBuilder(BlockchainRid.ZERO_RID, arrayOf(KeyPairHelper.pubKey(0)), cryptoSystem)
     private var requestCounter = 0
-=======
->>>>>>> b5e21d36
 
     @BeforeEach
     fun setup() {
@@ -62,20 +42,15 @@
     @Test
     fun `Max number of attempts by default`() {
         driveTestCorrectNumberOfAttempts(
-            ConcretePostchainClient(nodeResolver, BlockchainRid.buildFromHex(brid), null, client = httpClient),
+            ConcretePostchainClient(nodeResolver, BlockchainRid.buildFromHex(brid), null, statusPollInterval = 1, client = httpClient),
             // If I didn't pass a max value, it defaults to RETRIEVE_TX_STATUS_ATTEMPTS = 20
-<<<<<<< HEAD
-            numberExpected = RETRIEVE_TX_STATUS_ATTEMPTS
-        )
-=======
             numberExpected = STATUS_POLL_COUNT)
->>>>>>> b5e21d36
     }
 
     @Test
     fun `Max number of attempts parameterized`() {
         driveTestCorrectNumberOfAttempts(
-            ConcretePostchainClient(nodeResolver, BlockchainRid.buildFromHex(brid), null, 10, httpClient = httpClient),
+            ConcretePostchainClient(nodeResolver, BlockchainRid.buildFromHex(brid), null, 10, statusPollInterval = 1, client = httpClient),
             // If I pass a custom max value, verify it uses it
             numberExpected = 10
         )
