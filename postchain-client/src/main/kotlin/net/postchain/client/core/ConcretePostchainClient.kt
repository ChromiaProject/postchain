--- conflicted
+++ resolved
@@ -91,14 +91,9 @@
     override fun postTransaction(tx: Gtx): CompletionStage<TransactionResult> {
         val txLens = Body.auto<Tx>().toLens()
         val txRid = TxRid(tx.calculateTxRid(calculator).toHex())
-<<<<<<< HEAD
-        val encodedTx = Tx(tx.encode().toHex())
+        val encodedTx = Tx(tx.encodeHex())
         val endpoint = nextEndpoint
         val request = txLens(encodedTx, Request(Method.POST, "${endpoint.url}/tx/$blockchainRIDHex"))
-=======
-        val encodedTx = Tx(tx.encodeHex())
-        val request = txLens(encodedTx, Request(Method.POST, "$serverUrl/tx/$blockchainRIDHex"))
->>>>>>> 91402e7f
         val result = CompletableFuture<TransactionResult>()
         client(request) { resp ->
             val status = if (resp.status == Status.OK) WAITING else REJECTED
