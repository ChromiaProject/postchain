--- conflicted
+++ resolved
@@ -4,14 +4,10 @@
 
 import net.postchain.common.tx.TransactionStatus
 
-<<<<<<< HEAD
 /**
  * Acknowledge from the server. Holds the status of the TX.
  */
-class TransactionResultImpl(override val status: TransactionStatus) : TransactionResult
-=======
 class TransactionResultImpl(
         override val status: TransactionStatus,
         override val httpStatusCode: Int?
-) : TransactionResult
->>>>>>> 58103181
+) : TransactionResult