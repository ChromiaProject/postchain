// Copyright (c) 2020 ChromaWay AB. See README for license information.

package net.postchain.client.core

import net.postchain.common.BlockchainRid
<<<<<<< HEAD
=======
import net.postchain.common.tx.TransactionStatus
>>>>>>> cf3b242b
import net.postchain.crypto.Secp256K1CryptoSystem
import net.postchain.crypto.SigMaker
import net.postchain.gtv.Gtv
import net.postchain.gtv.GtvDictionary
import net.postchain.gtv.GtvFactory.gtv
import net.postchain.gtx.data.GTXDataBuilder
import nl.komponents.kovenant.Promise
import java.time.Instant

class GTXTransactionBuilder(private val client: PostchainClient, blockchainRID: BlockchainRid, signers: Array<ByteArray>) {

    private val dataBuilder = GTXDataBuilder(blockchainRID, signers, Secp256K1CryptoSystem())

    fun addOperation(opName: String, vararg args: Gtv) = apply {
        dataBuilder.addOperation(opName, arrayOf(*args))
    }

    /** Add a "nop" operation with timestamp to make the transaction unique. */
    fun addNop() = apply {
        addOperation("nop", gtv(Instant.now().toEpochMilli()))
    }

    fun sign(sigMaker: SigMaker) = apply {
        if (!dataBuilder.finished) {
            dataBuilder.finish()
        }
        dataBuilder.addSignature(sigMaker.signDigest(dataBuilder.getDigestForSigning()))
    }

    fun post(confirmationLevel: ConfirmationLevel): Promise<TransactionResult, Exception> {
        return client.postTransaction(dataBuilder, confirmationLevel)
    }

    fun postSync(confirmationLevel: ConfirmationLevel): TransactionResult {
        return client.postTransactionSync(dataBuilder, confirmationLevel)
    }
}

<<<<<<< HEAD
enum class TransactionStatus(val status: String) {
    UNKNOWN("unknown"),
    WAITING("waiting"),
    CONFIRMED("confirmed"),
    REJECTED("rejected")
}

=======
/**
 * Holds the acknowledgement message from the Postchain Server
 */
>>>>>>> cf3b242b
interface TransactionResult {
    val status: TransactionStatus
    val httpStatusCode: Int?
    val rejectReason: String? // Undefined if (status != TransactionStatus.REJECTED)
}

const val RETRIEVE_TX_STATUS_ATTEMPTS = 20

interface PostchainClient {
    fun makeTransaction(): GTXTransactionBuilder
    fun makeTransaction(signers: Array<ByteArray>): GTXTransactionBuilder

    fun postTransaction(txBuilder: GTXDataBuilder, confirmationLevel: ConfirmationLevel): Promise<TransactionResult, Exception>
    fun postTransactionSync(txBuilder: GTXDataBuilder, confirmationLevel: ConfirmationLevel): TransactionResult

    fun query(name: String, gtv: Gtv = GtvDictionary.build(mapOf())): Promise<Gtv, Exception>
    fun querySync(name: String, gtv: Gtv = GtvDictionary.build(mapOf())): Gtv

}

interface PostchainNodeResolver {
    fun getNodeURL(blockchainRID: BlockchainRid): String
}

class DefaultSigner(val sigMaker: SigMaker, val pubkey: ByteArray)<|MERGE_RESOLUTION|>--- conflicted
+++ resolved
@@ -3,10 +3,7 @@
 package net.postchain.client.core
 
 import net.postchain.common.BlockchainRid
-<<<<<<< HEAD
-=======
 import net.postchain.common.tx.TransactionStatus
->>>>>>> cf3b242b
 import net.postchain.crypto.Secp256K1CryptoSystem
 import net.postchain.crypto.SigMaker
 import net.postchain.gtv.Gtv
@@ -45,19 +42,9 @@
     }
 }
 
-<<<<<<< HEAD
-enum class TransactionStatus(val status: String) {
-    UNKNOWN("unknown"),
-    WAITING("waiting"),
-    CONFIRMED("confirmed"),
-    REJECTED("rejected")
-}
-
-=======
 /**
  * Holds the acknowledgement message from the Postchain Server
  */
->>>>>>> cf3b242b
 interface TransactionResult {
     val status: TransactionStatus
     val httpStatusCode: Int?
