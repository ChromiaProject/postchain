package net.postchain.d1.icmf

import mu.KLogging
import net.postchain.base.BaseBlockWitness
import net.postchain.base.SpecialTransactionPosition
<<<<<<< HEAD
import net.postchain.base.data.DatabaseAccess
import net.postchain.base.gtv.BlockHeaderData
import net.postchain.client.config.PostchainClientConfig
import net.postchain.client.core.ConcretePostchainClientProvider
import net.postchain.client.request.EndpointPool
=======
import net.postchain.base.gtv.BlockHeaderData
>>>>>>> 8db1f6f6
import net.postchain.common.BlockchainRid
import net.postchain.common.toHex
import net.postchain.core.BlockEContext
import net.postchain.crypto.CryptoSystem
<<<<<<< HEAD
import net.postchain.d1.cluster.D1ClusterInfo
import net.postchain.gtv.Gtv
=======
import net.postchain.gtv.GtvEncoder
>>>>>>> 8db1f6f6
import net.postchain.gtv.GtvFactory.gtv
import net.postchain.gtv.merkle.GtvMerkleHashCalculator
import net.postchain.gtv.merkleHash
import net.postchain.gtx.GTXModule
import net.postchain.gtx.data.OpData
import net.postchain.gtx.special.GTXSpecialTxExtension

class IcmfRemoteSpecialTxExtension : GTXSpecialTxExtension {

    companion object : KLogging() {
        // operation __icmf_header(block_header: byte_array, witness: byte_array)
        const val OP_ICMF_HEADER = "__icmf_header"

        // operation __icmf_message(sender: byte_array, topic: text, body: gtv)
        const val OP_ICMF_MESSAGE = "__icmf_message"
    }

    private val _relevantOps = setOf(OP_ICMF_HEADER, OP_ICMF_MESSAGE)
    private lateinit var cryptoSystem: CryptoSystem
    lateinit var receiver: GlobalTopicIcmfReceiver

    override fun init(module: GTXModule, chainID: Long, blockchainRID: BlockchainRid, cs: CryptoSystem) {
        cryptoSystem = cs
    }

    override fun getRelevantOps() = _relevantOps

    override fun needsSpecialTransaction(position: SpecialTransactionPosition): Boolean = when (position) {
        SpecialTransactionPosition.Begin -> true
        SpecialTransactionPosition.End -> false
    }

    /**
     * I am block builder, go fetch messages.
     */
    override fun createSpecialOperations(position: SpecialTransactionPosition, bctx: BlockEContext): List<OpData> {
        val pipes = receiver.getRelevantPipes()

        val allOps = mutableListOf<OpData>()
        for (pipe in pipes) {
            if (pipe.mightHaveNewPackets()) {
                val clusterName = pipe.id
                val lastAnchoredHeight = IcmfDatabaseOperations.loadLastAnchoredHeight(bctx, clusterName)
                var currentHeight: Long = lastAnchoredHeight
                while (pipe.mightHaveNewPackets()) {
                    val icmfPackets = pipe.fetchNext(currentHeight)
                    if (icmfPackets != null) {
                        for (packet in icmfPackets.packets) {
                            val currentPrevMessageBlockHeight = IcmfDatabaseOperations.loadLastMessageHeight(bctx, packet.sender, packet.topic)
                            if (packet.height > currentPrevMessageBlockHeight) {
                                allOps.addAll(buildOpData(packet))
                            }
                            // else already processed in previous block, so skip it here
                        }
                        pipe.markTaken(icmfPackets.currentPointer, bctx)
                        currentHeight = icmfPackets.currentPointer
                    } else {
                        break // Nothing more to find
                    }
                }
                if (currentHeight > lastAnchoredHeight) {
                    IcmfDatabaseOperations.saveLastAnchoredHeight(bctx, clusterName, currentHeight)
                }
            }
        }
        return allOps
    }

<<<<<<< HEAD
    private fun lookupAllClustersInD1(): Set<D1ClusterInfo> = TODO("Not yet implemented")


    data class SignedBlockHeaderWithAnchorHeight(
            val rawHeader: ByteArray,
            val rawWitness: ByteArray,
            val anchorHeight: Long
    ) {
        companion object {
            fun fromGtv(gtv: Gtv) = SignedBlockHeaderWithAnchorHeight(
                    gtv["block_header"]!!.asByteArray(),
                    gtv["witness"]!!.asByteArray(),
                    gtv["anchor_height"]!!.asInteger()
            )
=======
    private fun buildOpData(icmfPacket: IcmfPacket): List<OpData> {
        val operations = mutableListOf<OpData>()
        operations.add(OpData(OP_ICMF_HEADER, arrayOf(gtv(icmfPacket.rawHeader), gtv(icmfPacket.rawWitness))))

        for (body in icmfPacket.bodies) {
            operations.add(OpData(OP_ICMF_MESSAGE, arrayOf(gtv(icmfPacket.sender), gtv(icmfPacket.topic), body)))
>>>>>>> 8db1f6f6
        }
        return operations
    }

    data class HeaderValidationInfo(
            val height: Long,
            val sender: ByteArray,
            val icmfHeaderData: Map<String, TopicHeaderData>
    )

    /**
     * I am validator, validate messages.
     */
    override fun validateSpecialOperations(
            position: SpecialTransactionPosition,
            bctx: BlockEContext,
            ops: List<OpData>
    ): Boolean {
        var currentHeaderData: HeaderValidationInfo? = null
        val messageHashes: MutableMap<String, MutableList<ByteArray>> = mutableMapOf()
        for (op in ops) {
            when (op.opName) {
                OP_ICMF_HEADER -> {
                    if (!validateMessages(messageHashes, currentHeaderData, bctx)) return false
                    messageHashes.clear()

                    val rawHeader = op.args[0].asByteArray()
                    val rawWitness = op.args[1].asByteArray()

                    val decodedHeader = BlockHeaderData.fromBinary(rawHeader)
                    val witness = BaseBlockWitness.fromBytes(rawWitness)
                    val blockRid = decodedHeader.toGtv().merkleHash(GtvMerkleHashCalculator(cryptoSystem))

                    val peers = fetchChainInfoFromD1(BlockchainRid(decodedHeader.getBlockchainRid()), decodedHeader.getHeight())

                    if (!Validation.validateBlockSignatures(cryptoSystem, decodedHeader.getPreviousBlockRid(), rawHeader, blockRid, peers.map { it.pubKey }, witness)) {
                        logger.warn("Invalid block header signature for block-rid: $blockRid for blockchain-rid: ${decodedHeader.getBlockchainRid()} at height: ${decodedHeader.getHeight()}")
                        return false
                    }

                    val icmfHeaderData = decodedHeader.getExtra()[ICMF_BLOCK_HEADER_EXTRA]
                    if (icmfHeaderData == null) {
                        logger.warn("$ICMF_BLOCK_HEADER_EXTRA block header extra data missing for block-rid: $blockRid for blockchain-rid: ${decodedHeader.getBlockchainRid()} at height: ${decodedHeader.getHeight()}")
                        return false
                    }

                    currentHeaderData = HeaderValidationInfo(
                            decodedHeader.getHeight(),
                            decodedHeader.getBlockchainRid(),
                            icmfHeaderData.asDict().mapValues { TopicHeaderData.fromGtv(it.value) })
                }

                OP_ICMF_MESSAGE -> {
                    val sender = op.args[0].asByteArray()
                    val topic = op.args[1].asString()
                    val body = op.args[2]

                    if (currentHeaderData == null) {
                        logger.warn("got $OP_ICMF_MESSAGE before any $OP_ICMF_HEADER")
                        return false
                    }

                    val topicData = currentHeaderData.icmfHeaderData[topic]
                    if (topicData == null) {
                        logger.warn("$ICMF_BLOCK_HEADER_EXTRA header extra data missing topic $topic for sender ${sender.toHex()}")
                        return false
                    }

                    messageHashes.computeIfAbsent(topic) { mutableListOf() }
                            .add(cryptoSystem.digest(GtvEncoder.encodeGtv(body)))
                }
            }
        }
        return validateMessages(messageHashes, currentHeaderData, bctx)
    }

    private fun validateMessages(
            messageHashes: MutableMap<String, MutableList<ByteArray>>,
            currentHeaderData: HeaderValidationInfo?,
            bctx: BlockEContext
    ): Boolean {
        if (!validateMessagesHash(messageHashes, currentHeaderData)) return false
        if (currentHeaderData != null) {
            for ((topic, data) in currentHeaderData.icmfHeaderData) {
                if (!validatePrevMessageHeight(
                                bctx,
                                currentHeaderData.sender,
                                topic,
                                data.prevMessageBlockHeight,
                                currentHeaderData.height
                        )
                ) return false
            }
        }
        return true
    }

    private fun validatePrevMessageHeight(
            bctx: BlockEContext,
            sender: ByteArray,
            topic: String,
            prevMessageBlockHeight: Long,
            height: Long
    ): Boolean {
        val currentPrevMessageBlockHeight = IcmfDatabaseOperations.loadLastMessageHeight(bctx, BlockchainRid(sender), topic)

        if (prevMessageBlockHeight != currentPrevMessageBlockHeight) {
            logger.warn("$ICMF_BLOCK_HEADER_EXTRA header extra has incorrect previous message height $prevMessageBlockHeight, expected $currentPrevMessageBlockHeight for topic $topic for sender ${sender.toHex()}")
            return false
        }

        IcmfDatabaseOperations.saveLastMessageHeight(bctx, BlockchainRid(sender), topic, height)

        return true
    }

    private fun validateMessagesHash(
            messageHashes: MutableMap<String, MutableList<ByteArray>>,
            headerData: HeaderValidationInfo?
    ): Boolean {
        for ((topic, hashes) in messageHashes) {
            if (headerData == null) {
                logger.error("got $OP_ICMF_MESSAGE before any $OP_ICMF_HEADER")
                return false
            }

            val topicData = headerData.icmfHeaderData[topic]
            if (topicData == null) {
                logger.error("$ICMF_BLOCK_HEADER_EXTRA header extra data missing topic $topic")
                return false
            }

            val computedHash = cryptoSystem.digest(hashes
                    .fold(ByteArray(0)) { total, item ->
                        total.plus(item)
                    })
            if (!topicData.hash.contentEquals(computedHash)) {
                logger.warn("invalid messages hash for topic: $topic")
                return false
            }
        }
        return true
    }
}<|MERGE_RESOLUTION|>--- conflicted
+++ resolved
@@ -3,25 +3,12 @@
 import mu.KLogging
 import net.postchain.base.BaseBlockWitness
 import net.postchain.base.SpecialTransactionPosition
-<<<<<<< HEAD
-import net.postchain.base.data.DatabaseAccess
 import net.postchain.base.gtv.BlockHeaderData
-import net.postchain.client.config.PostchainClientConfig
-import net.postchain.client.core.ConcretePostchainClientProvider
-import net.postchain.client.request.EndpointPool
-=======
-import net.postchain.base.gtv.BlockHeaderData
->>>>>>> 8db1f6f6
 import net.postchain.common.BlockchainRid
 import net.postchain.common.toHex
 import net.postchain.core.BlockEContext
 import net.postchain.crypto.CryptoSystem
-<<<<<<< HEAD
-import net.postchain.d1.cluster.D1ClusterInfo
-import net.postchain.gtv.Gtv
-=======
 import net.postchain.gtv.GtvEncoder
->>>>>>> 8db1f6f6
 import net.postchain.gtv.GtvFactory.gtv
 import net.postchain.gtv.merkle.GtvMerkleHashCalculator
 import net.postchain.gtv.merkleHash
@@ -90,29 +77,12 @@
         return allOps
     }
 
-<<<<<<< HEAD
-    private fun lookupAllClustersInD1(): Set<D1ClusterInfo> = TODO("Not yet implemented")
-
-
-    data class SignedBlockHeaderWithAnchorHeight(
-            val rawHeader: ByteArray,
-            val rawWitness: ByteArray,
-            val anchorHeight: Long
-    ) {
-        companion object {
-            fun fromGtv(gtv: Gtv) = SignedBlockHeaderWithAnchorHeight(
-                    gtv["block_header"]!!.asByteArray(),
-                    gtv["witness"]!!.asByteArray(),
-                    gtv["anchor_height"]!!.asInteger()
-            )
-=======
     private fun buildOpData(icmfPacket: IcmfPacket): List<OpData> {
         val operations = mutableListOf<OpData>()
         operations.add(OpData(OP_ICMF_HEADER, arrayOf(gtv(icmfPacket.rawHeader), gtv(icmfPacket.rawWitness))))
 
         for (body in icmfPacket.bodies) {
             operations.add(OpData(OP_ICMF_MESSAGE, arrayOf(gtv(icmfPacket.sender), gtv(icmfPacket.topic), body)))
->>>>>>> 8db1f6f6
         }
         return operations
     }
